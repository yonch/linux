--- conflicted
+++ resolved
@@ -414,17 +414,7 @@
 	if (!cpuc->lbr_users || !x86_pmu.lbr_nr)
 		return;
 
-<<<<<<< HEAD
-	rdmsrl(MSR_AMD_DBG_EXTN_CFG, dbg_extn_cfg);
-	wrmsrl(MSR_AMD_DBG_EXTN_CFG, dbg_extn_cfg & ~DBG_EXTN_CFG_LBRV2EN);
-
-	if (cpu_feature_enabled(X86_FEATURE_AMD_LBR_PMC_FREEZE)) {
-		rdmsrl(MSR_IA32_DEBUGCTLMSR, dbg_ctl);
-		wrmsrl(MSR_IA32_DEBUGCTLMSR, dbg_ctl & ~DEBUGCTLMSR_FREEZE_LBRS_ON_PMI);
-	}
-=======
 	__amd_pmu_lbr_disable();
->>>>>>> 0c383648
 }
 
 __init int amd_pmu_lbr_init(void)
