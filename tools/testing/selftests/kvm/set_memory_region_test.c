// SPDX-License-Identifier: GPL-2.0
#include <fcntl.h>
#include <pthread.h>
#include <sched.h>
#include <semaphore.h>
#include <signal.h>
#include <stdio.h>
#include <stdlib.h>
#include <string.h>
#include <sys/ioctl.h>
#include <sys/mman.h>

#include <linux/compiler.h>

#include <test_util.h>
#include <kvm_util.h>
#include <processor.h>

/*
 * s390x needs at least 1MB alignment, and the x86_64 MOVE/DELETE tests need a
 * 2MB sized and aligned region so that the initial region corresponds to
 * exactly one large page.
 */
#define MEM_REGION_SIZE		0x200000

#ifdef __x86_64__
/*
 * Somewhat arbitrary location and slot, intended to not overlap anything.
 */
#define MEM_REGION_GPA		0xc0000000
#define MEM_REGION_SLOT		10

static const uint64_t MMIO_VAL = 0xbeefull;

extern const uint64_t final_rip_start;
extern const uint64_t final_rip_end;

static sem_t vcpu_ready;

static inline uint64_t guest_spin_on_val(uint64_t spin_val)
{
	uint64_t val;

	do {
		val = READ_ONCE(*((uint64_t *)MEM_REGION_GPA));
	} while (val == spin_val);

	GUEST_SYNC(0);
	return val;
}

static void *vcpu_worker(void *data)
{
	struct kvm_vcpu *vcpu = data;
	struct kvm_run *run = vcpu->run;
	struct ucall uc;
	uint64_t cmd;

	/*
	 * Loop until the guest is done.  Re-enter the guest on all MMIO exits,
	 * which will occur if the guest attempts to access a memslot after it
	 * has been deleted or while it is being moved .
	 */
	while (1) {
		vcpu_run(vcpu);

		if (run->exit_reason == KVM_EXIT_IO) {
			cmd = get_ucall(vcpu, &uc);
			if (cmd != UCALL_SYNC)
				break;

			sem_post(&vcpu_ready);
			continue;
		}

		if (run->exit_reason != KVM_EXIT_MMIO)
			break;

		TEST_ASSERT(!run->mmio.is_write, "Unexpected exit mmio write");
		TEST_ASSERT(run->mmio.len == 8,
			    "Unexpected exit mmio size = %u", run->mmio.len);

		TEST_ASSERT(run->mmio.phys_addr == MEM_REGION_GPA,
			    "Unexpected exit mmio address = 0x%llx",
			    run->mmio.phys_addr);
		memcpy(run->mmio.data, &MMIO_VAL, 8);
	}

	if (run->exit_reason == KVM_EXIT_IO && cmd == UCALL_ABORT)
		REPORT_GUEST_ASSERT(uc);

	return NULL;
}

static void wait_for_vcpu(void)
{
	struct timespec ts;

	TEST_ASSERT(!clock_gettime(CLOCK_REALTIME, &ts),
		    "clock_gettime() failed: %d", errno);

	ts.tv_sec += 2;
	TEST_ASSERT(!sem_timedwait(&vcpu_ready, &ts),
		    "sem_timedwait() failed: %d", errno);

	/* Wait for the vCPU thread to reenter the guest. */
	usleep(100000);
}

static struct kvm_vm *spawn_vm(struct kvm_vcpu **vcpu, pthread_t *vcpu_thread,
			       void *guest_code)
{
	struct kvm_vm *vm;
	uint64_t *hva;
	uint64_t gpa;

	vm = vm_create_with_one_vcpu(vcpu, guest_code);

	vm_userspace_mem_region_add(vm, VM_MEM_SRC_ANONYMOUS_THP,
				    MEM_REGION_GPA, MEM_REGION_SLOT,
				    MEM_REGION_SIZE / getpagesize(), 0);

	/*
	 * Allocate and map two pages so that the GPA accessed by guest_code()
	 * stays valid across the memslot move.
	 */
	gpa = vm_phy_pages_alloc(vm, 2, MEM_REGION_GPA, MEM_REGION_SLOT);
	TEST_ASSERT(gpa == MEM_REGION_GPA, "Failed vm_phy_pages_alloc\n");

	virt_map(vm, MEM_REGION_GPA, MEM_REGION_GPA, 2);

	/* Ditto for the host mapping so that both pages can be zeroed. */
	hva = addr_gpa2hva(vm, MEM_REGION_GPA);
	memset(hva, 0, 2 * 4096);

	pthread_create(vcpu_thread, NULL, vcpu_worker, *vcpu);

	/* Ensure the guest thread is spun up. */
	wait_for_vcpu();

	return vm;
}


static void guest_code_move_memory_region(void)
{
	uint64_t val;

	GUEST_SYNC(0);

	/*
	 * Spin until the memory region starts getting moved to a
	 * misaligned address.
	 * Every region move may or may not trigger MMIO, as the
	 * window where the memslot is invalid is usually quite small.
	 */
	val = guest_spin_on_val(0);
	__GUEST_ASSERT(val == 1 || val == MMIO_VAL,
		       "Expected '1' or MMIO ('%lx'), got '%lx'", MMIO_VAL, val);

	/* Spin until the misaligning memory region move completes. */
	val = guest_spin_on_val(MMIO_VAL);
	__GUEST_ASSERT(val == 1 || val == 0,
		       "Expected '0' or '1' (no MMIO), got '%lx'", val);

	/* Spin until the memory region starts to get re-aligned. */
	val = guest_spin_on_val(0);
	__GUEST_ASSERT(val == 1 || val == MMIO_VAL,
		       "Expected '1' or MMIO ('%lx'), got '%lx'", MMIO_VAL, val);

	/* Spin until the re-aligning memory region move completes. */
	val = guest_spin_on_val(MMIO_VAL);
	GUEST_ASSERT_EQ(val, 1);

	GUEST_DONE();
}

static void test_move_memory_region(void)
{
	pthread_t vcpu_thread;
	struct kvm_vcpu *vcpu;
	struct kvm_vm *vm;
	uint64_t *hva;

	vm = spawn_vm(&vcpu, &vcpu_thread, guest_code_move_memory_region);

	hva = addr_gpa2hva(vm, MEM_REGION_GPA);

	/*
	 * Shift the region's base GPA.  The guest should not see "2" as the
	 * hva->gpa translation is misaligned, i.e. the guest is accessing a
	 * different host pfn.
	 */
	vm_mem_region_move(vm, MEM_REGION_SLOT, MEM_REGION_GPA - 4096);
	WRITE_ONCE(*hva, 2);

	/*
	 * The guest _might_ see an invalid memslot and trigger MMIO, but it's
	 * a tiny window.  Spin and defer the sync until the memslot is
	 * restored and guest behavior is once again deterministic.
	 */
	usleep(100000);

	/*
	 * Note, value in memory needs to be changed *before* restoring the
	 * memslot, else the guest could race the update and see "2".
	 */
	WRITE_ONCE(*hva, 1);

	/* Restore the original base, the guest should see "1". */
	vm_mem_region_move(vm, MEM_REGION_SLOT, MEM_REGION_GPA);
	wait_for_vcpu();
	/* Defered sync from when the memslot was misaligned (above). */
	wait_for_vcpu();

	pthread_join(vcpu_thread, NULL);

	kvm_vm_free(vm);
}

static void guest_code_delete_memory_region(void)
{
	struct desc_ptr idt;
	uint64_t val;

	/*
	 * Clobber the IDT so that a #PF due to the memory region being deleted
	 * escalates to triple-fault shutdown.  Because the memory region is
	 * deleted, there will be no valid mappings.  As a result, KVM will
	 * repeatedly intercepts the state-2 page fault that occurs when trying
	 * to vector the guest's #PF.  I.e. trying to actually handle the #PF
	 * in the guest will never succeed, and so isn't an option.
	 */
	memset(&idt, 0, sizeof(idt));
	__asm__ __volatile__("lidt %0" :: "m"(idt));

	GUEST_SYNC(0);

	/* Spin until the memory region is deleted. */
	val = guest_spin_on_val(0);
	GUEST_ASSERT_EQ(val, MMIO_VAL);

	/* Spin until the memory region is recreated. */
	val = guest_spin_on_val(MMIO_VAL);
	GUEST_ASSERT_EQ(val, 0);

	/* Spin until the memory region is deleted. */
	val = guest_spin_on_val(0);
	GUEST_ASSERT_EQ(val, MMIO_VAL);

	asm("1:\n\t"
	    ".pushsection .rodata\n\t"
	    ".global final_rip_start\n\t"
	    "final_rip_start: .quad 1b\n\t"
	    ".popsection");

	/* Spin indefinitely (until the code memslot is deleted). */
	guest_spin_on_val(MMIO_VAL);

	asm("1:\n\t"
	    ".pushsection .rodata\n\t"
	    ".global final_rip_end\n\t"
	    "final_rip_end: .quad 1b\n\t"
	    ".popsection");

	GUEST_ASSERT(0);
}

static void test_delete_memory_region(void)
{
	pthread_t vcpu_thread;
	struct kvm_vcpu *vcpu;
	struct kvm_regs regs;
	struct kvm_run *run;
	struct kvm_vm *vm;

	vm = spawn_vm(&vcpu, &vcpu_thread, guest_code_delete_memory_region);

	/* Delete the memory region, the guest should not die. */
	vm_mem_region_delete(vm, MEM_REGION_SLOT);
	wait_for_vcpu();

	/* Recreate the memory region.  The guest should see "0". */
	vm_userspace_mem_region_add(vm, VM_MEM_SRC_ANONYMOUS_THP,
				    MEM_REGION_GPA, MEM_REGION_SLOT,
				    MEM_REGION_SIZE / getpagesize(), 0);
	wait_for_vcpu();

	/* Delete the region again so that there's only one memslot left. */
	vm_mem_region_delete(vm, MEM_REGION_SLOT);
	wait_for_vcpu();

	/*
	 * Delete the primary memslot.  This should cause an emulation error or
	 * shutdown due to the page tables getting nuked.
	 */
	vm_mem_region_delete(vm, 0);

	pthread_join(vcpu_thread, NULL);

	run = vcpu->run;

	TEST_ASSERT(run->exit_reason == KVM_EXIT_SHUTDOWN ||
		    run->exit_reason == KVM_EXIT_INTERNAL_ERROR,
		    "Unexpected exit reason = %d", run->exit_reason);

	vcpu_regs_get(vcpu, &regs);

	/*
	 * On AMD, after KVM_EXIT_SHUTDOWN the VMCB has been reinitialized already,
	 * so the instruction pointer would point to the reset vector.
	 */
	if (run->exit_reason == KVM_EXIT_INTERNAL_ERROR)
		TEST_ASSERT(regs.rip >= final_rip_start &&
			    regs.rip < final_rip_end,
			    "Bad rip, expected 0x%lx - 0x%lx, got 0x%llx",
			    final_rip_start, final_rip_end, regs.rip);

	kvm_vm_free(vm);
}

static void test_zero_memory_regions(void)
{
	struct kvm_vcpu *vcpu;
	struct kvm_vm *vm;

	pr_info("Testing KVM_RUN with zero added memory regions\n");

	vm = vm_create_barebones();
	vcpu = __vm_vcpu_add(vm, 0);

	vm_ioctl(vm, KVM_SET_NR_MMU_PAGES, (void *)64ul);
	vcpu_run(vcpu);
	TEST_ASSERT_KVM_EXIT_REASON(vcpu, KVM_EXIT_INTERNAL_ERROR);

	kvm_vm_free(vm);
}
#endif /* __x86_64__ */

static void test_invalid_memory_region_flags(void)
{
	uint32_t supported_flags = KVM_MEM_LOG_DIRTY_PAGES;
	const uint32_t v2_only_flags = KVM_MEM_GUEST_MEMFD;
	struct kvm_vm *vm;
	int r, i;

#if defined __aarch64__ || defined __riscv || defined __x86_64__
	supported_flags |= KVM_MEM_READONLY;
#endif

#ifdef __x86_64__
	if (kvm_check_cap(KVM_CAP_VM_TYPES) & BIT(KVM_X86_SW_PROTECTED_VM))
<<<<<<< HEAD
		vm = vm_create_barebones_protected_vm();
=======
		vm = vm_create_barebones_type(KVM_X86_SW_PROTECTED_VM);
>>>>>>> 0c383648
	else
#endif
		vm = vm_create_barebones();

	if (kvm_check_cap(KVM_CAP_MEMORY_ATTRIBUTES) & KVM_MEMORY_ATTRIBUTE_PRIVATE)
		supported_flags |= KVM_MEM_GUEST_MEMFD;

	for (i = 0; i < 32; i++) {
		if ((supported_flags & BIT(i)) && !(v2_only_flags & BIT(i)))
			continue;

		r = __vm_set_user_memory_region(vm, 0, BIT(i),
						0, MEM_REGION_SIZE, NULL);

		TEST_ASSERT(r && errno == EINVAL,
			    "KVM_SET_USER_MEMORY_REGION should have failed on v2 only flag 0x%lx", BIT(i));

		if (supported_flags & BIT(i))
			continue;

		r = __vm_set_user_memory_region2(vm, 0, BIT(i),
						 0, MEM_REGION_SIZE, NULL, 0, 0);
		TEST_ASSERT(r && errno == EINVAL,
			    "KVM_SET_USER_MEMORY_REGION2 should have failed on unsupported flag 0x%lx", BIT(i));
	}

	if (supported_flags & KVM_MEM_GUEST_MEMFD) {
		int guest_memfd = vm_create_guest_memfd(vm, MEM_REGION_SIZE, 0);

		r = __vm_set_user_memory_region2(vm, 0,
						 KVM_MEM_LOG_DIRTY_PAGES | KVM_MEM_GUEST_MEMFD,
						 0, MEM_REGION_SIZE, NULL, guest_memfd, 0);
		TEST_ASSERT(r && errno == EINVAL,
			    "KVM_SET_USER_MEMORY_REGION2 should have failed, dirty logging private memory is unsupported");

		r = __vm_set_user_memory_region2(vm, 0,
						 KVM_MEM_READONLY | KVM_MEM_GUEST_MEMFD,
						 0, MEM_REGION_SIZE, NULL, guest_memfd, 0);
		TEST_ASSERT(r && errno == EINVAL,
			    "KVM_SET_USER_MEMORY_REGION2 should have failed, read-only GUEST_MEMFD memslots are unsupported");

		close(guest_memfd);
	}
}

/*
 * Test it can be added memory slots up to KVM_CAP_NR_MEMSLOTS, then any
 * tentative to add further slots should fail.
 */
static void test_add_max_memory_regions(void)
{
	int ret;
	struct kvm_vm *vm;
	uint32_t max_mem_slots;
	uint32_t slot;
	void *mem, *mem_aligned, *mem_extra;
	size_t alignment;

#ifdef __s390x__
	/* On s390x, the host address must be aligned to 1M (due to PGSTEs) */
	alignment = 0x100000;
#else
	alignment = 1;
#endif

	max_mem_slots = kvm_check_cap(KVM_CAP_NR_MEMSLOTS);
	TEST_ASSERT(max_mem_slots > 0,
		    "KVM_CAP_NR_MEMSLOTS should be greater than 0");
	pr_info("Allowed number of memory slots: %i\n", max_mem_slots);

	vm = vm_create_barebones();

	/* Check it can be added memory slots up to the maximum allowed */
	pr_info("Adding slots 0..%i, each memory region with %dK size\n",
		(max_mem_slots - 1), MEM_REGION_SIZE >> 10);

	mem = mmap(NULL, (size_t)max_mem_slots * MEM_REGION_SIZE + alignment,
		   PROT_READ | PROT_WRITE,
		   MAP_PRIVATE | MAP_ANONYMOUS | MAP_NORESERVE, -1, 0);
	TEST_ASSERT(mem != MAP_FAILED, "Failed to mmap() host");
	mem_aligned = (void *)(((size_t) mem + alignment - 1) & ~(alignment - 1));

	for (slot = 0; slot < max_mem_slots; slot++)
		vm_set_user_memory_region(vm, slot, 0,
					  ((uint64_t)slot * MEM_REGION_SIZE),
					  MEM_REGION_SIZE,
					  mem_aligned + (uint64_t)slot * MEM_REGION_SIZE);

	/* Check it cannot be added memory slots beyond the limit */
	mem_extra = mmap(NULL, MEM_REGION_SIZE, PROT_READ | PROT_WRITE,
			 MAP_PRIVATE | MAP_ANONYMOUS, -1, 0);
	TEST_ASSERT(mem_extra != MAP_FAILED, "Failed to mmap() host");

	ret = __vm_set_user_memory_region(vm, max_mem_slots, 0,
					  (uint64_t)max_mem_slots * MEM_REGION_SIZE,
					  MEM_REGION_SIZE, mem_extra);
	TEST_ASSERT(ret == -1 && errno == EINVAL,
		    "Adding one more memory slot should fail with EINVAL");

	munmap(mem, (size_t)max_mem_slots * MEM_REGION_SIZE + alignment);
	munmap(mem_extra, MEM_REGION_SIZE);
	kvm_vm_free(vm);
}


#ifdef __x86_64__
static void test_invalid_guest_memfd(struct kvm_vm *vm, int memfd,
				     size_t offset, const char *msg)
{
	int r = __vm_set_user_memory_region2(vm, MEM_REGION_SLOT, KVM_MEM_GUEST_MEMFD,
					     MEM_REGION_GPA, MEM_REGION_SIZE,
					     0, memfd, offset);
	TEST_ASSERT(r == -1 && errno == EINVAL, "%s", msg);
}

static void test_add_private_memory_region(void)
{
	struct kvm_vm *vm, *vm2;
	int memfd, i;

	pr_info("Testing ADD of KVM_MEM_GUEST_MEMFD memory regions\n");

<<<<<<< HEAD
	vm = vm_create_barebones_protected_vm();
=======
	vm = vm_create_barebones_type(KVM_X86_SW_PROTECTED_VM);
>>>>>>> 0c383648

	test_invalid_guest_memfd(vm, vm->kvm_fd, 0, "KVM fd should fail");
	test_invalid_guest_memfd(vm, vm->fd, 0, "VM's fd should fail");

	memfd = kvm_memfd_alloc(MEM_REGION_SIZE, false);
	test_invalid_guest_memfd(vm, memfd, 0, "Regular memfd() should fail");
	close(memfd);

<<<<<<< HEAD
	vm2 = vm_create_barebones_protected_vm();
=======
	vm2 = vm_create_barebones_type(KVM_X86_SW_PROTECTED_VM);
>>>>>>> 0c383648
	memfd = vm_create_guest_memfd(vm2, MEM_REGION_SIZE, 0);
	test_invalid_guest_memfd(vm, memfd, 0, "Other VM's guest_memfd() should fail");

	vm_set_user_memory_region2(vm2, MEM_REGION_SLOT, KVM_MEM_GUEST_MEMFD,
				   MEM_REGION_GPA, MEM_REGION_SIZE, 0, memfd, 0);
	close(memfd);
	kvm_vm_free(vm2);

	memfd = vm_create_guest_memfd(vm, MEM_REGION_SIZE, 0);
	for (i = 1; i < PAGE_SIZE; i++)
		test_invalid_guest_memfd(vm, memfd, i, "Unaligned offset should fail");

	vm_set_user_memory_region2(vm, MEM_REGION_SLOT, KVM_MEM_GUEST_MEMFD,
				   MEM_REGION_GPA, MEM_REGION_SIZE, 0, memfd, 0);
	close(memfd);

	kvm_vm_free(vm);
}

static void test_add_overlapping_private_memory_regions(void)
{
	struct kvm_vm *vm;
	int memfd;
	int r;

	pr_info("Testing ADD of overlapping KVM_MEM_GUEST_MEMFD memory regions\n");

<<<<<<< HEAD
	vm = vm_create_barebones_protected_vm();
=======
	vm = vm_create_barebones_type(KVM_X86_SW_PROTECTED_VM);
>>>>>>> 0c383648

	memfd = vm_create_guest_memfd(vm, MEM_REGION_SIZE * 4, 0);

	vm_set_user_memory_region2(vm, MEM_REGION_SLOT, KVM_MEM_GUEST_MEMFD,
				   MEM_REGION_GPA, MEM_REGION_SIZE * 2, 0, memfd, 0);

	vm_set_user_memory_region2(vm, MEM_REGION_SLOT + 1, KVM_MEM_GUEST_MEMFD,
				   MEM_REGION_GPA * 2, MEM_REGION_SIZE * 2,
				   0, memfd, MEM_REGION_SIZE * 2);

	/*
	 * Delete the first memslot, and then attempt to recreate it except
	 * with a "bad" offset that results in overlap in the guest_memfd().
	 */
	vm_set_user_memory_region2(vm, MEM_REGION_SLOT, KVM_MEM_GUEST_MEMFD,
				   MEM_REGION_GPA, 0, NULL, -1, 0);

	/* Overlap the front half of the other slot. */
	r = __vm_set_user_memory_region2(vm, MEM_REGION_SLOT, KVM_MEM_GUEST_MEMFD,
					 MEM_REGION_GPA * 2 - MEM_REGION_SIZE,
					 MEM_REGION_SIZE * 2,
					 0, memfd, 0);
	TEST_ASSERT(r == -1 && errno == EEXIST, "%s",
		    "Overlapping guest_memfd() bindings should fail with EEXIST");

	/* And now the back half of the other slot. */
	r = __vm_set_user_memory_region2(vm, MEM_REGION_SLOT, KVM_MEM_GUEST_MEMFD,
					 MEM_REGION_GPA * 2 + MEM_REGION_SIZE,
					 MEM_REGION_SIZE * 2,
					 0, memfd, 0);
	TEST_ASSERT(r == -1 && errno == EEXIST, "%s",
		    "Overlapping guest_memfd() bindings should fail with EEXIST");

	close(memfd);
	kvm_vm_free(vm);
}
#endif

int main(int argc, char *argv[])
{
#ifdef __x86_64__
	int i, loops;

	/*
	 * FIXME: the zero-memslot test fails on aarch64 and s390x because
	 * KVM_RUN fails with ENOEXEC or EFAULT.
	 */
	test_zero_memory_regions();
#endif

	test_invalid_memory_region_flags();

	test_add_max_memory_regions();

#ifdef __x86_64__
	if (kvm_has_cap(KVM_CAP_GUEST_MEMFD) &&
	    (kvm_check_cap(KVM_CAP_VM_TYPES) & BIT(KVM_X86_SW_PROTECTED_VM))) {
		test_add_private_memory_region();
		test_add_overlapping_private_memory_regions();
	} else {
		pr_info("Skipping tests for KVM_MEM_GUEST_MEMFD memory regions\n");
	}

	if (argc > 1)
		loops = atoi_positive("Number of iterations", argv[1]);
	else
		loops = 10;

	pr_info("Testing MOVE of in-use region, %d loops\n", loops);
	for (i = 0; i < loops; i++)
		test_move_memory_region();

	pr_info("Testing DELETE of in-use region, %d loops\n", loops);
	for (i = 0; i < loops; i++)
		test_delete_memory_region();
#endif

	return 0;
}<|MERGE_RESOLUTION|>--- conflicted
+++ resolved
@@ -350,11 +350,7 @@
 
 #ifdef __x86_64__
 	if (kvm_check_cap(KVM_CAP_VM_TYPES) & BIT(KVM_X86_SW_PROTECTED_VM))
-<<<<<<< HEAD
-		vm = vm_create_barebones_protected_vm();
-=======
 		vm = vm_create_barebones_type(KVM_X86_SW_PROTECTED_VM);
->>>>>>> 0c383648
 	else
 #endif
 		vm = vm_create_barebones();
@@ -477,11 +473,7 @@
 
 	pr_info("Testing ADD of KVM_MEM_GUEST_MEMFD memory regions\n");
 
-<<<<<<< HEAD
-	vm = vm_create_barebones_protected_vm();
-=======
 	vm = vm_create_barebones_type(KVM_X86_SW_PROTECTED_VM);
->>>>>>> 0c383648
 
 	test_invalid_guest_memfd(vm, vm->kvm_fd, 0, "KVM fd should fail");
 	test_invalid_guest_memfd(vm, vm->fd, 0, "VM's fd should fail");
@@ -490,11 +482,7 @@
 	test_invalid_guest_memfd(vm, memfd, 0, "Regular memfd() should fail");
 	close(memfd);
 
-<<<<<<< HEAD
-	vm2 = vm_create_barebones_protected_vm();
-=======
 	vm2 = vm_create_barebones_type(KVM_X86_SW_PROTECTED_VM);
->>>>>>> 0c383648
 	memfd = vm_create_guest_memfd(vm2, MEM_REGION_SIZE, 0);
 	test_invalid_guest_memfd(vm, memfd, 0, "Other VM's guest_memfd() should fail");
 
@@ -522,11 +510,7 @@
 
 	pr_info("Testing ADD of overlapping KVM_MEM_GUEST_MEMFD memory regions\n");
 
-<<<<<<< HEAD
-	vm = vm_create_barebones_protected_vm();
-=======
 	vm = vm_create_barebones_type(KVM_X86_SW_PROTECTED_VM);
->>>>>>> 0c383648
 
 	memfd = vm_create_guest_memfd(vm, MEM_REGION_SIZE * 4, 0);
 
