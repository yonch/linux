--- conflicted
+++ resolved
@@ -28,44 +28,6 @@
 	__u64 feat_min;
 };
 
-<<<<<<< HEAD
-static struct feature_id_reg feat_id_regs[] = {
-	{
-		ARM64_SYS_REG(3, 0, 2, 0, 3),	/* TCR2_EL1 */
-		ARM64_SYS_REG(3, 0, 0, 7, 3),	/* ID_AA64MMFR3_EL1 */
-		0,
-		1
-	},
-	{
-		ARM64_SYS_REG(3, 0, 10, 2, 2),	/* PIRE0_EL1 */
-		ARM64_SYS_REG(3, 0, 0, 7, 3),	/* ID_AA64MMFR3_EL1 */
-		8,
-		1
-	},
-	{
-		ARM64_SYS_REG(3, 0, 10, 2, 3),	/* PIR_EL1 */
-		ARM64_SYS_REG(3, 0, 0, 7, 3),	/* ID_AA64MMFR3_EL1 */
-		8,
-		1
-	},
-	{
-		ARM64_SYS_REG(3, 0, 10, 2, 4),	/* POR_EL1 */
-		ARM64_SYS_REG(3, 0, 0, 7, 3),	/* ID_AA64MMFR3_EL1 */
-		16,
-		1
-	},
-	{
-		ARM64_SYS_REG(3, 3, 10, 2, 4),	/* POR_EL0 */
-		ARM64_SYS_REG(3, 0, 0, 7, 3),	/* ID_AA64MMFR3_EL1 */
-		16,
-		1
-	},
-	{
-		KVM_ARM64_SYS_REG(SYS_SCTLR2_EL1),
-		KVM_ARM64_SYS_REG(SYS_ID_AA64MMFR3_EL1),
-		ID_AA64MMFR3_EL1_SCTLRX_SHIFT,
-		ID_AA64MMFR3_EL1_SCTLRX_IMP
-=======
 #define FEAT(id, f, v)					\
 	.id_reg		= SYS_REG(id),			\
 	.feat_shift	= id ## _ ## f ## _SHIFT,	\
@@ -75,7 +37,6 @@
 	{					\
 		.reg = SYS_REG(r),		\
 		FEAT(id, f, v)			\
->>>>>>> 3435bd79
 	}
 
 static struct feature_id_reg feat_id_regs[] = {
@@ -101,6 +62,7 @@
 	REG_FEAT(HDFGRTR2_EL2,	ID_AA64MMFR0_EL1, FGT, FGT2),
 	REG_FEAT(HDFGWTR2_EL2,	ID_AA64MMFR0_EL1, FGT, FGT2),
 	REG_FEAT(ZCR_EL2,	ID_AA64PFR0_EL1, SVE, IMP),
+	REG_FEAT(SCTLR2_EL1,	ID_AA64MMFR3_EL1, SCTLRX, IMP),
 };
 
 bool filter_reg(__u64 reg)
