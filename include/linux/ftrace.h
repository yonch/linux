--- conflicted
+++ resolved
@@ -357,7 +357,6 @@
 	int depth;
 };
 
-<<<<<<< HEAD
 /*
  * Structure that defines a return function trace.
  */
@@ -368,15 +367,6 @@
 	/* Number of functions that overran the depth limit for current task */
 	unsigned long overrun;
 	int depth;
-=======
-struct boot_trace {
-	pid_t			caller;
-	char			func[KSYM_SYMBOL_LEN];
-	int			result;
-	unsigned long long	duration;		/* usecs */
-	ktime_t			calltime;
-	ktime_t			rettime;
->>>>>>> d65bd5ec
 };
 
 #ifdef CONFIG_FUNCTION_GRAPH_TRACER
