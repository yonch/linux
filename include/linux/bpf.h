--- conflicted
+++ resolved
@@ -50,10 +50,7 @@
 	u32 map_flags;
 	u32 pages;
 	u32 id;
-<<<<<<< HEAD
-=======
 	int numa_node;
->>>>>>> bb176f67
 	struct user_struct *user;
 	const struct bpf_map_ops *ops;
 	struct work_struct work;
@@ -143,20 +140,6 @@
 	PTR_TO_PACKET,		 /* reg points to skb->data */
 	PTR_TO_PACKET_END,	 /* skb->data + headlen */
 };
-
-/* The information passed from prog-specific *_is_valid_access
- * back to the verifier.
- */
-struct bpf_insn_access_aux {
-	enum bpf_reg_type reg_type;
-	int ctx_field_size;
-};
-
-static inline void
-bpf_ctx_record_field_size(struct bpf_insn_access_aux *aux, u32 size)
-{
-	aux->ctx_field_size = size;
-}
 
 /* The information passed from prog-specific *_is_valid_access
  * back to the verifier.
