--- conflicted
+++ resolved
@@ -8,9 +8,5 @@
 header-y += tc_pedit.h
 header-y += tc_skbedit.h
 header-y += tc_vlan.h
-<<<<<<< HEAD
 header-y += tc_bpf.h
-=======
-header-y += tc_bpf.h
-header-y += tc_connmark.h
->>>>>>> d525211f
+header-y += tc_connmark.h