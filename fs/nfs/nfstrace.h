--- conflicted
+++ resolved
@@ -409,11 +409,7 @@
 			__entry->dir = NFS_FILEID(dir);
 			__entry->flags = flags;
 			__entry->fileid = d_is_negative(dentry) ? 0 : NFS_FILEID(d_inode(dentry));
-<<<<<<< HEAD
-			__assign_str(name, dentry->d_name.name);
-=======
 			__assign_str(name);
->>>>>>> 0c383648
 		),
 
 		TP_printk(
@@ -461,11 +457,7 @@
 			__entry->error = error < 0 ? -error : 0;
 			__entry->flags = flags;
 			__entry->fileid = d_is_negative(dentry) ? 0 : NFS_FILEID(d_inode(dentry));
-<<<<<<< HEAD
-			__assign_str(name, dentry->d_name.name);
-=======
 			__assign_str(name);
->>>>>>> 0c383648
 		),
 
 		TP_printk(
