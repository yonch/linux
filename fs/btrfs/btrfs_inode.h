/* SPDX-License-Identifier: GPL-2.0 */
/*
 * Copyright (C) 2007 Oracle.  All rights reserved.
 */

#ifndef BTRFS_INODE_H
#define BTRFS_INODE_H

#include <linux/hash.h>
#include <linux/refcount.h>
#include <linux/spinlock.h>
#include <linux/mutex.h>
#include <linux/rwsem.h>
#include <linux/fs.h>
#include <linux/mm.h>
#include <linux/compiler.h>
#include <linux/fscrypt.h>
#include <linux/lockdep.h>
#include <uapi/linux/btrfs_tree.h>
#include <trace/events/btrfs.h>
#include "block-rsv.h"
#include "extent_map.h"
#include "extent_io.h"
#include "extent-io-tree.h"
#include "ordered-data.h"
#include "delayed-inode.h"

struct extent_state;
struct posix_acl;
struct iov_iter;
struct writeback_control;
struct btrfs_root;
struct btrfs_fs_info;
struct btrfs_trans_handle;

/*
 * Since we search a directory based on f_pos (struct dir_context::pos) we have
 * to start at 2 since '.' and '..' have f_pos of 0 and 1 respectively, so
 * everybody else has to start at 2 (see btrfs_real_readdir() and dir_emit_dots()).
 */
#define BTRFS_DIR_START_INDEX 2

/*
 * ordered_data_close is set by truncate when a file that used
 * to have good data has been truncated to zero.  When it is set
 * the btrfs file release call will add this inode to the
 * ordered operations list so that we make sure to flush out any
 * new data the application may have written before commit.
 */
enum {
	BTRFS_INODE_FLUSH_ON_CLOSE,
	BTRFS_INODE_DUMMY,
	BTRFS_INODE_IN_DEFRAG,
	BTRFS_INODE_HAS_ASYNC_EXTENT,
	 /*
	  * Always set under the VFS' inode lock, otherwise it can cause races
	  * during fsync (we start as a fast fsync and then end up in a full
	  * fsync racing with ordered extent completion).
	  */
	BTRFS_INODE_NEEDS_FULL_SYNC,
	BTRFS_INODE_COPY_EVERYTHING,
	BTRFS_INODE_HAS_PROPS,
	BTRFS_INODE_SNAPSHOT_FLUSH,
	/*
	 * Set and used when logging an inode and it serves to signal that an
	 * inode does not have xattrs, so subsequent fsyncs can avoid searching
	 * for xattrs to log. This bit must be cleared whenever a xattr is added
	 * to an inode.
	 */
	BTRFS_INODE_NO_XATTRS,
	/*
	 * Set when we are in a context where we need to start a transaction and
	 * have dirty pages with the respective file range locked. This is to
	 * ensure that when reserving space for the transaction, if we are low
	 * on available space and need to flush delalloc, we will not flush
	 * delalloc for this inode, because that could result in a deadlock (on
	 * the file range, inode's io_tree).
	 */
	BTRFS_INODE_NO_DELALLOC_FLUSH,
	/*
	 * Set when we are working on enabling verity for a file. Computing and
	 * writing the whole Merkle tree can take a while so we want to prevent
	 * races where two separate tasks attempt to simultaneously start verity
	 * on the same file.
	 */
	BTRFS_INODE_VERITY_IN_PROGRESS,
	/* Set when this inode is a free space inode. */
	BTRFS_INODE_FREE_SPACE_INODE,
	/* Set when there are no capabilities in XATTs for the inode. */
	BTRFS_INODE_NO_CAP_XATTR,
	/*
	 * Set if an error happened when doing a COW write before submitting a
	 * bio or during writeback. Used for both buffered writes and direct IO
	 * writes. This is to signal a fast fsync that it has to wait for
	 * ordered extents to complete and therefore not log extent maps that
	 * point to unwritten extents (when an ordered extent completes and it
	 * has the BTRFS_ORDERED_IOERR flag set, it drops extent maps in its
	 * range).
	 */
	BTRFS_INODE_COW_WRITE_ERROR,
<<<<<<< HEAD
=======
	/*
	 * Indicate this is a directory that points to a subvolume for which
	 * there is no root reference item. That's a case like the following:
	 *
	 *   $ btrfs subvolume create /mnt/parent
	 *   $ btrfs subvolume create /mnt/parent/child
	 *   $ btrfs subvolume snapshot /mnt/parent /mnt/snap
	 *
	 * If subvolume "parent" is root 256, subvolume "child" is root 257 and
	 * snapshot "snap" is root 258, then there's no root reference item (key
	 * BTRFS_ROOT_REF_KEY in the root tree) for the subvolume "child"
	 * associated to root 258 (the snapshot) - there's only for the root
	 * of the "parent" subvolume (root 256). In the chunk root we have a
	 * (256 BTRFS_ROOT_REF_KEY 257) key but we don't have a
	 * (258 BTRFS_ROOT_REF_KEY 257) key - the sames goes for backrefs, we
	 * have a (257 BTRFS_ROOT_BACKREF_KEY 256) but we don't have a
	 * (257 BTRFS_ROOT_BACKREF_KEY 258) key.
	 *
	 * So when opening the "child" dentry from the snapshot's directory,
	 * we don't find a root ref item and we create a stub inode. This is
	 * done at new_simple_dir(), called from btrfs_lookup_dentry().
	 */
	BTRFS_INODE_ROOT_STUB,
>>>>>>> 8400291e
};

/* in memory btrfs inode */
struct btrfs_inode {
	/* which subvolume this inode belongs to */
	struct btrfs_root *root;

#if BITS_PER_LONG == 32
	/*
	 * The objectid of the corresponding BTRFS_INODE_ITEM_KEY.
	 * On 64 bits platforms we can get it from vfs_inode.i_ino, which is an
	 * unsigned long and therefore 64 bits on such platforms.
	 */
	u64 objectid;
#endif

	/* Cached value of inode property 'compression'. */
	u8 prop_compress;

	/*
	 * Force compression on the file using the defrag ioctl, could be
	 * different from prop_compress and takes precedence if set.
	 */
	u8 defrag_compress;

	/*
	 * Lock for counters and all fields used to determine if the inode is in
	 * the log or not (last_trans, last_sub_trans, last_log_commit,
	 * logged_trans), to access/update delalloc_bytes, new_delalloc_bytes,
	 * defrag_bytes, disk_i_size, outstanding_extents, csum_bytes and to
	 * update the VFS' inode number of bytes used.
	 */
	spinlock_t lock;

	/* the extent_tree has caches of all the extent mappings to disk */
	struct extent_map_tree extent_tree;

	/* the io_tree does range state (DIRTY, LOCKED etc) */
	struct extent_io_tree io_tree;

	/*
	 * Keep track of where the inode has extent items mapped in order to
	 * make sure the i_size adjustments are accurate. Not required when the
	 * filesystem is NO_HOLES, the status can't be set while mounted as
	 * it's a mkfs-time feature.
	 */
	struct extent_io_tree *file_extent_tree;

	/* held while logging the inode in tree-log.c */
	struct mutex log_mutex;

	/*
	 * Counters to keep track of the number of extent item's we may use due
	 * to delalloc and such.  outstanding_extents is the number of extent
	 * items we think we'll end up using, and reserved_extents is the number
	 * of extent items we've reserved metadata for. Protected by 'lock'.
	 */
	unsigned outstanding_extents;

	/* used to order data wrt metadata */
	spinlock_t ordered_tree_lock;
	struct rb_root ordered_tree;
	struct rb_node *ordered_tree_last;

	/* list of all the delalloc inodes in the FS.  There are times we need
	 * to write all the delalloc pages to disk, and this list is used
	 * to walk them all.
	 */
	struct list_head delalloc_inodes;

	unsigned long runtime_flags;

	/* full 64 bit generation number, struct vfs_inode doesn't have a big
	 * enough field for this.
	 */
	u64 generation;

	/*
	 * ID of the transaction handle that last modified this inode.
	 * Protected by 'lock'.
	 */
	u64 last_trans;

	/*
	 * ID of the transaction that last logged this inode.
	 * Protected by 'lock'.
	 */
	u64 logged_trans;

	/*
	 * Log transaction ID when this inode was last modified.
	 * Protected by 'lock'.
	 */
	int last_sub_trans;

	/* A local copy of root's last_log_commit. Protected by 'lock'. */
	int last_log_commit;

	union {
		/*
		 * Total number of bytes pending delalloc, used by stat to
		 * calculate the real block usage of the file. This is used
		 * only for files. Protected by 'lock'.
		 */
		u64 delalloc_bytes;
		/*
		 * The lowest possible index of the next dir index key which
		 * points to an inode that needs to be logged.
		 * This is used only for directories.
		 * Use the helpers btrfs_get_first_dir_index_to_log() and
		 * btrfs_set_first_dir_index_to_log() to access this field.
		 */
		u64 first_dir_index_to_log;
	};

	union {
		/*
		 * Total number of bytes pending delalloc that fall within a file
		 * range that is either a hole or beyond EOF (and no prealloc extent
		 * exists in the range). This is always <= delalloc_bytes and this
		 * is used only for files. Protected by 'lock'.
		 */
		u64 new_delalloc_bytes;
		/*
		 * The offset of the last dir index key that was logged.
		 * This is used only for directories.
		 */
		u64 last_dir_index_offset;
	};

	union {
		/*
		 * Total number of bytes pending defrag, used by stat to check whether
		 * it needs COW. Protected by 'lock'.
		 * Used by inodes other than the data relocation inode.
		 */
		u64 defrag_bytes;

		/*
		 * Logical address of the block group being relocated.
		 * Used only by the data relocation inode.
		 */
		u64 reloc_block_group_start;
	};

	/*
	 * The size of the file stored in the metadata on disk.  data=ordered
	 * means the in-memory i_size might be larger than the size on disk
	 * because not all the blocks are written yet. Protected by 'lock'.
	 */
	u64 disk_i_size;

	union {
		/*
		 * If this is a directory then index_cnt is the counter for the
		 * index number for new files that are created. For an empty
		 * directory, this must be initialized to BTRFS_DIR_START_INDEX.
		 */
		u64 index_cnt;

		/*
		 * If this is not a directory, this is the number of bytes
		 * outstanding that are going to need csums. This is used in
		 * ENOSPC accounting. Protected by 'lock'.
		 */
		u64 csum_bytes;
	};

	/* Cache the directory index number to speed the dir/file remove */
	u64 dir_index;

	/* the fsync log has some corner cases that mean we have to check
	 * directories to see if any unlinks have been done before
	 * the directory was logged.  See tree-log.c for all the
	 * details
	 */
	u64 last_unlink_trans;

	union {
		/*
		 * The id/generation of the last transaction where this inode
		 * was either the source or the destination of a clone/dedupe
		 * operation. Used when logging an inode to know if there are
		 * shared extents that need special care when logging checksum
		 * items, to avoid duplicate checksum items in a log (which can
		 * lead to a corruption where we end up with missing checksum
		 * ranges after log replay). Protected by the VFS inode lock.
		 * Used for regular files only.
		 */
		u64 last_reflink_trans;

		/*
		 * In case this a root stub inode (BTRFS_INODE_ROOT_STUB flag set),
		 * the ID of that root.
		 */
		u64 ref_root_id;
	};

	/* Backwards incompatible flags, lower half of inode_item::flags  */
	u32 flags;
	/* Read-only compatibility flags, upper half of inode_item::flags */
	u32 ro_flags;

	struct btrfs_block_rsv block_rsv;

	struct btrfs_delayed_node *delayed_node;

	/* File creation time. */
	u64 i_otime_sec;
	u32 i_otime_nsec;

	/* Hook into fs_info->delayed_iputs */
	struct list_head delayed_iput;

	struct rw_semaphore i_mmap_lock;
	struct inode vfs_inode;
};

static inline u64 btrfs_get_first_dir_index_to_log(const struct btrfs_inode *inode)
{
	return READ_ONCE(inode->first_dir_index_to_log);
}

static inline void btrfs_set_first_dir_index_to_log(struct btrfs_inode *inode,
						    u64 index)
{
	WRITE_ONCE(inode->first_dir_index_to_log, index);
}

static inline struct btrfs_inode *BTRFS_I(const struct inode *inode)
{
	return container_of(inode, struct btrfs_inode, vfs_inode);
}

static inline unsigned long btrfs_inode_hash(u64 objectid,
					     const struct btrfs_root *root)
{
	u64 h = objectid ^ (root->root_key.objectid * GOLDEN_RATIO_PRIME);

#if BITS_PER_LONG == 32
	h = (h >> 32) ^ (h & 0xffffffff);
#endif

	return (unsigned long)h;
}

#if BITS_PER_LONG == 32

/*
 * On 32 bit systems the i_ino of struct inode is 32 bits (unsigned long), so
 * we use the inode's location objectid which is a u64 to avoid truncation.
 */
static inline u64 btrfs_ino(const struct btrfs_inode *inode)
{
	u64 ino = inode->objectid;

	if (test_bit(BTRFS_INODE_ROOT_STUB, &inode->runtime_flags))
		ino = inode->vfs_inode.i_ino;
	return ino;
}

#else

static inline u64 btrfs_ino(const struct btrfs_inode *inode)
{
	return inode->vfs_inode.i_ino;
}

#endif

static inline void btrfs_get_inode_key(const struct btrfs_inode *inode,
				       struct btrfs_key *key)
{
	key->objectid = btrfs_ino(inode);
	key->type = BTRFS_INODE_ITEM_KEY;
	key->offset = 0;
}

static inline void btrfs_set_inode_number(struct btrfs_inode *inode, u64 ino)
{
#if BITS_PER_LONG == 32
	inode->objectid = ino;
#endif
	inode->vfs_inode.i_ino = ino;
}

static inline void btrfs_i_size_write(struct btrfs_inode *inode, u64 size)
{
	i_size_write(&inode->vfs_inode, size);
	inode->disk_i_size = size;
}

static inline bool btrfs_is_free_space_inode(const struct btrfs_inode *inode)
{
	return test_bit(BTRFS_INODE_FREE_SPACE_INODE, &inode->runtime_flags);
}

static inline bool is_data_inode(const struct btrfs_inode *inode)
{
	return btrfs_ino(inode) != BTRFS_BTREE_INODE_OBJECTID;
}

static inline void btrfs_mod_outstanding_extents(struct btrfs_inode *inode,
						 int mod)
{
	lockdep_assert_held(&inode->lock);
	inode->outstanding_extents += mod;
	if (btrfs_is_free_space_inode(inode))
		return;
	trace_btrfs_inode_mod_outstanding_extents(inode->root, btrfs_ino(inode),
						  mod, inode->outstanding_extents);
}

/*
 * Called every time after doing a buffered, direct IO or memory mapped write.
 *
 * This is to ensure that if we write to a file that was previously fsynced in
 * the current transaction, then try to fsync it again in the same transaction,
 * we will know that there were changes in the file and that it needs to be
 * logged.
 */
static inline void btrfs_set_inode_last_sub_trans(struct btrfs_inode *inode)
{
	spin_lock(&inode->lock);
	inode->last_sub_trans = inode->root->log_transid;
	spin_unlock(&inode->lock);
}

/*
 * Should be called while holding the inode's VFS lock in exclusive mode, or
 * while holding the inode's mmap lock (struct btrfs_inode::i_mmap_lock) in
 * either shared or exclusive mode, or in a context where no one else can access
 * the inode concurrently (during inode creation or when loading an inode from
 * disk).
 */
static inline void btrfs_set_inode_full_sync(struct btrfs_inode *inode)
{
	set_bit(BTRFS_INODE_NEEDS_FULL_SYNC, &inode->runtime_flags);
	/*
	 * The inode may have been part of a reflink operation in the last
	 * transaction that modified it, and then a fsync has reset the
	 * last_reflink_trans to avoid subsequent fsyncs in the same
	 * transaction to do unnecessary work. So update last_reflink_trans
	 * to the last_trans value (we have to be pessimistic and assume a
	 * reflink happened).
	 *
	 * The ->last_trans is protected by the inode's spinlock and we can
	 * have a concurrent ordered extent completion update it. Also set
	 * last_reflink_trans to ->last_trans only if the former is less than
	 * the later, because we can be called in a context where
	 * last_reflink_trans was set to the current transaction generation
	 * while ->last_trans was not yet updated in the current transaction,
	 * and therefore has a lower value.
	 */
	spin_lock(&inode->lock);
	if (inode->last_reflink_trans < inode->last_trans)
		inode->last_reflink_trans = inode->last_trans;
	spin_unlock(&inode->lock);
}

static inline bool btrfs_inode_in_log(struct btrfs_inode *inode, u64 generation)
{
	bool ret = false;

	spin_lock(&inode->lock);
	if (inode->logged_trans == generation &&
	    inode->last_sub_trans <= inode->last_log_commit &&
	    inode->last_sub_trans <= btrfs_get_root_last_log_commit(inode->root))
		ret = true;
	spin_unlock(&inode->lock);
	return ret;
}

/*
 * Check if the inode has flags compatible with compression
 */
static inline bool btrfs_inode_can_compress(const struct btrfs_inode *inode)
{
	if (inode->flags & BTRFS_INODE_NODATACOW ||
	    inode->flags & BTRFS_INODE_NODATASUM)
		return false;
	return true;
}

/* Array of bytes with variable length, hexadecimal format 0x1234 */
#define CSUM_FMT				"0x%*phN"
#define CSUM_FMT_VALUE(size, bytes)		size, bytes

int btrfs_check_sector_csum(struct btrfs_fs_info *fs_info, struct page *page,
			    u32 pgoff, u8 *csum, const u8 * const csum_expected);
bool btrfs_data_csum_ok(struct btrfs_bio *bbio, struct btrfs_device *dev,
			u32 bio_offset, struct bio_vec *bv);
noinline int can_nocow_extent(struct inode *inode, u64 offset, u64 *len,
			      struct btrfs_file_extent *file_extent,
			      bool nowait, bool strict);

void btrfs_del_delalloc_inode(struct btrfs_inode *inode);
struct inode *btrfs_lookup_dentry(struct inode *dir, struct dentry *dentry);
int btrfs_set_inode_index(struct btrfs_inode *dir, u64 *index);
int btrfs_unlink_inode(struct btrfs_trans_handle *trans,
		       struct btrfs_inode *dir, struct btrfs_inode *inode,
		       const struct fscrypt_str *name);
int btrfs_add_link(struct btrfs_trans_handle *trans,
		   struct btrfs_inode *parent_inode, struct btrfs_inode *inode,
		   const struct fscrypt_str *name, int add_backref, u64 index);
int btrfs_delete_subvolume(struct btrfs_inode *dir, struct dentry *dentry);
int btrfs_truncate_block(struct btrfs_inode *inode, loff_t from, loff_t len,
			 int front);

int btrfs_start_delalloc_snapshot(struct btrfs_root *root, bool in_reclaim_context);
int btrfs_start_delalloc_roots(struct btrfs_fs_info *fs_info, long nr,
			       bool in_reclaim_context);
int btrfs_set_extent_delalloc(struct btrfs_inode *inode, u64 start, u64 end,
			      unsigned int extra_bits,
			      struct extent_state **cached_state);

struct btrfs_new_inode_args {
	/* Input */
	struct inode *dir;
	struct dentry *dentry;
	struct inode *inode;
	bool orphan;
	bool subvol;

	/* Output from btrfs_new_inode_prepare(), input to btrfs_create_new_inode(). */
	struct posix_acl *default_acl;
	struct posix_acl *acl;
	struct fscrypt_name fname;
};

int btrfs_new_inode_prepare(struct btrfs_new_inode_args *args,
			    unsigned int *trans_num_items);
int btrfs_create_new_inode(struct btrfs_trans_handle *trans,
			   struct btrfs_new_inode_args *args);
void btrfs_new_inode_args_destroy(struct btrfs_new_inode_args *args);
struct inode *btrfs_new_subvol_inode(struct mnt_idmap *idmap,
				     struct inode *dir);
 void btrfs_set_delalloc_extent(struct btrfs_inode *inode, struct extent_state *state,
			        u32 bits);
void btrfs_clear_delalloc_extent(struct btrfs_inode *inode,
				 struct extent_state *state, u32 bits);
void btrfs_merge_delalloc_extent(struct btrfs_inode *inode, struct extent_state *new,
				 struct extent_state *other);
void btrfs_split_delalloc_extent(struct btrfs_inode *inode,
				 struct extent_state *orig, u64 split);
void btrfs_set_range_writeback(struct btrfs_inode *inode, u64 start, u64 end);
void btrfs_evict_inode(struct inode *inode);
struct inode *btrfs_alloc_inode(struct super_block *sb);
void btrfs_destroy_inode(struct inode *inode);
void btrfs_free_inode(struct inode *inode);
int btrfs_drop_inode(struct inode *inode);
int __init btrfs_init_cachep(void);
void __cold btrfs_destroy_cachep(void);
struct inode *btrfs_iget_path(u64 ino, struct btrfs_root *root,
			      struct btrfs_path *path);
struct inode *btrfs_iget(u64 ino, struct btrfs_root *root);
struct extent_map *btrfs_get_extent(struct btrfs_inode *inode,
				    struct page *page, u64 start, u64 len);
int btrfs_update_inode(struct btrfs_trans_handle *trans,
		       struct btrfs_inode *inode);
int btrfs_update_inode_fallback(struct btrfs_trans_handle *trans,
				struct btrfs_inode *inode);
int btrfs_orphan_add(struct btrfs_trans_handle *trans, struct btrfs_inode *inode);
int btrfs_orphan_cleanup(struct btrfs_root *root);
int btrfs_cont_expand(struct btrfs_inode *inode, loff_t oldsize, loff_t size);
void btrfs_add_delayed_iput(struct btrfs_inode *inode);
void btrfs_run_delayed_iputs(struct btrfs_fs_info *fs_info);
int btrfs_wait_on_delayed_iputs(struct btrfs_fs_info *fs_info);
int btrfs_prealloc_file_range(struct inode *inode, int mode,
			      u64 start, u64 num_bytes, u64 min_size,
			      loff_t actual_len, u64 *alloc_hint);
int btrfs_prealloc_file_range_trans(struct inode *inode,
				    struct btrfs_trans_handle *trans, int mode,
				    u64 start, u64 num_bytes, u64 min_size,
				    loff_t actual_len, u64 *alloc_hint);
int btrfs_run_delalloc_range(struct btrfs_inode *inode, struct page *locked_page,
			     u64 start, u64 end, struct writeback_control *wbc);
int btrfs_writepage_cow_fixup(struct page *page);
int btrfs_encoded_io_compression_from_extent(struct btrfs_fs_info *fs_info,
					     int compress_type);
int btrfs_encoded_read_regular_fill_pages(struct btrfs_inode *inode,
					  u64 file_offset, u64 disk_bytenr,
					  u64 disk_io_size,
					  struct page **pages);
ssize_t btrfs_encoded_read(struct kiocb *iocb, struct iov_iter *iter,
			   struct btrfs_ioctl_encoded_io_args *encoded);
ssize_t btrfs_do_encoded_write(struct kiocb *iocb, struct iov_iter *from,
			       const struct btrfs_ioctl_encoded_io_args *encoded);

struct btrfs_inode *btrfs_find_first_inode(struct btrfs_root *root, u64 min_ino);

extern const struct dentry_operations btrfs_dentry_operations;

/* Inode locking type flags, by default the exclusive lock is taken. */
enum btrfs_ilock_type {
	ENUM_BIT(BTRFS_ILOCK_SHARED),
	ENUM_BIT(BTRFS_ILOCK_TRY),
	ENUM_BIT(BTRFS_ILOCK_MMAP),
};

int btrfs_inode_lock(struct btrfs_inode *inode, unsigned int ilock_flags);
void btrfs_inode_unlock(struct btrfs_inode *inode, unsigned int ilock_flags);
void btrfs_update_inode_bytes(struct btrfs_inode *inode, const u64 add_bytes,
			      const u64 del_bytes);
void btrfs_assert_inode_range_clean(struct btrfs_inode *inode, u64 start, u64 end);
u64 btrfs_get_extent_allocation_hint(struct btrfs_inode *inode, u64 start,
				     u64 num_bytes);
struct extent_map *btrfs_create_io_em(struct btrfs_inode *inode, u64 start,
				      const struct btrfs_file_extent *file_extent,
				      int type);

#endif<|MERGE_RESOLUTION|>--- conflicted
+++ resolved
@@ -98,8 +98,6 @@
 	 * range).
 	 */
 	BTRFS_INODE_COW_WRITE_ERROR,
-<<<<<<< HEAD
-=======
 	/*
 	 * Indicate this is a directory that points to a subvolume for which
 	 * there is no root reference item. That's a case like the following:
@@ -123,7 +121,6 @@
 	 * done at new_simple_dir(), called from btrfs_lookup_dentry().
 	 */
 	BTRFS_INODE_ROOT_STUB,
->>>>>>> 8400291e
 };
 
 /* in memory btrfs inode */
