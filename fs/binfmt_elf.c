--- conflicted
+++ resolved
@@ -1372,17 +1372,10 @@
 			PROT_READ | PROT_WRITE | PROT_EXEC,
 			MAP_FIXED_NOREPLACE | MAP_PRIVATE,
 			0);
-<<<<<<< HEAD
 
 	if (error != ELF_PAGESTART(eppnt->p_vaddr))
 		goto out_free_ph;
 
-=======
-
-	if (error != ELF_PAGESTART(eppnt->p_vaddr))
-		goto out_free_ph;
-
->>>>>>> 0c383648
 	error = 0;
 
 out_free_ph:
