# SPDX-License-Identifier: (GPL-2.0 OR BSD-2-Clause)
%YAML 1.2
---
$id: http://devicetree.org/schemas/remoteproc/qcom,adsp.yaml#
$schema: http://devicetree.org/meta-schemas/core.yaml#

title: Qualcomm ADSP Peripheral Image Loader binding

maintainers:
  - Manivannan Sadhasivam <manivannan.sadhasivam@linaro.org>

description:
  This document defines the binding for a component that loads and boots
  firmware on the Qualcomm ADSP Hexagon core.

properties:
  compatible:
    enum:
      - qcom,msm8974-adsp-pil
      - qcom,msm8996-adsp-pil
      - qcom,msm8996-slpi-pil
      - qcom,msm8998-adsp-pas
      - qcom,msm8998-slpi-pas
      - qcom,qcs404-adsp-pas
      - qcom,qcs404-cdsp-pas
      - qcom,qcs404-wcss-pas
      - qcom,sc7180-mpss-pas
      - qcom,sc7280-mpss-pas
      - qcom,sc8180x-adsp-pas
      - qcom,sc8180x-cdsp-pas
      - qcom,sc8180x-mpss-pas
      - qcom,sdm660-adsp-pas
      - qcom,sdm845-adsp-pas
      - qcom,sdm845-cdsp-pas
      - qcom,sdx55-mpss-pas
      - qcom,sm6350-adsp-pas
      - qcom,sm6350-cdsp-pas
      - qcom,sm6350-mpss-pas
      - qcom,sm8150-adsp-pas
      - qcom,sm8150-cdsp-pas
      - qcom,sm8150-mpss-pas
      - qcom,sm8150-slpi-pas
      - qcom,sm8250-adsp-pas
      - qcom,sm8250-cdsp-pas
      - qcom,sm8250-slpi-pas
      - qcom,sm8350-adsp-pas
      - qcom,sm8350-cdsp-pas
      - qcom,sm8350-slpi-pas
      - qcom,sm8350-mpss-pas

  reg:
    maxItems: 1

  clocks:
    minItems: 1
    maxItems: 8

  clock-names:
    minItems: 1
    maxItems: 8

  interrupts:
    minItems: 5
    maxItems: 6

  interrupt-names:
    minItems: 5
    maxItems: 6

  resets:
    minItems: 1
    maxItems: 3

  reset-names:
    minItems: 1
    maxItems: 3

  cx-supply:
    description: Phandle to the CX regulator

  px-supply:
    description: Phandle to the PX regulator

  power-domains:
    minItems: 1
    maxItems: 3

  power-domain-names:
    minItems: 1
    maxItems: 3

  firmware-name:
    $ref: /schemas/types.yaml#/definitions/string
    description: Firmware name for the Hexagon core

  memory-region:
    maxItems: 1
    description: Reference to the reserved-memory for the Hexagon core

  qcom,qmp:
    $ref: /schemas/types.yaml#/definitions/phandle
    description: Reference to the AOSS side-channel message RAM.

  qcom,smem-states:
    $ref: /schemas/types.yaml#/definitions/phandle-array
    description: States used by the AP to signal the Hexagon core
    items:
      - description: Stop the modem

  qcom,smem-state-names:
    $ref: /schemas/types.yaml#/definitions/string-array
    description: The names of the state bits used for SMP2P output
    items:
      - const: stop

  qcom,halt-regs:
    $ref: /schemas/types.yaml#/definitions/phandle-array
    description:
      Phandle reference to a syscon representing TCSR followed by the
      three offsets within syscon for q6, modem and nc halt registers.

  smd-edge:
    type: object
    description:
      Qualcomm Shared Memory subnode which represents communication edge,
      channels and devices related to the ADSP.

  glink-edge:
    type: object
    description:
      Qualcomm G-Link subnode which represents communication edge, channels
      and devices related to the ADSP.

required:
  - compatible
  - clocks
  - clock-names
  - interrupts
  - interrupt-names
  - memory-region
  - qcom,smem-states
  - qcom,smem-state-names

additionalProperties: false

allOf:
  - if:
      properties:
        compatible:
          contains:
            enum:
              - qcom,msm8974-adsp-pil
              - qcom,msm8996-adsp-pil
              - qcom,msm8996-slpi-pil
              - qcom,msm8998-adsp-pas
              - qcom,qcs404-adsp-pas
              - qcom,qcs404-wcss-pas
              - qcom,sc7280-mpss-pas
              - qcom,sc8180x-adsp-pas
              - qcom,sc8180x-cdsp-pas
              - qcom,sc8180x-mpss-pas
              - qcom,sdm845-adsp-pas
              - qcom,sdm845-cdsp-pas
              - qcom,sm6350-adsp-pas
              - qcom,sm6350-cdsp-pas
              - qcom,sm6350-mpss-pas
              - qcom,sm8150-adsp-pas
              - qcom,sm8150-cdsp-pas
              - qcom,sm8150-mpss-pas
              - qcom,sm8150-slpi-pas
              - qcom,sm8250-adsp-pas
              - qcom,sm8250-cdsp-pas
              - qcom,sm8250-slpi-pas
              - qcom,sm8350-adsp-pas
              - qcom,sm8350-cdsp-pas
              - qcom,sm8350-slpi-pas
              - qcom,sm8350-mpss-pas
    then:
      properties:
        clocks:
          items:
            - description: XO clock
        clock-names:
          items:
            - const: xo

  - if:
      properties:
        compatible:
          contains:
            enum:
              - qcom,msm8998-slpi-pas
    then:
      properties:
        clocks:
          items:
            - description: XO clock
            - description: AGGRE2 clock
        clock-names:
          items:
            - const: xo
            - const: aggre2

  - if:
      properties:
        compatible:
          contains:
            enum:
              - qcom,qcs404-cdsp-pas
    then:
      properties:
        clocks:
          items:
            - description: XO clock
            - description: SWAY clock
            - description: TBU clock
            - description: BIMC clock
            - description: AHB AON clock
            - description: Q6SS SLAVE clock
            - description: Q6SS MASTER clock
            - description: Q6 AXIM clock
        clock-names:
          items:
            - const: xo
            - const: sway
            - const: tbu
            - const: bimc
            - const: ahb_aon
            - const: q6ss_slave
            - const: q6ss_master
            - const: q6_axim

  - if:
      properties:
        compatible:
          contains:
            enum:
              - qcom,sc7180-mpss-pas
    then:
      properties:
        clocks:
          items:
            - description: XO clock
            - description: IFACE clock
            - description: BUS clock
            - description: NAC clock
            - description: SNOC AXI clock
            - description: MNOC AXI clock
        clock-names:
          items:
            - const: xo
            - const: iface
            - const: bus
            - const: nav
            - const: snoc_axi
            - const: mnoc_axi

  - if:
      properties:
        compatible:
          contains:
            enum:
              - qcom,msm8974-adsp-pil
              - qcom,msm8996-adsp-pil
              - qcom,msm8996-slpi-pil
              - qcom,msm8998-adsp-pas
              - qcom,msm8998-slpi-pas
              - qcom,qcs404-adsp-pas
              - qcom,qcs404-cdsp-pas
              - qcom,qcs404-wcss-pas
              - qcom,sc8180x-adsp-pas
              - qcom,sc8180x-cdsp-pas
              - qcom,sdm845-adsp-pas
              - qcom,sdm845-cdsp-pas
              - qcom,sm6350-adsp-pas
              - qcom,sm6350-cdsp-pas
              - qcom,sm8150-adsp-pas
              - qcom,sm8150-cdsp-pas
              - qcom,sm8150-slpi-pas
              - qcom,sm8250-adsp-pas
              - qcom,sm8250-cdsp-pas
              - qcom,sm8250-slpi-pas
              - qcom,sm8350-adsp-pas
              - qcom,sm8350-cdsp-pas
              - qcom,sm8350-slpi-pas
    then:
      properties:
        interrupts:
          items:
            - description: Watchdog interrupt
            - description: Fatal interrupt
            - description: Ready interrupt
            - description: Handover interrupt
            - description: Stop acknowledge interrupt
        interrupt-names:
          items:
            - const: wdog
            - const: fatal
            - const: ready
            - const: handover
            - const: stop-ack

  - if:
      properties:
        compatible:
          contains:
            enum:
              - qcom,sc7180-mpss-pas
              - qcom,sc7280-mpss-pas
              - qcom,sc8180x-mpss-pas
              - qcom,sdx55-mpss-pas
              - qcom,sm6350-mpss-pas
              - qcom,sm8150-mpss-pas
              - qcom,sm8350-mpss-pas
    then:
      properties:
        interrupts:
          items:
            - description: Watchdog interrupt
            - description: Fatal interrupt
            - description: Ready interrupt
            - description: Handover interrupt
            - description: Stop acknowledge interrupt
            - description: Shutdown acknowledge interrupt
        interrupt-names:
          items:
            - const: wdog
            - const: fatal
            - const: ready
            - const: handover
            - const: stop-ack
            - const: shutdown-ack

  - if:
      properties:
        compatible:
          contains:
            enum:
              - qcom,msm8974-adsp-pil
    then:
      required:
        - cx-supply

  - if:
      properties:
        compatible:
          contains:
            enum:
              - qcom,msm8996-adsp-pil
              - qcom,msm8998-adsp-pas
    then:
      properties:
        power-domains:
          items:
            - description: CX power domain
        power-domain-names:
          items:
            - const: cx

  - if:
      properties:
        compatible:
          contains:
            enum:
              - qcom,msm8996-slpi-pil
              - qcom,msm8998-slpi-pas
    then:
      properties:
        power-domains:
          items:
            - description: SSC-CX power domain
        power-domain-names:
          items:
            - const: ssc_cx
      required:
        - px-supply

  - if:
      properties:
        compatible:
          contains:
            enum:
              - qcom,sc7180-mpss-pas
    then:
      properties:
        power-domains:
          items:
            - description: CX power domain
            - description: MX power domain
            - description: MSS power domain
        power-domain-names:
          items:
            - const: cx
            - const: mx
            - const: mss

  - if:
      properties:
        compatible:
          contains:
            enum:
              - qcom,sm6350-cdsp-pas
    then:
      properties:
        power-domains:
          items:
            - description: CX power domain
<<<<<<< HEAD
=======
            - description: MX power domain
        power-domain-names:
          items:
            - const: cx
            - const: mx
>>>>>>> 754e0b0e

  - if:
      properties:
        compatible:
          contains:
            enum:
<<<<<<< HEAD
              - qcom,sc7280-mpss-pas
              - qcom,sdx55-mpss-pas
              - qcom,sm8150-mpss-pas
              - qcom,sm8350-mpss-pas
=======
              - qcom,sm8150-adsp-pas
              - qcom,sm8150-cdsp-pas
>>>>>>> 754e0b0e
    then:
      properties:
        power-domains:
          items:
<<<<<<< HEAD
=======
            - description: CX power domain

  - if:
      properties:
        compatible:
          contains:
            enum:
              - qcom,sc7280-mpss-pas
              - qcom,sdx55-mpss-pas
              - qcom,sm6350-mpss-pas
              - qcom,sm8150-mpss-pas
              - qcom,sm8350-mpss-pas
    then:
      properties:
        power-domains:
          items:
>>>>>>> 754e0b0e
            - description: CX power domain
            - description: MSS power domain
        power-domain-names:
          items:
            - const: cx
            - const: mss

  - if:
      properties:
        compatible:
          contains:
            enum:
              - qcom,sc8180x-adsp-pas
              - qcom,sc8180x-cdsp-pas
              - qcom,sm6350-adsp-pas
              - qcom,sm8150-slpi-pas
              - qcom,sm8250-adsp-pas
              - qcom,sm8250-slpi-pas
              - qcom,sm8350-adsp-pas
              - qcom,sm8350-slpi-pas
    then:
      properties:
        power-domains:
          items:
            - description: LCX power domain
            - description: LMX power domain
        power-domain-names:
          items:
            - const: lcx
            - const: lmx

  - if:
      properties:
        compatible:
          contains:
            enum:
              - qcom,sm8350-cdsp-pas
    then:
      properties:
        power-domains:
          items:
            - description: CX power domain
            - description: MXC power domain
        power-domain-names:
          items:
            - const: cx
            - const: mxc

  - if:
      properties:
        compatible:
          contains:
            enum:
              - qcom,qcs404-cdsp-pas
    then:
      properties:
        resets:
          items:
            - description: CDSP restart
        reset-names:
          items:
            - const: restart

  - if:
      properties:
        compatible:
          contains:
            enum:
              - qcom,sc7180-mpss-pas
              - qcom,sc7280-mpss-pas
    then:
      properties:
        resets:
          items:
            - description: MSS restart
            - description: PDC reset
        reset-names:
          items:
            - const: mss_restart
            - const: pdc_reset

  - if:
      properties:
        compatible:
          contains:
            enum:
              - qcom,msm8974-adsp-pil
              - qcom,msm8996-adsp-pil
              - qcom,msm8996-slpi-pil
              - qcom,msm8998-adsp-pas
              - qcom,msm8998-slpi-pas
              - qcom,qcs404-adsp-pas
              - qcom,qcs404-cdsp-pas
              - qcom,qcs404-wcss-pas
              - qcom,sdm660-adsp-pas
              - qcom,sdx55-mpss-pas
    then:
      properties:
        qcom,qmp: false

examples:
  - |
    #include <dt-bindings/clock/qcom,rpmcc.h>
    #include <dt-bindings/interrupt-controller/irq.h>
    adsp {
        compatible = "qcom,msm8974-adsp-pil";

        interrupts-extended = <&intc 0 162 IRQ_TYPE_EDGE_RISING>,
                      <&adsp_smp2p_in 0 IRQ_TYPE_EDGE_RISING>,
                      <&adsp_smp2p_in 1 IRQ_TYPE_EDGE_RISING>,
                      <&adsp_smp2p_in 2 IRQ_TYPE_EDGE_RISING>,
                      <&adsp_smp2p_in 3 IRQ_TYPE_EDGE_RISING>;
        interrupt-names = "wdog",
                  "fatal",
                  "ready",
                  "handover",
                  "stop-ack";

        clocks = <&rpmcc RPM_CXO_CLK>;
        clock-names = "xo";

        cx-supply = <&pm8841_s2>;

        memory-region = <&adsp_region>;

        qcom,smem-states = <&adsp_smp2p_out 0>;
        qcom,smem-state-names = "stop";

        smd-edge {
            interrupts = <0 156 IRQ_TYPE_EDGE_RISING>;

            qcom,ipc = <&apcs 8 8>;
            qcom,smd-edge = <1>;
        };
    };<|MERGE_RESOLUTION|>--- conflicted
+++ resolved
@@ -405,35 +405,23 @@
         power-domains:
           items:
             - description: CX power domain
-<<<<<<< HEAD
-=======
             - description: MX power domain
         power-domain-names:
           items:
             - const: cx
             - const: mx
->>>>>>> 754e0b0e
-
-  - if:
-      properties:
-        compatible:
-          contains:
-            enum:
-<<<<<<< HEAD
-              - qcom,sc7280-mpss-pas
-              - qcom,sdx55-mpss-pas
-              - qcom,sm8150-mpss-pas
-              - qcom,sm8350-mpss-pas
-=======
+
+  - if:
+      properties:
+        compatible:
+          contains:
+            enum:
               - qcom,sm8150-adsp-pas
               - qcom,sm8150-cdsp-pas
->>>>>>> 754e0b0e
-    then:
-      properties:
-        power-domains:
-          items:
-<<<<<<< HEAD
-=======
+    then:
+      properties:
+        power-domains:
+          items:
             - description: CX power domain
 
   - if:
@@ -450,7 +438,6 @@
       properties:
         power-domains:
           items:
->>>>>>> 754e0b0e
             - description: CX power domain
             - description: MSS power domain
         power-domain-names:
