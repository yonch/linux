// SPDX-License-Identifier: GPL-2.0-or-later
/*
 * Symmetric key cipher operations.
 *
 * Generic encrypt/decrypt wrapper for ciphers, handles operations across
 * multiple page boundaries by using temporary blocks.  In user context,
 * the kernel is given a chance to schedule us once per page.
 *
 * Copyright (c) 2015 Herbert Xu <herbert@gondor.apana.org.au>
 */

#include <crypto/internal/aead.h>
#include <crypto/internal/cipher.h>
#include <crypto/internal/skcipher.h>
#include <crypto/scatterwalk.h>
#include <linux/bug.h>
#include <linux/cryptouser.h>
#include <linux/err.h>
#include <linux/kernel.h>
#include <linux/list.h>
#include <linux/mm.h>
#include <linux/module.h>
#include <linux/seq_file.h>
#include <linux/slab.h>
#include <linux/string.h>
#include <net/netlink.h>
#include "skcipher.h"

#define CRYPTO_ALG_TYPE_SKCIPHER_MASK	0x0000000e

enum {
	SKCIPHER_WALK_PHYS = 1 << 0,
	SKCIPHER_WALK_SLOW = 1 << 1,
	SKCIPHER_WALK_COPY = 1 << 2,
	SKCIPHER_WALK_DIFF = 1 << 3,
	SKCIPHER_WALK_SLEEP = 1 << 4,
};

struct skcipher_walk_buffer {
	struct list_head entry;
	struct scatter_walk dst;
	unsigned int len;
	u8 *data;
	u8 buffer[];
};

static const struct crypto_type crypto_skcipher_type;

static int skcipher_walk_next(struct skcipher_walk *walk);

static inline void skcipher_map_src(struct skcipher_walk *walk)
{
	walk->src.virt.addr = scatterwalk_map(&walk->in);
}

static inline void skcipher_map_dst(struct skcipher_walk *walk)
{
	walk->dst.virt.addr = scatterwalk_map(&walk->out);
}

static inline void skcipher_unmap_src(struct skcipher_walk *walk)
{
	scatterwalk_unmap(walk->src.virt.addr);
}

static inline void skcipher_unmap_dst(struct skcipher_walk *walk)
{
	scatterwalk_unmap(walk->dst.virt.addr);
}

static inline gfp_t skcipher_walk_gfp(struct skcipher_walk *walk)
{
	return walk->flags & SKCIPHER_WALK_SLEEP ? GFP_KERNEL : GFP_ATOMIC;
}

/* Get a spot of the specified length that does not straddle a page.
 * The caller needs to ensure that there is enough space for this operation.
 */
static inline u8 *skcipher_get_spot(u8 *start, unsigned int len)
{
	u8 *end_page = (u8 *)(((unsigned long)(start + len - 1)) & PAGE_MASK);

	return max(start, end_page);
}

static inline struct skcipher_alg *__crypto_skcipher_alg(
	struct crypto_alg *alg)
{
	return container_of(alg, struct skcipher_alg, base);
}

<<<<<<< HEAD
static inline struct crypto_istat_cipher *skcipher_get_stat(
	struct skcipher_alg *alg)
{
	return skcipher_get_stat_common(&alg->co);
}

static inline int crypto_skcipher_errstat(struct skcipher_alg *alg, int err)
{
	struct crypto_istat_cipher *istat = skcipher_get_stat(alg);

	if (!IS_ENABLED(CONFIG_CRYPTO_STATS))
		return err;

	if (err && err != -EINPROGRESS && err != -EBUSY)
		atomic64_inc(&istat->err_cnt);

	return err;
}

=======
>>>>>>> 0c383648
static int skcipher_done_slow(struct skcipher_walk *walk, unsigned int bsize)
{
	u8 *addr;

	addr = (u8 *)ALIGN((unsigned long)walk->buffer, walk->alignmask + 1);
	addr = skcipher_get_spot(addr, bsize);
	scatterwalk_copychunks(addr, &walk->out, bsize,
			       (walk->flags & SKCIPHER_WALK_PHYS) ? 2 : 1);
	return 0;
}

int skcipher_walk_done(struct skcipher_walk *walk, int err)
{
	unsigned int n = walk->nbytes;
	unsigned int nbytes = 0;

	if (!n)
		goto finish;

	if (likely(err >= 0)) {
		n -= err;
		nbytes = walk->total - n;
	}

	if (likely(!(walk->flags & (SKCIPHER_WALK_PHYS |
				    SKCIPHER_WALK_SLOW |
				    SKCIPHER_WALK_COPY |
				    SKCIPHER_WALK_DIFF)))) {
unmap_src:
		skcipher_unmap_src(walk);
	} else if (walk->flags & SKCIPHER_WALK_DIFF) {
		skcipher_unmap_dst(walk);
		goto unmap_src;
	} else if (walk->flags & SKCIPHER_WALK_COPY) {
		skcipher_map_dst(walk);
		memcpy(walk->dst.virt.addr, walk->page, n);
		skcipher_unmap_dst(walk);
	} else if (unlikely(walk->flags & SKCIPHER_WALK_SLOW)) {
		if (err > 0) {
			/*
			 * Didn't process all bytes.  Either the algorithm is
			 * broken, or this was the last step and it turned out
			 * the message wasn't evenly divisible into blocks but
			 * the algorithm requires it.
			 */
			err = -EINVAL;
			nbytes = 0;
		} else
			n = skcipher_done_slow(walk, n);
	}

	if (err > 0)
		err = 0;

	walk->total = nbytes;
	walk->nbytes = 0;

	scatterwalk_advance(&walk->in, n);
	scatterwalk_advance(&walk->out, n);
	scatterwalk_done(&walk->in, 0, nbytes);
	scatterwalk_done(&walk->out, 1, nbytes);

	if (nbytes) {
		crypto_yield(walk->flags & SKCIPHER_WALK_SLEEP ?
			     CRYPTO_TFM_REQ_MAY_SLEEP : 0);
		return skcipher_walk_next(walk);
	}

finish:
	/* Short-circuit for the common/fast path. */
	if (!((unsigned long)walk->buffer | (unsigned long)walk->page))
		goto out;

	if (walk->flags & SKCIPHER_WALK_PHYS)
		goto out;

	if (walk->iv != walk->oiv)
		memcpy(walk->oiv, walk->iv, walk->ivsize);
	if (walk->buffer != walk->page)
		kfree(walk->buffer);
	if (walk->page)
		free_page((unsigned long)walk->page);

out:
	return err;
}
EXPORT_SYMBOL_GPL(skcipher_walk_done);

void skcipher_walk_complete(struct skcipher_walk *walk, int err)
{
	struct skcipher_walk_buffer *p, *tmp;

	list_for_each_entry_safe(p, tmp, &walk->buffers, entry) {
		u8 *data;

		if (err)
			goto done;

		data = p->data;
		if (!data) {
			data = PTR_ALIGN(&p->buffer[0], walk->alignmask + 1);
			data = skcipher_get_spot(data, walk->stride);
		}

		scatterwalk_copychunks(data, &p->dst, p->len, 1);

		if (offset_in_page(p->data) + p->len + walk->stride >
		    PAGE_SIZE)
			free_page((unsigned long)p->data);

done:
		list_del(&p->entry);
		kfree(p);
	}

	if (!err && walk->iv != walk->oiv)
		memcpy(walk->oiv, walk->iv, walk->ivsize);
	if (walk->buffer != walk->page)
		kfree(walk->buffer);
	if (walk->page)
		free_page((unsigned long)walk->page);
}
EXPORT_SYMBOL_GPL(skcipher_walk_complete);

static void skcipher_queue_write(struct skcipher_walk *walk,
				 struct skcipher_walk_buffer *p)
{
	p->dst = walk->out;
	list_add_tail(&p->entry, &walk->buffers);
}

static int skcipher_next_slow(struct skcipher_walk *walk, unsigned int bsize)
{
	bool phys = walk->flags & SKCIPHER_WALK_PHYS;
	unsigned alignmask = walk->alignmask;
	struct skcipher_walk_buffer *p;
	unsigned a;
	unsigned n;
	u8 *buffer;
	void *v;

	if (!phys) {
		if (!walk->buffer)
			walk->buffer = walk->page;
		buffer = walk->buffer;
		if (buffer)
			goto ok;
	}

	/* Start with the minimum alignment of kmalloc. */
	a = crypto_tfm_ctx_alignment() - 1;
	n = bsize;

	if (phys) {
		/* Calculate the minimum alignment of p->buffer. */
		a &= (sizeof(*p) ^ (sizeof(*p) - 1)) >> 1;
		n += sizeof(*p);
	}

	/* Minimum size to align p->buffer by alignmask. */
	n += alignmask & ~a;

	/* Minimum size to ensure p->buffer does not straddle a page. */
	n += (bsize - 1) & ~(alignmask | a);

	v = kzalloc(n, skcipher_walk_gfp(walk));
	if (!v)
		return skcipher_walk_done(walk, -ENOMEM);

	if (phys) {
		p = v;
		p->len = bsize;
		skcipher_queue_write(walk, p);
		buffer = p->buffer;
	} else {
		walk->buffer = v;
		buffer = v;
	}

ok:
	walk->dst.virt.addr = PTR_ALIGN(buffer, alignmask + 1);
	walk->dst.virt.addr = skcipher_get_spot(walk->dst.virt.addr, bsize);
	walk->src.virt.addr = walk->dst.virt.addr;

	scatterwalk_copychunks(walk->src.virt.addr, &walk->in, bsize, 0);

	walk->nbytes = bsize;
	walk->flags |= SKCIPHER_WALK_SLOW;

	return 0;
}

static int skcipher_next_copy(struct skcipher_walk *walk)
{
	struct skcipher_walk_buffer *p;
	u8 *tmp = walk->page;

	skcipher_map_src(walk);
	memcpy(tmp, walk->src.virt.addr, walk->nbytes);
	skcipher_unmap_src(walk);

	walk->src.virt.addr = tmp;
	walk->dst.virt.addr = tmp;

	if (!(walk->flags & SKCIPHER_WALK_PHYS))
		return 0;

	p = kmalloc(sizeof(*p), skcipher_walk_gfp(walk));
	if (!p)
		return -ENOMEM;

	p->data = walk->page;
	p->len = walk->nbytes;
	skcipher_queue_write(walk, p);

	if (offset_in_page(walk->page) + walk->nbytes + walk->stride >
	    PAGE_SIZE)
		walk->page = NULL;
	else
		walk->page += walk->nbytes;

	return 0;
}

static int skcipher_next_fast(struct skcipher_walk *walk)
{
	unsigned long diff;

	walk->src.phys.page = scatterwalk_page(&walk->in);
	walk->src.phys.offset = offset_in_page(walk->in.offset);
	walk->dst.phys.page = scatterwalk_page(&walk->out);
	walk->dst.phys.offset = offset_in_page(walk->out.offset);

	if (walk->flags & SKCIPHER_WALK_PHYS)
		return 0;

	diff = walk->src.phys.offset - walk->dst.phys.offset;
	diff |= walk->src.virt.page - walk->dst.virt.page;

	skcipher_map_src(walk);
	walk->dst.virt.addr = walk->src.virt.addr;

	if (diff) {
		walk->flags |= SKCIPHER_WALK_DIFF;
		skcipher_map_dst(walk);
	}

	return 0;
}

static int skcipher_walk_next(struct skcipher_walk *walk)
{
	unsigned int bsize;
	unsigned int n;
	int err;

	walk->flags &= ~(SKCIPHER_WALK_SLOW | SKCIPHER_WALK_COPY |
			 SKCIPHER_WALK_DIFF);

	n = walk->total;
	bsize = min(walk->stride, max(n, walk->blocksize));
	n = scatterwalk_clamp(&walk->in, n);
	n = scatterwalk_clamp(&walk->out, n);

	if (unlikely(n < bsize)) {
		if (unlikely(walk->total < walk->blocksize))
			return skcipher_walk_done(walk, -EINVAL);

slow_path:
		err = skcipher_next_slow(walk, bsize);
		goto set_phys_lowmem;
	}

	if (unlikely((walk->in.offset | walk->out.offset) & walk->alignmask)) {
		if (!walk->page) {
			gfp_t gfp = skcipher_walk_gfp(walk);

			walk->page = (void *)__get_free_page(gfp);
			if (!walk->page)
				goto slow_path;
		}

		walk->nbytes = min_t(unsigned, n,
				     PAGE_SIZE - offset_in_page(walk->page));
		walk->flags |= SKCIPHER_WALK_COPY;
		err = skcipher_next_copy(walk);
		goto set_phys_lowmem;
	}

	walk->nbytes = n;

	return skcipher_next_fast(walk);

set_phys_lowmem:
	if (!err && (walk->flags & SKCIPHER_WALK_PHYS)) {
		walk->src.phys.page = virt_to_page(walk->src.virt.addr);
		walk->dst.phys.page = virt_to_page(walk->dst.virt.addr);
		walk->src.phys.offset &= PAGE_SIZE - 1;
		walk->dst.phys.offset &= PAGE_SIZE - 1;
	}
	return err;
}

static int skcipher_copy_iv(struct skcipher_walk *walk)
{
	unsigned a = crypto_tfm_ctx_alignment() - 1;
	unsigned alignmask = walk->alignmask;
	unsigned ivsize = walk->ivsize;
	unsigned bs = walk->stride;
	unsigned aligned_bs;
	unsigned size;
	u8 *iv;

	aligned_bs = ALIGN(bs, alignmask + 1);

	/* Minimum size to align buffer by alignmask. */
	size = alignmask & ~a;

	if (walk->flags & SKCIPHER_WALK_PHYS)
		size += ivsize;
	else {
		size += aligned_bs + ivsize;

		/* Minimum size to ensure buffer does not straddle a page. */
		size += (bs - 1) & ~(alignmask | a);
	}

	walk->buffer = kmalloc(size, skcipher_walk_gfp(walk));
	if (!walk->buffer)
		return -ENOMEM;

	iv = PTR_ALIGN(walk->buffer, alignmask + 1);
	iv = skcipher_get_spot(iv, bs) + aligned_bs;

	walk->iv = memcpy(iv, walk->iv, walk->ivsize);
	return 0;
}

static int skcipher_walk_first(struct skcipher_walk *walk)
{
	if (WARN_ON_ONCE(in_hardirq()))
		return -EDEADLK;

	walk->buffer = NULL;
	if (unlikely(((unsigned long)walk->iv & walk->alignmask))) {
		int err = skcipher_copy_iv(walk);
		if (err)
			return err;
	}

	walk->page = NULL;

	return skcipher_walk_next(walk);
}

static int skcipher_walk_skcipher(struct skcipher_walk *walk,
				  struct skcipher_request *req)
{
	struct crypto_skcipher *tfm = crypto_skcipher_reqtfm(req);
	struct skcipher_alg *alg = crypto_skcipher_alg(tfm);

	walk->total = req->cryptlen;
	walk->nbytes = 0;
	walk->iv = req->iv;
	walk->oiv = req->iv;

	if (unlikely(!walk->total))
		return 0;

	scatterwalk_start(&walk->in, req->src);
	scatterwalk_start(&walk->out, req->dst);

	walk->flags &= ~SKCIPHER_WALK_SLEEP;
	walk->flags |= req->base.flags & CRYPTO_TFM_REQ_MAY_SLEEP ?
		       SKCIPHER_WALK_SLEEP : 0;

	walk->blocksize = crypto_skcipher_blocksize(tfm);
	walk->ivsize = crypto_skcipher_ivsize(tfm);
	walk->alignmask = crypto_skcipher_alignmask(tfm);

	if (alg->co.base.cra_type != &crypto_skcipher_type)
		walk->stride = alg->co.chunksize;
	else
		walk->stride = alg->walksize;

	return skcipher_walk_first(walk);
}

int skcipher_walk_virt(struct skcipher_walk *walk,
		       struct skcipher_request *req, bool atomic)
{
	int err;

	might_sleep_if(req->base.flags & CRYPTO_TFM_REQ_MAY_SLEEP);

	walk->flags &= ~SKCIPHER_WALK_PHYS;

	err = skcipher_walk_skcipher(walk, req);

	walk->flags &= atomic ? ~SKCIPHER_WALK_SLEEP : ~0;

	return err;
}
EXPORT_SYMBOL_GPL(skcipher_walk_virt);

int skcipher_walk_async(struct skcipher_walk *walk,
			struct skcipher_request *req)
{
	walk->flags |= SKCIPHER_WALK_PHYS;

	INIT_LIST_HEAD(&walk->buffers);

	return skcipher_walk_skcipher(walk, req);
}
EXPORT_SYMBOL_GPL(skcipher_walk_async);

static int skcipher_walk_aead_common(struct skcipher_walk *walk,
				     struct aead_request *req, bool atomic)
{
	struct crypto_aead *tfm = crypto_aead_reqtfm(req);
	int err;

	walk->nbytes = 0;
	walk->iv = req->iv;
	walk->oiv = req->iv;

	if (unlikely(!walk->total))
		return 0;

	walk->flags &= ~SKCIPHER_WALK_PHYS;

	scatterwalk_start(&walk->in, req->src);
	scatterwalk_start(&walk->out, req->dst);

	scatterwalk_copychunks(NULL, &walk->in, req->assoclen, 2);
	scatterwalk_copychunks(NULL, &walk->out, req->assoclen, 2);

	scatterwalk_done(&walk->in, 0, walk->total);
	scatterwalk_done(&walk->out, 0, walk->total);

	if (req->base.flags & CRYPTO_TFM_REQ_MAY_SLEEP)
		walk->flags |= SKCIPHER_WALK_SLEEP;
	else
		walk->flags &= ~SKCIPHER_WALK_SLEEP;

	walk->blocksize = crypto_aead_blocksize(tfm);
	walk->stride = crypto_aead_chunksize(tfm);
	walk->ivsize = crypto_aead_ivsize(tfm);
	walk->alignmask = crypto_aead_alignmask(tfm);

	err = skcipher_walk_first(walk);

	if (atomic)
		walk->flags &= ~SKCIPHER_WALK_SLEEP;

	return err;
}

int skcipher_walk_aead_encrypt(struct skcipher_walk *walk,
			       struct aead_request *req, bool atomic)
{
	walk->total = req->cryptlen;

	return skcipher_walk_aead_common(walk, req, atomic);
}
EXPORT_SYMBOL_GPL(skcipher_walk_aead_encrypt);

int skcipher_walk_aead_decrypt(struct skcipher_walk *walk,
			       struct aead_request *req, bool atomic)
{
	struct crypto_aead *tfm = crypto_aead_reqtfm(req);

	walk->total = req->cryptlen - crypto_aead_authsize(tfm);

	return skcipher_walk_aead_common(walk, req, atomic);
}
EXPORT_SYMBOL_GPL(skcipher_walk_aead_decrypt);

static void skcipher_set_needkey(struct crypto_skcipher *tfm)
{
	if (crypto_skcipher_max_keysize(tfm) != 0)
		crypto_skcipher_set_flags(tfm, CRYPTO_TFM_NEED_KEY);
}

static int skcipher_setkey_unaligned(struct crypto_skcipher *tfm,
				     const u8 *key, unsigned int keylen)
{
	unsigned long alignmask = crypto_skcipher_alignmask(tfm);
	struct skcipher_alg *cipher = crypto_skcipher_alg(tfm);
	u8 *buffer, *alignbuffer;
	unsigned long absize;
	int ret;

	absize = keylen + alignmask;
	buffer = kmalloc(absize, GFP_ATOMIC);
	if (!buffer)
		return -ENOMEM;

	alignbuffer = (u8 *)ALIGN((unsigned long)buffer, alignmask + 1);
	memcpy(alignbuffer, key, keylen);
	ret = cipher->setkey(tfm, alignbuffer, keylen);
	kfree_sensitive(buffer);
	return ret;
}

int crypto_skcipher_setkey(struct crypto_skcipher *tfm, const u8 *key,
			   unsigned int keylen)
{
	struct skcipher_alg *cipher = crypto_skcipher_alg(tfm);
	unsigned long alignmask = crypto_skcipher_alignmask(tfm);
	int err;

	if (cipher->co.base.cra_type != &crypto_skcipher_type) {
		struct crypto_lskcipher **ctx = crypto_skcipher_ctx(tfm);

		crypto_lskcipher_clear_flags(*ctx, CRYPTO_TFM_REQ_MASK);
		crypto_lskcipher_set_flags(*ctx,
					   crypto_skcipher_get_flags(tfm) &
					   CRYPTO_TFM_REQ_MASK);
		err = crypto_lskcipher_setkey(*ctx, key, keylen);
		goto out;
	}

	if (keylen < cipher->min_keysize || keylen > cipher->max_keysize)
		return -EINVAL;

	if ((unsigned long)key & alignmask)
		err = skcipher_setkey_unaligned(tfm, key, keylen);
	else
		err = cipher->setkey(tfm, key, keylen);

out:
	if (unlikely(err)) {
		skcipher_set_needkey(tfm);
		return err;
	}

	crypto_skcipher_clear_flags(tfm, CRYPTO_TFM_NEED_KEY);
	return 0;
}
EXPORT_SYMBOL_GPL(crypto_skcipher_setkey);

int crypto_skcipher_encrypt(struct skcipher_request *req)
{
	struct crypto_skcipher *tfm = crypto_skcipher_reqtfm(req);
	struct skcipher_alg *alg = crypto_skcipher_alg(tfm);

	if (crypto_skcipher_get_flags(tfm) & CRYPTO_TFM_NEED_KEY)
<<<<<<< HEAD
		ret = -ENOKEY;
	else if (alg->co.base.cra_type != &crypto_skcipher_type)
		ret = crypto_lskcipher_encrypt_sg(req);
	else
		ret = alg->encrypt(req);

	return crypto_skcipher_errstat(alg, ret);
=======
		return -ENOKEY;
	if (alg->co.base.cra_type != &crypto_skcipher_type)
		return crypto_lskcipher_encrypt_sg(req);
	return alg->encrypt(req);
>>>>>>> 0c383648
}
EXPORT_SYMBOL_GPL(crypto_skcipher_encrypt);

int crypto_skcipher_decrypt(struct skcipher_request *req)
{
	struct crypto_skcipher *tfm = crypto_skcipher_reqtfm(req);
	struct skcipher_alg *alg = crypto_skcipher_alg(tfm);

	if (crypto_skcipher_get_flags(tfm) & CRYPTO_TFM_NEED_KEY)
		return -ENOKEY;
	if (alg->co.base.cra_type != &crypto_skcipher_type)
		return crypto_lskcipher_decrypt_sg(req);
	return alg->decrypt(req);
}
EXPORT_SYMBOL_GPL(crypto_skcipher_decrypt);

static int crypto_lskcipher_export(struct skcipher_request *req, void *out)
{
	struct crypto_skcipher *tfm = crypto_skcipher_reqtfm(req);
	u8 *ivs = skcipher_request_ctx(req);

<<<<<<< HEAD
	if (crypto_skcipher_get_flags(tfm) & CRYPTO_TFM_NEED_KEY)
		ret = -ENOKEY;
	else if (alg->co.base.cra_type != &crypto_skcipher_type)
		ret = crypto_lskcipher_decrypt_sg(req);
	else
		ret = alg->decrypt(req);
=======
	ivs = PTR_ALIGN(ivs, crypto_skcipher_alignmask(tfm) + 1);
>>>>>>> 0c383648

	memcpy(out, ivs + crypto_skcipher_ivsize(tfm),
	       crypto_skcipher_statesize(tfm));

	return 0;
}

static int crypto_lskcipher_import(struct skcipher_request *req, const void *in)
{
	struct crypto_skcipher *tfm = crypto_skcipher_reqtfm(req);
	u8 *ivs = skcipher_request_ctx(req);

	ivs = PTR_ALIGN(ivs, crypto_skcipher_alignmask(tfm) + 1);

	memcpy(ivs + crypto_skcipher_ivsize(tfm), in,
	       crypto_skcipher_statesize(tfm));

	return 0;
}

static int skcipher_noexport(struct skcipher_request *req, void *out)
{
	return 0;
}

static int skcipher_noimport(struct skcipher_request *req, const void *in)
{
	return 0;
}

int crypto_skcipher_export(struct skcipher_request *req, void *out)
{
	struct crypto_skcipher *tfm = crypto_skcipher_reqtfm(req);
	struct skcipher_alg *alg = crypto_skcipher_alg(tfm);

	if (alg->co.base.cra_type != &crypto_skcipher_type)
		return crypto_lskcipher_export(req, out);
	return alg->export(req, out);
}
EXPORT_SYMBOL_GPL(crypto_skcipher_export);

int crypto_skcipher_import(struct skcipher_request *req, const void *in)
{
	struct crypto_skcipher *tfm = crypto_skcipher_reqtfm(req);
	struct skcipher_alg *alg = crypto_skcipher_alg(tfm);

	if (alg->co.base.cra_type != &crypto_skcipher_type)
		return crypto_lskcipher_import(req, in);
	return alg->import(req, in);
}
EXPORT_SYMBOL_GPL(crypto_skcipher_import);

static int crypto_lskcipher_export(struct skcipher_request *req, void *out)
{
	struct crypto_skcipher *tfm = crypto_skcipher_reqtfm(req);
	u8 *ivs = skcipher_request_ctx(req);

	ivs = PTR_ALIGN(ivs, crypto_skcipher_alignmask(tfm) + 1);

	memcpy(out, ivs + crypto_skcipher_ivsize(tfm),
	       crypto_skcipher_statesize(tfm));

	return 0;
}

static int crypto_lskcipher_import(struct skcipher_request *req, const void *in)
{
	struct crypto_skcipher *tfm = crypto_skcipher_reqtfm(req);
	u8 *ivs = skcipher_request_ctx(req);

	ivs = PTR_ALIGN(ivs, crypto_skcipher_alignmask(tfm) + 1);

	memcpy(ivs + crypto_skcipher_ivsize(tfm), in,
	       crypto_skcipher_statesize(tfm));

	return 0;
}

static int skcipher_noexport(struct skcipher_request *req, void *out)
{
	return 0;
}

static int skcipher_noimport(struct skcipher_request *req, const void *in)
{
	return 0;
}

int crypto_skcipher_export(struct skcipher_request *req, void *out)
{
	struct crypto_skcipher *tfm = crypto_skcipher_reqtfm(req);
	struct skcipher_alg *alg = crypto_skcipher_alg(tfm);

	if (alg->co.base.cra_type != &crypto_skcipher_type)
		return crypto_lskcipher_export(req, out);
	return alg->export(req, out);
}
EXPORT_SYMBOL_GPL(crypto_skcipher_export);

int crypto_skcipher_import(struct skcipher_request *req, const void *in)
{
	struct crypto_skcipher *tfm = crypto_skcipher_reqtfm(req);
	struct skcipher_alg *alg = crypto_skcipher_alg(tfm);

	if (alg->co.base.cra_type != &crypto_skcipher_type)
		return crypto_lskcipher_import(req, in);
	return alg->import(req, in);
}
EXPORT_SYMBOL_GPL(crypto_skcipher_import);

static void crypto_skcipher_exit_tfm(struct crypto_tfm *tfm)
{
	struct crypto_skcipher *skcipher = __crypto_skcipher_cast(tfm);
	struct skcipher_alg *alg = crypto_skcipher_alg(skcipher);

	alg->exit(skcipher);
}

static int crypto_skcipher_init_tfm(struct crypto_tfm *tfm)
{
	struct crypto_skcipher *skcipher = __crypto_skcipher_cast(tfm);
	struct skcipher_alg *alg = crypto_skcipher_alg(skcipher);

	skcipher_set_needkey(skcipher);

	if (tfm->__crt_alg->cra_type != &crypto_skcipher_type) {
		unsigned am = crypto_skcipher_alignmask(skcipher);
		unsigned reqsize;

		reqsize = am & ~(crypto_tfm_ctx_alignment() - 1);
		reqsize += crypto_skcipher_ivsize(skcipher);
		reqsize += crypto_skcipher_statesize(skcipher);
		crypto_skcipher_set_reqsize(skcipher, reqsize);

		return crypto_init_lskcipher_ops_sg(tfm);
	}

	if (alg->exit)
		skcipher->base.exit = crypto_skcipher_exit_tfm;

	if (alg->init)
		return alg->init(skcipher);

	return 0;
}

static unsigned int crypto_skcipher_extsize(struct crypto_alg *alg)
{
	if (alg->cra_type != &crypto_skcipher_type)
		return sizeof(struct crypto_lskcipher *);

	return crypto_alg_extsize(alg);
}

static void crypto_skcipher_free_instance(struct crypto_instance *inst)
{
	struct skcipher_instance *skcipher =
		container_of(inst, struct skcipher_instance, s.base);

	skcipher->free(skcipher);
}

static void crypto_skcipher_show(struct seq_file *m, struct crypto_alg *alg)
	__maybe_unused;
static void crypto_skcipher_show(struct seq_file *m, struct crypto_alg *alg)
{
	struct skcipher_alg *skcipher = __crypto_skcipher_alg(alg);

	seq_printf(m, "type         : skcipher\n");
	seq_printf(m, "async        : %s\n",
		   alg->cra_flags & CRYPTO_ALG_ASYNC ?  "yes" : "no");
	seq_printf(m, "blocksize    : %u\n", alg->cra_blocksize);
	seq_printf(m, "min keysize  : %u\n", skcipher->min_keysize);
	seq_printf(m, "max keysize  : %u\n", skcipher->max_keysize);
	seq_printf(m, "ivsize       : %u\n", skcipher->ivsize);
	seq_printf(m, "chunksize    : %u\n", skcipher->chunksize);
	seq_printf(m, "walksize     : %u\n", skcipher->walksize);
	seq_printf(m, "statesize    : %u\n", skcipher->statesize);
}

static int __maybe_unused crypto_skcipher_report(
	struct sk_buff *skb, struct crypto_alg *alg)
{
	struct skcipher_alg *skcipher = __crypto_skcipher_alg(alg);
	struct crypto_report_blkcipher rblkcipher;

	memset(&rblkcipher, 0, sizeof(rblkcipher));

	strscpy(rblkcipher.type, "skcipher", sizeof(rblkcipher.type));
	strscpy(rblkcipher.geniv, "<none>", sizeof(rblkcipher.geniv));

	rblkcipher.blocksize = alg->cra_blocksize;
	rblkcipher.min_keysize = skcipher->min_keysize;
	rblkcipher.max_keysize = skcipher->max_keysize;
	rblkcipher.ivsize = skcipher->ivsize;

	return nla_put(skb, CRYPTOCFGA_REPORT_BLKCIPHER,
		       sizeof(rblkcipher), &rblkcipher);
}

static const struct crypto_type crypto_skcipher_type = {
	.extsize = crypto_skcipher_extsize,
	.init_tfm = crypto_skcipher_init_tfm,
	.free = crypto_skcipher_free_instance,
#ifdef CONFIG_PROC_FS
	.show = crypto_skcipher_show,
#endif
#if IS_ENABLED(CONFIG_CRYPTO_USER)
	.report = crypto_skcipher_report,
#endif
	.maskclear = ~CRYPTO_ALG_TYPE_MASK,
	.maskset = CRYPTO_ALG_TYPE_SKCIPHER_MASK,
	.type = CRYPTO_ALG_TYPE_SKCIPHER,
	.tfmsize = offsetof(struct crypto_skcipher, base),
};

int crypto_grab_skcipher(struct crypto_skcipher_spawn *spawn,
			 struct crypto_instance *inst,
			 const char *name, u32 type, u32 mask)
{
	spawn->base.frontend = &crypto_skcipher_type;
	return crypto_grab_spawn(&spawn->base, inst, name, type, mask);
}
EXPORT_SYMBOL_GPL(crypto_grab_skcipher);

struct crypto_skcipher *crypto_alloc_skcipher(const char *alg_name,
					      u32 type, u32 mask)
{
	return crypto_alloc_tfm(alg_name, &crypto_skcipher_type, type, mask);
}
EXPORT_SYMBOL_GPL(crypto_alloc_skcipher);

struct crypto_sync_skcipher *crypto_alloc_sync_skcipher(
				const char *alg_name, u32 type, u32 mask)
{
	struct crypto_skcipher *tfm;

	/* Only sync algorithms allowed. */
	mask |= CRYPTO_ALG_ASYNC | CRYPTO_ALG_SKCIPHER_REQSIZE_LARGE;

	tfm = crypto_alloc_tfm(alg_name, &crypto_skcipher_type, type, mask);

	/*
	 * Make sure we do not allocate something that might get used with
	 * an on-stack request: check the request size.
	 */
	if (!IS_ERR(tfm) && WARN_ON(crypto_skcipher_reqsize(tfm) >
				    MAX_SYNC_SKCIPHER_REQSIZE)) {
		crypto_free_skcipher(tfm);
		return ERR_PTR(-EINVAL);
	}

	return (struct crypto_sync_skcipher *)tfm;
}
EXPORT_SYMBOL_GPL(crypto_alloc_sync_skcipher);

int crypto_has_skcipher(const char *alg_name, u32 type, u32 mask)
{
	return crypto_type_has_alg(alg_name, &crypto_skcipher_type, type, mask);
}
EXPORT_SYMBOL_GPL(crypto_has_skcipher);

int skcipher_prepare_alg_common(struct skcipher_alg_common *alg)
{
<<<<<<< HEAD
	struct crypto_istat_cipher *istat = skcipher_get_stat_common(alg);
=======
>>>>>>> 0c383648
	struct crypto_alg *base = &alg->base;

	if (alg->ivsize > PAGE_SIZE / 8 || alg->chunksize > PAGE_SIZE / 8 ||
	    alg->statesize > PAGE_SIZE / 2 ||
	    (alg->ivsize + alg->statesize) > PAGE_SIZE / 2)
		return -EINVAL;

	if (!alg->chunksize)
		alg->chunksize = base->cra_blocksize;
<<<<<<< HEAD

	base->cra_flags &= ~CRYPTO_ALG_TYPE_MASK;
=======

	base->cra_flags &= ~CRYPTO_ALG_TYPE_MASK;

	return 0;
}

static int skcipher_prepare_alg(struct skcipher_alg *alg)
{
	struct crypto_alg *base = &alg->base;
	int err;

	err = skcipher_prepare_alg_common(&alg->co);
	if (err)
		return err;

	if (alg->walksize > PAGE_SIZE / 8)
		return -EINVAL;

	if (!alg->walksize)
		alg->walksize = alg->chunksize;

	if (!alg->statesize) {
		alg->import = skcipher_noimport;
		alg->export = skcipher_noexport;
	} else if (!(alg->import && alg->export))
		return -EINVAL;

	base->cra_type = &crypto_skcipher_type;
	base->cra_flags |= CRYPTO_ALG_TYPE_SKCIPHER;
>>>>>>> 0c383648

	return 0;
}

static int skcipher_prepare_alg(struct skcipher_alg *alg)
{
	struct crypto_alg *base = &alg->base;
	int err;

	err = skcipher_prepare_alg_common(&alg->co);
	if (err)
		return err;

	if (alg->walksize > PAGE_SIZE / 8)
		return -EINVAL;

	if (!alg->walksize)
		alg->walksize = alg->chunksize;

	if (!alg->statesize) {
		alg->import = skcipher_noimport;
		alg->export = skcipher_noexport;
	} else if (!(alg->import && alg->export))
		return -EINVAL;

	base->cra_type = &crypto_skcipher_type;
	base->cra_flags |= CRYPTO_ALG_TYPE_SKCIPHER;

	return 0;
}

int crypto_register_skcipher(struct skcipher_alg *alg)
{
	struct crypto_alg *base = &alg->base;
	int err;

	err = skcipher_prepare_alg(alg);
	if (err)
		return err;

	return crypto_register_alg(base);
}
EXPORT_SYMBOL_GPL(crypto_register_skcipher);

void crypto_unregister_skcipher(struct skcipher_alg *alg)
{
	crypto_unregister_alg(&alg->base);
}
EXPORT_SYMBOL_GPL(crypto_unregister_skcipher);

int crypto_register_skciphers(struct skcipher_alg *algs, int count)
{
	int i, ret;

	for (i = 0; i < count; i++) {
		ret = crypto_register_skcipher(&algs[i]);
		if (ret)
			goto err;
	}

	return 0;

err:
	for (--i; i >= 0; --i)
		crypto_unregister_skcipher(&algs[i]);

	return ret;
}
EXPORT_SYMBOL_GPL(crypto_register_skciphers);

void crypto_unregister_skciphers(struct skcipher_alg *algs, int count)
{
	int i;

	for (i = count - 1; i >= 0; --i)
		crypto_unregister_skcipher(&algs[i]);
}
EXPORT_SYMBOL_GPL(crypto_unregister_skciphers);

int skcipher_register_instance(struct crypto_template *tmpl,
			   struct skcipher_instance *inst)
{
	int err;

	if (WARN_ON(!inst->free))
		return -EINVAL;

	err = skcipher_prepare_alg(&inst->alg);
	if (err)
		return err;

	return crypto_register_instance(tmpl, skcipher_crypto_instance(inst));
}
EXPORT_SYMBOL_GPL(skcipher_register_instance);

static int skcipher_setkey_simple(struct crypto_skcipher *tfm, const u8 *key,
				  unsigned int keylen)
{
	struct crypto_cipher *cipher = skcipher_cipher_simple(tfm);

	crypto_cipher_clear_flags(cipher, CRYPTO_TFM_REQ_MASK);
	crypto_cipher_set_flags(cipher, crypto_skcipher_get_flags(tfm) &
				CRYPTO_TFM_REQ_MASK);
	return crypto_cipher_setkey(cipher, key, keylen);
}

static int skcipher_init_tfm_simple(struct crypto_skcipher *tfm)
{
	struct skcipher_instance *inst = skcipher_alg_instance(tfm);
	struct crypto_cipher_spawn *spawn = skcipher_instance_ctx(inst);
	struct skcipher_ctx_simple *ctx = crypto_skcipher_ctx(tfm);
	struct crypto_cipher *cipher;

	cipher = crypto_spawn_cipher(spawn);
	if (IS_ERR(cipher))
		return PTR_ERR(cipher);

	ctx->cipher = cipher;
	return 0;
}

static void skcipher_exit_tfm_simple(struct crypto_skcipher *tfm)
{
	struct skcipher_ctx_simple *ctx = crypto_skcipher_ctx(tfm);

	crypto_free_cipher(ctx->cipher);
}

static void skcipher_free_instance_simple(struct skcipher_instance *inst)
{
	crypto_drop_cipher(skcipher_instance_ctx(inst));
	kfree(inst);
}

/**
 * skcipher_alloc_instance_simple - allocate instance of simple block cipher mode
 *
 * Allocate an skcipher_instance for a simple block cipher mode of operation,
 * e.g. cbc or ecb.  The instance context will have just a single crypto_spawn,
 * that for the underlying cipher.  The {min,max}_keysize, ivsize, blocksize,
 * alignmask, and priority are set from the underlying cipher but can be
 * overridden if needed.  The tfm context defaults to skcipher_ctx_simple, and
 * default ->setkey(), ->init(), and ->exit() methods are installed.
 *
 * @tmpl: the template being instantiated
 * @tb: the template parameters
 *
 * Return: a pointer to the new instance, or an ERR_PTR().  The caller still
 *	   needs to register the instance.
 */
struct skcipher_instance *skcipher_alloc_instance_simple(
	struct crypto_template *tmpl, struct rtattr **tb)
{
	u32 mask;
	struct skcipher_instance *inst;
	struct crypto_cipher_spawn *spawn;
	struct crypto_alg *cipher_alg;
	int err;

	err = crypto_check_attr_type(tb, CRYPTO_ALG_TYPE_SKCIPHER, &mask);
	if (err)
		return ERR_PTR(err);

	inst = kzalloc(sizeof(*inst) + sizeof(*spawn), GFP_KERNEL);
	if (!inst)
		return ERR_PTR(-ENOMEM);
	spawn = skcipher_instance_ctx(inst);

	err = crypto_grab_cipher(spawn, skcipher_crypto_instance(inst),
				 crypto_attr_alg_name(tb[1]), 0, mask);
	if (err)
		goto err_free_inst;
	cipher_alg = crypto_spawn_cipher_alg(spawn);

	err = crypto_inst_setname(skcipher_crypto_instance(inst), tmpl->name,
				  cipher_alg);
	if (err)
		goto err_free_inst;

	inst->free = skcipher_free_instance_simple;

	/* Default algorithm properties, can be overridden */
	inst->alg.base.cra_blocksize = cipher_alg->cra_blocksize;
	inst->alg.base.cra_alignmask = cipher_alg->cra_alignmask;
	inst->alg.base.cra_priority = cipher_alg->cra_priority;
	inst->alg.min_keysize = cipher_alg->cra_cipher.cia_min_keysize;
	inst->alg.max_keysize = cipher_alg->cra_cipher.cia_max_keysize;
	inst->alg.ivsize = cipher_alg->cra_blocksize;

	/* Use skcipher_ctx_simple by default, can be overridden */
	inst->alg.base.cra_ctxsize = sizeof(struct skcipher_ctx_simple);
	inst->alg.setkey = skcipher_setkey_simple;
	inst->alg.init = skcipher_init_tfm_simple;
	inst->alg.exit = skcipher_exit_tfm_simple;

	return inst;

err_free_inst:
	skcipher_free_instance_simple(inst);
	return ERR_PTR(err);
}
EXPORT_SYMBOL_GPL(skcipher_alloc_instance_simple);

MODULE_LICENSE("GPL");
MODULE_DESCRIPTION("Symmetric key cipher type");
MODULE_IMPORT_NS(CRYPTO_INTERNAL);<|MERGE_RESOLUTION|>--- conflicted
+++ resolved
@@ -89,28 +89,6 @@
 	return container_of(alg, struct skcipher_alg, base);
 }
 
-<<<<<<< HEAD
-static inline struct crypto_istat_cipher *skcipher_get_stat(
-	struct skcipher_alg *alg)
-{
-	return skcipher_get_stat_common(&alg->co);
-}
-
-static inline int crypto_skcipher_errstat(struct skcipher_alg *alg, int err)
-{
-	struct crypto_istat_cipher *istat = skcipher_get_stat(alg);
-
-	if (!IS_ENABLED(CONFIG_CRYPTO_STATS))
-		return err;
-
-	if (err && err != -EINPROGRESS && err != -EBUSY)
-		atomic64_inc(&istat->err_cnt);
-
-	return err;
-}
-
-=======
->>>>>>> 0c383648
 static int skcipher_done_slow(struct skcipher_walk *walk, unsigned int bsize)
 {
 	u8 *addr;
@@ -659,20 +637,10 @@
 	struct skcipher_alg *alg = crypto_skcipher_alg(tfm);
 
 	if (crypto_skcipher_get_flags(tfm) & CRYPTO_TFM_NEED_KEY)
-<<<<<<< HEAD
-		ret = -ENOKEY;
-	else if (alg->co.base.cra_type != &crypto_skcipher_type)
-		ret = crypto_lskcipher_encrypt_sg(req);
-	else
-		ret = alg->encrypt(req);
-
-	return crypto_skcipher_errstat(alg, ret);
-=======
 		return -ENOKEY;
 	if (alg->co.base.cra_type != &crypto_skcipher_type)
 		return crypto_lskcipher_encrypt_sg(req);
 	return alg->encrypt(req);
->>>>>>> 0c383648
 }
 EXPORT_SYMBOL_GPL(crypto_skcipher_encrypt);
 
@@ -688,73 +656,6 @@
 	return alg->decrypt(req);
 }
 EXPORT_SYMBOL_GPL(crypto_skcipher_decrypt);
-
-static int crypto_lskcipher_export(struct skcipher_request *req, void *out)
-{
-	struct crypto_skcipher *tfm = crypto_skcipher_reqtfm(req);
-	u8 *ivs = skcipher_request_ctx(req);
-
-<<<<<<< HEAD
-	if (crypto_skcipher_get_flags(tfm) & CRYPTO_TFM_NEED_KEY)
-		ret = -ENOKEY;
-	else if (alg->co.base.cra_type != &crypto_skcipher_type)
-		ret = crypto_lskcipher_decrypt_sg(req);
-	else
-		ret = alg->decrypt(req);
-=======
-	ivs = PTR_ALIGN(ivs, crypto_skcipher_alignmask(tfm) + 1);
->>>>>>> 0c383648
-
-	memcpy(out, ivs + crypto_skcipher_ivsize(tfm),
-	       crypto_skcipher_statesize(tfm));
-
-	return 0;
-}
-
-static int crypto_lskcipher_import(struct skcipher_request *req, const void *in)
-{
-	struct crypto_skcipher *tfm = crypto_skcipher_reqtfm(req);
-	u8 *ivs = skcipher_request_ctx(req);
-
-	ivs = PTR_ALIGN(ivs, crypto_skcipher_alignmask(tfm) + 1);
-
-	memcpy(ivs + crypto_skcipher_ivsize(tfm), in,
-	       crypto_skcipher_statesize(tfm));
-
-	return 0;
-}
-
-static int skcipher_noexport(struct skcipher_request *req, void *out)
-{
-	return 0;
-}
-
-static int skcipher_noimport(struct skcipher_request *req, const void *in)
-{
-	return 0;
-}
-
-int crypto_skcipher_export(struct skcipher_request *req, void *out)
-{
-	struct crypto_skcipher *tfm = crypto_skcipher_reqtfm(req);
-	struct skcipher_alg *alg = crypto_skcipher_alg(tfm);
-
-	if (alg->co.base.cra_type != &crypto_skcipher_type)
-		return crypto_lskcipher_export(req, out);
-	return alg->export(req, out);
-}
-EXPORT_SYMBOL_GPL(crypto_skcipher_export);
-
-int crypto_skcipher_import(struct skcipher_request *req, const void *in)
-{
-	struct crypto_skcipher *tfm = crypto_skcipher_reqtfm(req);
-	struct skcipher_alg *alg = crypto_skcipher_alg(tfm);
-
-	if (alg->co.base.cra_type != &crypto_skcipher_type)
-		return crypto_lskcipher_import(req, in);
-	return alg->import(req, in);
-}
-EXPORT_SYMBOL_GPL(crypto_skcipher_import);
 
 static int crypto_lskcipher_export(struct skcipher_request *req, void *out)
 {
@@ -968,10 +869,6 @@
 
 int skcipher_prepare_alg_common(struct skcipher_alg_common *alg)
 {
-<<<<<<< HEAD
-	struct crypto_istat_cipher *istat = skcipher_get_stat_common(alg);
-=======
->>>>>>> 0c383648
 	struct crypto_alg *base = &alg->base;
 
 	if (alg->ivsize > PAGE_SIZE / 8 || alg->chunksize > PAGE_SIZE / 8 ||
@@ -981,40 +878,8 @@
 
 	if (!alg->chunksize)
 		alg->chunksize = base->cra_blocksize;
-<<<<<<< HEAD
 
 	base->cra_flags &= ~CRYPTO_ALG_TYPE_MASK;
-=======
-
-	base->cra_flags &= ~CRYPTO_ALG_TYPE_MASK;
-
-	return 0;
-}
-
-static int skcipher_prepare_alg(struct skcipher_alg *alg)
-{
-	struct crypto_alg *base = &alg->base;
-	int err;
-
-	err = skcipher_prepare_alg_common(&alg->co);
-	if (err)
-		return err;
-
-	if (alg->walksize > PAGE_SIZE / 8)
-		return -EINVAL;
-
-	if (!alg->walksize)
-		alg->walksize = alg->chunksize;
-
-	if (!alg->statesize) {
-		alg->import = skcipher_noimport;
-		alg->export = skcipher_noexport;
-	} else if (!(alg->import && alg->export))
-		return -EINVAL;
-
-	base->cra_type = &crypto_skcipher_type;
-	base->cra_flags |= CRYPTO_ALG_TYPE_SKCIPHER;
->>>>>>> 0c383648
 
 	return 0;
 }
