/*
 * Universal Flash Storage Host controller driver
 *
 * This code is based on drivers/scsi/ufs/ufshcd.h
 * Copyright (C) 2011-2013 Samsung India Software Operations
 * Copyright (c) 2013-2016, The Linux Foundation. All rights reserved.
 *
 * Authors:
 *	Santosh Yaraganavi <santosh.sy@samsung.com>
 *	Vinayak Holikatti <h.vinayak@samsung.com>
 *
 * This program is free software; you can redistribute it and/or
 * modify it under the terms of the GNU General Public License
 * as published by the Free Software Foundation; either version 2
 * of the License, or (at your option) any later version.
 * See the COPYING file in the top-level directory or visit
 * <http://www.gnu.org/licenses/gpl-2.0.html>
 *
 * This program is distributed in the hope that it will be useful,
 * but WITHOUT ANY WARRANTY; without even the implied warranty of
 * MERCHANTABILITY or FITNESS FOR A PARTICULAR PURPOSE.  See the
 * GNU General Public License for more details.
 *
 * This program is provided "AS IS" and "WITH ALL FAULTS" and
 * without warranty of any kind. You are solely responsible for
 * determining the appropriateness of using and distributing
 * the program and assume all risks associated with your exercise
 * of rights with respect to the program, including but not limited
 * to infringement of third party rights, the risks and costs of
 * program errors, damage to or loss of data, programs or equipment,
 * and unavailability or interruption of operations. Under no
 * circumstances will the contributor of this Program be liable for
 * any damages of any kind arising from your use or distribution of
 * this program.
 */

#ifndef _UFSHCD_H
#define _UFSHCD_H

#include <linux/module.h>
#include <linux/kernel.h>
#include <linux/init.h>
#include <linux/interrupt.h>
#include <linux/io.h>
#include <linux/delay.h>
#include <linux/slab.h>
#include <linux/spinlock.h>
#include <linux/rwsem.h>
#include <linux/workqueue.h>
#include <linux/errno.h>
#include <linux/types.h>
#include <linux/wait.h>
#include <linux/bitops.h>
#include <linux/pm_runtime.h>
#include <linux/clk.h>
#include <linux/completion.h>
#include <linux/regulator/consumer.h>
#include "unipro.h"

#include <asm/irq.h>
#include <asm/byteorder.h>
#include <scsi/scsi.h>
#include <scsi/scsi_cmnd.h>
#include <scsi/scsi_host.h>
#include <scsi/scsi_tcq.h>
#include <scsi/scsi_dbg.h>
#include <scsi/scsi_eh.h>

#include "ufs.h"
#include "ufshci.h"

#define UFSHCD "ufshcd"
#define UFSHCD_DRIVER_VERSION "0.2"

struct ufs_hba;

enum dev_cmd_type {
	DEV_CMD_TYPE_NOP		= 0x0,
	DEV_CMD_TYPE_QUERY		= 0x1,
};

/**
 * struct uic_command - UIC command structure
 * @command: UIC command
 * @argument1: UIC command argument 1
 * @argument2: UIC command argument 2
 * @argument3: UIC command argument 3
 * @cmd_active: Indicate if UIC command is outstanding
 * @result: UIC command result
 * @done: UIC command completion
 */
struct uic_command {
	u32 command;
	u32 argument1;
	u32 argument2;
	u32 argument3;
	int cmd_active;
	int result;
	struct completion done;
};

/* Used to differentiate the power management options */
enum ufs_pm_op {
	UFS_RUNTIME_PM,
	UFS_SYSTEM_PM,
	UFS_SHUTDOWN_PM,
};

#define ufshcd_is_runtime_pm(op) ((op) == UFS_RUNTIME_PM)
#define ufshcd_is_system_pm(op) ((op) == UFS_SYSTEM_PM)
#define ufshcd_is_shutdown_pm(op) ((op) == UFS_SHUTDOWN_PM)

/* Host <-> Device UniPro Link state */
enum uic_link_state {
	UIC_LINK_OFF_STATE	= 0, /* Link powered down or disabled */
	UIC_LINK_ACTIVE_STATE	= 1, /* Link is in Fast/Slow/Sleep state */
	UIC_LINK_HIBERN8_STATE	= 2, /* Link is in Hibernate state */
};

#define ufshcd_is_link_off(hba) ((hba)->uic_link_state == UIC_LINK_OFF_STATE)
#define ufshcd_is_link_active(hba) ((hba)->uic_link_state == \
				    UIC_LINK_ACTIVE_STATE)
#define ufshcd_is_link_hibern8(hba) ((hba)->uic_link_state == \
				    UIC_LINK_HIBERN8_STATE)
#define ufshcd_set_link_off(hba) ((hba)->uic_link_state = UIC_LINK_OFF_STATE)
#define ufshcd_set_link_active(hba) ((hba)->uic_link_state = \
				    UIC_LINK_ACTIVE_STATE)
#define ufshcd_set_link_hibern8(hba) ((hba)->uic_link_state = \
				    UIC_LINK_HIBERN8_STATE)

/*
 * UFS Power management levels.
 * Each level is in increasing order of power savings.
 */
enum ufs_pm_level {
	UFS_PM_LVL_0, /* UFS_ACTIVE_PWR_MODE, UIC_LINK_ACTIVE_STATE */
	UFS_PM_LVL_1, /* UFS_ACTIVE_PWR_MODE, UIC_LINK_HIBERN8_STATE */
	UFS_PM_LVL_2, /* UFS_SLEEP_PWR_MODE, UIC_LINK_ACTIVE_STATE */
	UFS_PM_LVL_3, /* UFS_SLEEP_PWR_MODE, UIC_LINK_HIBERN8_STATE */
	UFS_PM_LVL_4, /* UFS_POWERDOWN_PWR_MODE, UIC_LINK_HIBERN8_STATE */
	UFS_PM_LVL_5, /* UFS_POWERDOWN_PWR_MODE, UIC_LINK_OFF_STATE */
	UFS_PM_LVL_MAX
};

struct ufs_pm_lvl_states {
	enum ufs_dev_pwr_mode dev_state;
	enum uic_link_state link_state;
};

/**
 * struct ufshcd_lrb - local reference block
 * @utr_descriptor_ptr: UTRD address of the command
 * @ucd_req_ptr: UCD address of the command
 * @ucd_rsp_ptr: Response UPIU address for this command
 * @ucd_prdt_ptr: PRDT address of the command
 * @utrd_dma_addr: UTRD dma address for debug
 * @ucd_prdt_dma_addr: PRDT dma address for debug
 * @ucd_rsp_dma_addr: UPIU response dma address for debug
 * @ucd_req_dma_addr: UPIU request dma address for debug
 * @cmd: pointer to SCSI command
 * @sense_buffer: pointer to sense buffer address of the SCSI command
 * @sense_bufflen: Length of the sense buffer
 * @scsi_status: SCSI status of the command
 * @command_type: SCSI, UFS, Query.
 * @task_tag: Task tag of the command
 * @lun: LUN of the command
 * @intr_cmd: Interrupt command (doesn't participate in interrupt aggregation)
 * @issue_time_stamp: time stamp for debug purposes
 * @req_abort_skip: skip request abort task flag
 */
struct ufshcd_lrb {
	struct utp_transfer_req_desc *utr_descriptor_ptr;
	struct utp_upiu_req *ucd_req_ptr;
	struct utp_upiu_rsp *ucd_rsp_ptr;
	struct ufshcd_sg_entry *ucd_prdt_ptr;

	dma_addr_t utrd_dma_addr;
	dma_addr_t ucd_req_dma_addr;
	dma_addr_t ucd_rsp_dma_addr;
	dma_addr_t ucd_prdt_dma_addr;

	struct scsi_cmnd *cmd;
	u8 *sense_buffer;
	unsigned int sense_bufflen;
	int scsi_status;

	int command_type;
	int task_tag;
	u8 lun; /* UPIU LUN id field is only 8-bit wide */
	bool intr_cmd;
	ktime_t issue_time_stamp;

	bool req_abort_skip;
};

/**
 * struct ufs_query - holds relevant data structures for query request
 * @request: request upiu and function
 * @descriptor: buffer for sending/receiving descriptor
 * @response: response upiu and response
 */
struct ufs_query {
	struct ufs_query_req request;
	u8 *descriptor;
	struct ufs_query_res response;
};

/**
 * struct ufs_dev_cmd - all assosiated fields with device management commands
 * @type: device management command type - Query, NOP OUT
 * @lock: lock to allow one command at a time
 * @complete: internal commands completion
 * @tag_wq: wait queue until free command slot is available
 */
struct ufs_dev_cmd {
	enum dev_cmd_type type;
	struct mutex lock;
	struct completion *complete;
	wait_queue_head_t tag_wq;
	struct ufs_query query;
};

struct ufs_desc_size {
	int dev_desc;
	int pwr_desc;
	int geom_desc;
	int interc_desc;
	int unit_desc;
	int conf_desc;
};

/**
 * struct ufs_clk_info - UFS clock related info
 * @list: list headed by hba->clk_list_head
 * @clk: clock node
 * @name: clock name
 * @max_freq: maximum frequency supported by the clock
 * @min_freq: min frequency that can be used for clock scaling
 * @curr_freq: indicates the current frequency that it is set to
 * @enabled: variable to check against multiple enable/disable
 */
struct ufs_clk_info {
	struct list_head list;
	struct clk *clk;
	const char *name;
	u32 max_freq;
	u32 min_freq;
	u32 curr_freq;
	bool enabled;
};

enum ufs_notify_change_status {
	PRE_CHANGE,
	POST_CHANGE,
};

struct ufs_pa_layer_attr {
	u32 gear_rx;
	u32 gear_tx;
	u32 lane_rx;
	u32 lane_tx;
	u32 pwr_rx;
	u32 pwr_tx;
	u32 hs_rate;
};

struct ufs_pwr_mode_info {
	bool is_valid;
	struct ufs_pa_layer_attr info;
};

/**
 * struct ufs_hba_variant_ops - variant specific callbacks
 * @name: variant name
 * @init: called when the driver is initialized
 * @exit: called to cleanup everything done in init
 * @get_ufs_hci_version: called to get UFS HCI version
 * @clk_scale_notify: notifies that clks are scaled up/down
 * @setup_clocks: called before touching any of the controller registers
 * @setup_regulators: called before accessing the host controller
 * @hce_enable_notify: called before and after HCE enable bit is set to allow
 *                     variant specific Uni-Pro initialization.
 * @link_startup_notify: called before and after Link startup is carried out
 *                       to allow variant specific Uni-Pro initialization.
 * @pwr_change_notify: called before and after a power mode change
 *			is carried out to allow vendor spesific capabilities
 *			to be set.
 * @setup_xfer_req: called before any transfer request is issued
 *                  to set some things
 * @setup_task_mgmt: called before any task management request is issued
 *                  to set some things
 * @hibern8_notify: called around hibern8 enter/exit
 * @apply_dev_quirks: called to apply device specific quirks
 * @suspend: called during host controller PM callback
 * @resume: called during host controller PM callback
 * @dbg_register_dump: used to dump controller debug information
 * @phy_initialization: used to initialize phys
 */
struct ufs_hba_variant_ops {
	const char *name;
	int	(*init)(struct ufs_hba *);
	void    (*exit)(struct ufs_hba *);
	u32	(*get_ufs_hci_version)(struct ufs_hba *);
	int	(*clk_scale_notify)(struct ufs_hba *, bool,
				    enum ufs_notify_change_status);
	int	(*setup_clocks)(struct ufs_hba *, bool,
				enum ufs_notify_change_status);
	int     (*setup_regulators)(struct ufs_hba *, bool);
	int	(*hce_enable_notify)(struct ufs_hba *,
				     enum ufs_notify_change_status);
	int	(*link_startup_notify)(struct ufs_hba *,
				       enum ufs_notify_change_status);
	int	(*pwr_change_notify)(struct ufs_hba *,
					enum ufs_notify_change_status status,
					struct ufs_pa_layer_attr *,
					struct ufs_pa_layer_attr *);
	void	(*setup_xfer_req)(struct ufs_hba *, int, bool);
	void	(*setup_task_mgmt)(struct ufs_hba *, int, u8);
	void    (*hibern8_notify)(struct ufs_hba *, enum uic_cmd_dme,
					enum ufs_notify_change_status);
	int	(*apply_dev_quirks)(struct ufs_hba *);
	int     (*suspend)(struct ufs_hba *, enum ufs_pm_op);
	int     (*resume)(struct ufs_hba *, enum ufs_pm_op);
	void	(*dbg_register_dump)(struct ufs_hba *hba);
	int	(*phy_initialization)(struct ufs_hba *);
};

/* clock gating state  */
enum clk_gating_state {
	CLKS_OFF,
	CLKS_ON,
	REQ_CLKS_OFF,
	REQ_CLKS_ON,
};

/**
 * struct ufs_clk_gating - UFS clock gating related info
 * @gate_work: worker to turn off clocks after some delay as specified in
 * delay_ms
 * @ungate_work: worker to turn on clocks that will be used in case of
 * interrupt context
 * @state: the current clocks state
 * @delay_ms: gating delay in ms
 * @is_suspended: clk gating is suspended when set to 1 which can be used
 * during suspend/resume
 * @delay_attr: sysfs attribute to control delay_attr
 * @enable_attr: sysfs attribute to enable/disable clock gating
 * @is_enabled: Indicates the current status of clock gating
 * @active_reqs: number of requests that are pending and should be waited for
 * completion before gating clocks.
 */
struct ufs_clk_gating {
	struct delayed_work gate_work;
	struct work_struct ungate_work;
	enum clk_gating_state state;
	unsigned long delay_ms;
	bool is_suspended;
	struct device_attribute delay_attr;
	struct device_attribute enable_attr;
	bool is_enabled;
	int active_reqs;
};

struct ufs_saved_pwr_info {
	struct ufs_pa_layer_attr info;
	bool is_valid;
};

/**
 * struct ufs_clk_scaling - UFS clock scaling related data
 * @active_reqs: number of requests that are pending. If this is zero when
 * devfreq ->target() function is called then schedule "suspend_work" to
 * suspend devfreq.
 * @tot_busy_t: Total busy time in current polling window
 * @window_start_t: Start time (in jiffies) of the current polling window
 * @busy_start_t: Start time of current busy period
 * @enable_attr: sysfs attribute to enable/disable clock scaling
 * @saved_pwr_info: UFS power mode may also be changed during scaling and this
 * one keeps track of previous power mode.
 * @workq: workqueue to schedule devfreq suspend/resume work
 * @suspend_work: worker to suspend devfreq
 * @resume_work: worker to resume devfreq
 * @is_allowed: tracks if scaling is currently allowed or not
 * @is_busy_started: tracks if busy period has started or not
 * @is_suspended: tracks if devfreq is suspended or not
 */
struct ufs_clk_scaling {
	int active_reqs;
	unsigned long tot_busy_t;
	unsigned long window_start_t;
	ktime_t busy_start_t;
	struct device_attribute enable_attr;
	struct ufs_saved_pwr_info saved_pwr_info;
	struct workqueue_struct *workq;
	struct work_struct suspend_work;
	struct work_struct resume_work;
	bool is_allowed;
	bool is_busy_started;
	bool is_suspended;
};

/**
 * struct ufs_init_prefetch - contains data that is pre-fetched once during
 * initialization
 * @icc_level: icc level which was read during initialization
 */
struct ufs_init_prefetch {
	u32 icc_level;
};

#define UIC_ERR_REG_HIST_LENGTH 8
/**
 * struct ufs_uic_err_reg_hist - keeps history of uic errors
 * @pos: index to indicate cyclic buffer position
 * @reg: cyclic buffer for registers value
 * @tstamp: cyclic buffer for time stamp
 */
struct ufs_uic_err_reg_hist {
	int pos;
	u32 reg[UIC_ERR_REG_HIST_LENGTH];
	ktime_t tstamp[UIC_ERR_REG_HIST_LENGTH];
};

/**
 * struct ufs_stats - keeps usage/err statistics
 * @hibern8_exit_cnt: Counter to keep track of number of exits,
 *		reset this after link-startup.
 * @last_hibern8_exit_tstamp: Set time after the hibern8 exit.
 *		Clear after the first successful command completion.
 * @pa_err: tracks pa-uic errors
 * @dl_err: tracks dl-uic errors
 * @nl_err: tracks nl-uic errors
 * @tl_err: tracks tl-uic errors
 * @dme_err: tracks dme errors
 */
struct ufs_stats {
	u32 hibern8_exit_cnt;
	ktime_t last_hibern8_exit_tstamp;
	struct ufs_uic_err_reg_hist pa_err;
	struct ufs_uic_err_reg_hist dl_err;
	struct ufs_uic_err_reg_hist nl_err;
	struct ufs_uic_err_reg_hist tl_err;
	struct ufs_uic_err_reg_hist dme_err;
};

/**
 * struct ufs_hba - per adapter private structure
 * @mmio_base: UFSHCI base register address
 * @ucdl_base_addr: UFS Command Descriptor base address
 * @utrdl_base_addr: UTP Transfer Request Descriptor base address
 * @utmrdl_base_addr: UTP Task Management Descriptor base address
 * @ucdl_dma_addr: UFS Command Descriptor DMA address
 * @utrdl_dma_addr: UTRDL DMA address
 * @utmrdl_dma_addr: UTMRDL DMA address
 * @host: Scsi_Host instance of the driver
 * @dev: device handle
 * @lrb: local reference block
 * @lrb_in_use: lrb in use
 * @outstanding_tasks: Bits representing outstanding task requests
 * @outstanding_reqs: Bits representing outstanding transfer requests
 * @capabilities: UFS Controller Capabilities
 * @nutrs: Transfer Request Queue depth supported by controller
 * @nutmrs: Task Management Queue depth supported by controller
 * @ufs_version: UFS Version to which controller complies
 * @vops: pointer to variant specific operations
 * @priv: pointer to variant specific private data
 * @irq: Irq number of the controller
 * @active_uic_cmd: handle of active UIC command
 * @uic_cmd_mutex: mutex for uic command
 * @tm_wq: wait queue for task management
 * @tm_tag_wq: wait queue for free task management slots
 * @tm_slots_in_use: bit map of task management request slots in use
 * @pwr_done: completion for power mode change
 * @tm_condition: condition variable for task management
 * @ufshcd_state: UFSHCD states
 * @eh_flags: Error handling flags
 * @intr_mask: Interrupt Mask Bits
 * @ee_ctrl_mask: Exception event control mask
 * @is_powered: flag to check if HBA is powered
 * @is_init_prefetch: flag to check if data was pre-fetched in initialization
 * @init_prefetch_data: data pre-fetched during initialization
 * @eh_work: Worker to handle UFS errors that require s/w attention
 * @eeh_work: Worker to handle exception events
 * @errors: HBA errors
 * @uic_error: UFS interconnect layer error status
 * @saved_err: sticky error mask
 * @saved_uic_err: sticky UIC error mask
 * @dev_cmd: ufs device management command information
 * @last_dme_cmd_tstamp: time stamp of the last completed DME command
 * @auto_bkops_enabled: to track whether bkops is enabled in device
 * @vreg_info: UFS device voltage regulator information
 * @clk_list_head: UFS host controller clocks list node head
 * @pwr_info: holds current power mode
 * @max_pwr_info: keeps the device max valid pwm
 * @desc_size: descriptor sizes reported by device
 * @urgent_bkops_lvl: keeps track of urgent bkops level for device
 * @is_urgent_bkops_lvl_checked: keeps track if the urgent bkops level for
 *  device is known or not.
 */
struct ufs_hba {
	void __iomem *mmio_base;

	/* Virtual memory reference */
	struct utp_transfer_cmd_desc *ucdl_base_addr;
	struct utp_transfer_req_desc *utrdl_base_addr;
	struct utp_task_req_desc *utmrdl_base_addr;

	/* DMA memory reference */
	dma_addr_t ucdl_dma_addr;
	dma_addr_t utrdl_dma_addr;
	dma_addr_t utmrdl_dma_addr;

	struct Scsi_Host *host;
	struct device *dev;
	/*
	 * This field is to keep a reference to "scsi_device" corresponding to
	 * "UFS device" W-LU.
	 */
	struct scsi_device *sdev_ufs_device;

	enum ufs_dev_pwr_mode curr_dev_pwr_mode;
	enum uic_link_state uic_link_state;
	/* Desired UFS power management level during runtime PM */
	enum ufs_pm_level rpm_lvl;
	/* Desired UFS power management level during system PM */
	enum ufs_pm_level spm_lvl;
	struct device_attribute rpm_lvl_attr;
	struct device_attribute spm_lvl_attr;
	int pm_op_in_progress;

	struct ufshcd_lrb *lrb;
	unsigned long lrb_in_use;

	unsigned long outstanding_tasks;
	unsigned long outstanding_reqs;

	u32 capabilities;
	int nutrs;
	int nutmrs;
	u32 ufs_version;
	struct ufs_hba_variant_ops *vops;
	void *priv;
	unsigned int irq;
	bool is_irq_enabled;

	/* Interrupt aggregation support is broken */
	#define UFSHCD_QUIRK_BROKEN_INTR_AGGR			UFS_BIT(0)

	/*
	 * delay before each dme command is required as the unipro
	 * layer has shown instabilities
	 */
	#define UFSHCD_QUIRK_DELAY_BEFORE_DME_CMDS		UFS_BIT(1)

	/*
	 * If UFS host controller is having issue in processing LCC (Line
	 * Control Command) coming from device then enable this quirk.
	 * When this quirk is enabled, host controller driver should disable
	 * the LCC transmission on UFS device (by clearing TX_LCC_ENABLE
	 * attribute of device to 0).
	 */
	#define UFSHCD_QUIRK_BROKEN_LCC				UFS_BIT(2)

	/*
	 * The attribute PA_RXHSUNTERMCAP specifies whether or not the
	 * inbound Link supports unterminated line in HS mode. Setting this
	 * attribute to 1 fixes moving to HS gear.
	 */
	#define UFSHCD_QUIRK_BROKEN_PA_RXHSUNTERMCAP		UFS_BIT(3)

	/*
	 * This quirk needs to be enabled if the host contoller only allows
	 * accessing the peer dme attributes in AUTO mode (FAST AUTO or
	 * SLOW AUTO).
	 */
	#define UFSHCD_QUIRK_DME_PEER_ACCESS_AUTO_MODE		UFS_BIT(4)

	/*
	 * This quirk needs to be enabled if the host contoller doesn't
	 * advertise the correct version in UFS_VER register. If this quirk
	 * is enabled, standard UFS host driver will call the vendor specific
	 * ops (get_ufs_hci_version) to get the correct version.
	 */
	#define UFSHCD_QUIRK_BROKEN_UFS_HCI_VERSION		UFS_BIT(5)

	/*
	 * This quirk needs to be enabled if the host contoller regards
	 * resolution of the values of PRDTO and PRDTL in UTRD as byte.
	 */
	#define UFSHCD_QUIRK_PRDT_BYTE_GRAN			UFS_BIT(7)

	unsigned int quirks;	/* Deviations from standard UFSHCI spec. */

	/* Device deviations from standard UFS device spec. */
	unsigned int dev_quirks;

	wait_queue_head_t tm_wq;
	wait_queue_head_t tm_tag_wq;
	unsigned long tm_condition;
	unsigned long tm_slots_in_use;

	struct uic_command *active_uic_cmd;
	struct mutex uic_cmd_mutex;
	struct completion *uic_async_done;

	u32 ufshcd_state;
	u32 eh_flags;
	u32 intr_mask;
	u16 ee_ctrl_mask;
	bool is_powered;
	bool is_init_prefetch;
	struct ufs_init_prefetch init_prefetch_data;

	/* Work Queues */
	struct work_struct eh_work;
	struct work_struct eeh_work;

	/* HBA Errors */
	u32 errors;
	u32 uic_error;
	u32 saved_err;
	u32 saved_uic_err;
	struct ufs_stats ufs_stats;

	/* Device management request data */
	struct ufs_dev_cmd dev_cmd;
	ktime_t last_dme_cmd_tstamp;

	/* Keeps information of the UFS device connected to this host */
	struct ufs_dev_info dev_info;
	bool auto_bkops_enabled;
	struct ufs_vreg_info vreg_info;
	struct list_head clk_list_head;

	bool wlun_dev_clr_ua;

	/* Number of requests aborts */
	int req_abort_count;

	/* Number of lanes available (1 or 2) for Rx/Tx */
	u32 lanes_per_direction;
	struct ufs_pa_layer_attr pwr_info;
	struct ufs_pwr_mode_info max_pwr_info;

	struct ufs_clk_gating clk_gating;
	/* Control to enable/disable host capabilities */
	u32 caps;
	/* Allow dynamic clk gating */
#define UFSHCD_CAP_CLK_GATING	(1 << 0)
	/* Allow hiberb8 with clk gating */
#define UFSHCD_CAP_HIBERN8_WITH_CLK_GATING (1 << 1)
	/* Allow dynamic clk scaling */
#define UFSHCD_CAP_CLK_SCALING	(1 << 2)
	/* Allow auto bkops to enabled during runtime suspend */
#define UFSHCD_CAP_AUTO_BKOPS_SUSPEND (1 << 3)
	/*
	 * This capability allows host controller driver to use the UFS HCI's
	 * interrupt aggregation capability.
	 * CAUTION: Enabling this might reduce overall UFS throughput.
	 */
#define UFSHCD_CAP_INTR_AGGR (1 << 4)
	/*
	 * This capability allows the device auto-bkops to be always enabled
	 * except during suspend (both runtime and suspend).
	 * Enabling this capability means that device will always be allowed
	 * to do background operation when it's active but it might degrade
	 * the performance of ongoing read/write operations.
	 */
#define UFSHCD_CAP_KEEP_AUTO_BKOPS_ENABLED_EXCEPT_SUSPEND (1 << 5)

	struct devfreq *devfreq;
	struct ufs_clk_scaling clk_scaling;
	bool is_sys_suspended;

	enum bkops_status urgent_bkops_lvl;
	bool is_urgent_bkops_lvl_checked;

	struct rw_semaphore clk_scaling_lock;
<<<<<<< HEAD
=======
	struct ufs_desc_size desc_size;
>>>>>>> af22a610
};

/* Returns true if clocks can be gated. Otherwise false */
static inline bool ufshcd_is_clkgating_allowed(struct ufs_hba *hba)
{
	return hba->caps & UFSHCD_CAP_CLK_GATING;
}
static inline bool ufshcd_can_hibern8_during_gating(struct ufs_hba *hba)
{
	return hba->caps & UFSHCD_CAP_HIBERN8_WITH_CLK_GATING;
}
static inline int ufshcd_is_clkscaling_supported(struct ufs_hba *hba)
{
	return hba->caps & UFSHCD_CAP_CLK_SCALING;
}
static inline bool ufshcd_can_autobkops_during_suspend(struct ufs_hba *hba)
{
	return hba->caps & UFSHCD_CAP_AUTO_BKOPS_SUSPEND;
}

static inline bool ufshcd_is_intr_aggr_allowed(struct ufs_hba *hba)
{
/* DWC UFS Core has the Interrupt aggregation feature but is not detectable*/
#ifndef CONFIG_SCSI_UFS_DWC
	if ((hba->caps & UFSHCD_CAP_INTR_AGGR) &&
	    !(hba->quirks & UFSHCD_QUIRK_BROKEN_INTR_AGGR))
		return true;
	else
		return false;
#else
return true;
#endif
}

#define ufshcd_writel(hba, val, reg)	\
	writel((val), (hba)->mmio_base + (reg))
#define ufshcd_readl(hba, reg)	\
	readl((hba)->mmio_base + (reg))

/**
 * ufshcd_rmwl - read modify write into a register
 * @hba - per adapter instance
 * @mask - mask to apply on read value
 * @val - actual value to write
 * @reg - register address
 */
static inline void ufshcd_rmwl(struct ufs_hba *hba, u32 mask, u32 val, u32 reg)
{
	u32 tmp;

	tmp = ufshcd_readl(hba, reg);
	tmp &= ~mask;
	tmp |= (val & mask);
	ufshcd_writel(hba, tmp, reg);
}

int ufshcd_alloc_host(struct device *, struct ufs_hba **);
void ufshcd_dealloc_host(struct ufs_hba *);
int ufshcd_init(struct ufs_hba * , void __iomem * , unsigned int);
void ufshcd_remove(struct ufs_hba *);
int ufshcd_wait_for_register(struct ufs_hba *hba, u32 reg, u32 mask,
				u32 val, unsigned long interval_us,
				unsigned long timeout_ms, bool can_sleep);

static inline void check_upiu_size(void)
{
	BUILD_BUG_ON(ALIGNED_UPIU_SIZE <
		GENERAL_UPIU_REQUEST_SIZE + QUERY_DESC_MAX_SIZE);
}

/**
 * ufshcd_set_variant - set variant specific data to the hba
 * @hba - per adapter instance
 * @variant - pointer to variant specific data
 */
static inline void ufshcd_set_variant(struct ufs_hba *hba, void *variant)
{
	BUG_ON(!hba);
	hba->priv = variant;
}

/**
 * ufshcd_get_variant - get variant specific data from the hba
 * @hba - per adapter instance
 */
static inline void *ufshcd_get_variant(struct ufs_hba *hba)
{
	BUG_ON(!hba);
	return hba->priv;
}
static inline bool ufshcd_keep_autobkops_enabled_except_suspend(
							struct ufs_hba *hba)
{
	return hba->caps & UFSHCD_CAP_KEEP_AUTO_BKOPS_ENABLED_EXCEPT_SUSPEND;
}

extern int ufshcd_runtime_suspend(struct ufs_hba *hba);
extern int ufshcd_runtime_resume(struct ufs_hba *hba);
extern int ufshcd_runtime_idle(struct ufs_hba *hba);
extern int ufshcd_system_suspend(struct ufs_hba *hba);
extern int ufshcd_system_resume(struct ufs_hba *hba);
extern int ufshcd_shutdown(struct ufs_hba *hba);
extern int ufshcd_dme_set_attr(struct ufs_hba *hba, u32 attr_sel,
			       u8 attr_set, u32 mib_val, u8 peer);
extern int ufshcd_dme_get_attr(struct ufs_hba *hba, u32 attr_sel,
			       u32 *mib_val, u8 peer);

/* UIC command interfaces for DME primitives */
#define DME_LOCAL	0
#define DME_PEER	1
#define ATTR_SET_NOR	0	/* NORMAL */
#define ATTR_SET_ST	1	/* STATIC */

static inline int ufshcd_dme_set(struct ufs_hba *hba, u32 attr_sel,
				 u32 mib_val)
{
	return ufshcd_dme_set_attr(hba, attr_sel, ATTR_SET_NOR,
				   mib_val, DME_LOCAL);
}

static inline int ufshcd_dme_st_set(struct ufs_hba *hba, u32 attr_sel,
				    u32 mib_val)
{
	return ufshcd_dme_set_attr(hba, attr_sel, ATTR_SET_ST,
				   mib_val, DME_LOCAL);
}

static inline int ufshcd_dme_peer_set(struct ufs_hba *hba, u32 attr_sel,
				      u32 mib_val)
{
	return ufshcd_dme_set_attr(hba, attr_sel, ATTR_SET_NOR,
				   mib_val, DME_PEER);
}

static inline int ufshcd_dme_peer_st_set(struct ufs_hba *hba, u32 attr_sel,
					 u32 mib_val)
{
	return ufshcd_dme_set_attr(hba, attr_sel, ATTR_SET_ST,
				   mib_val, DME_PEER);
}

static inline int ufshcd_dme_get(struct ufs_hba *hba,
				 u32 attr_sel, u32 *mib_val)
{
	return ufshcd_dme_get_attr(hba, attr_sel, mib_val, DME_LOCAL);
}

static inline int ufshcd_dme_peer_get(struct ufs_hba *hba,
				      u32 attr_sel, u32 *mib_val)
{
	return ufshcd_dme_get_attr(hba, attr_sel, mib_val, DME_PEER);
}

static inline bool ufshcd_is_hs_mode(struct ufs_pa_layer_attr *pwr_info)
{
	return (pwr_info->pwr_rx == FAST_MODE ||
		pwr_info->pwr_rx == FASTAUTO_MODE) &&
		(pwr_info->pwr_tx == FAST_MODE ||
		pwr_info->pwr_tx == FASTAUTO_MODE);
}

/* Expose Query-Request API */
int ufshcd_query_flag(struct ufs_hba *hba, enum query_opcode opcode,
	enum flag_idn idn, bool *flag_res);
int ufshcd_hold(struct ufs_hba *hba, bool async);
void ufshcd_release(struct ufs_hba *hba);

int ufshcd_map_desc_id_to_length(struct ufs_hba *hba, enum desc_idn desc_id,
	int *desc_length);

u32 ufshcd_get_local_unipro_ver(struct ufs_hba *hba);

/* Wrapper functions for safely calling variant operations */
static inline const char *ufshcd_get_var_name(struct ufs_hba *hba)
{
	if (hba->vops)
		return hba->vops->name;
	return "";
}

static inline int ufshcd_vops_init(struct ufs_hba *hba)
{
	if (hba->vops && hba->vops->init)
		return hba->vops->init(hba);

	return 0;
}

static inline void ufshcd_vops_exit(struct ufs_hba *hba)
{
	if (hba->vops && hba->vops->exit)
		return hba->vops->exit(hba);
}

static inline u32 ufshcd_vops_get_ufs_hci_version(struct ufs_hba *hba)
{
	if (hba->vops && hba->vops->get_ufs_hci_version)
		return hba->vops->get_ufs_hci_version(hba);

	return ufshcd_readl(hba, REG_UFS_VERSION);
}

static inline int ufshcd_vops_clk_scale_notify(struct ufs_hba *hba,
			bool up, enum ufs_notify_change_status status)
{
	if (hba->vops && hba->vops->clk_scale_notify)
		return hba->vops->clk_scale_notify(hba, up, status);
	return 0;
}

static inline int ufshcd_vops_setup_clocks(struct ufs_hba *hba, bool on,
					enum ufs_notify_change_status status)
{
	if (hba->vops && hba->vops->setup_clocks)
		return hba->vops->setup_clocks(hba, on, status);
	return 0;
}

static inline int ufshcd_vops_setup_regulators(struct ufs_hba *hba, bool status)
{
	if (hba->vops && hba->vops->setup_regulators)
		return hba->vops->setup_regulators(hba, status);

	return 0;
}

static inline int ufshcd_vops_hce_enable_notify(struct ufs_hba *hba,
						bool status)
{
	if (hba->vops && hba->vops->hce_enable_notify)
		return hba->vops->hce_enable_notify(hba, status);

	return 0;
}
static inline int ufshcd_vops_link_startup_notify(struct ufs_hba *hba,
						bool status)
{
	if (hba->vops && hba->vops->link_startup_notify)
		return hba->vops->link_startup_notify(hba, status);

	return 0;
}

static inline int ufshcd_vops_pwr_change_notify(struct ufs_hba *hba,
				  bool status,
				  struct ufs_pa_layer_attr *dev_max_params,
				  struct ufs_pa_layer_attr *dev_req_params)
{
	if (hba->vops && hba->vops->pwr_change_notify)
		return hba->vops->pwr_change_notify(hba, status,
					dev_max_params, dev_req_params);

	return -ENOTSUPP;
}

static inline void ufshcd_vops_setup_xfer_req(struct ufs_hba *hba, int tag,
					bool is_scsi_cmd)
{
	if (hba->vops && hba->vops->setup_xfer_req)
		return hba->vops->setup_xfer_req(hba, tag, is_scsi_cmd);
}

static inline void ufshcd_vops_setup_task_mgmt(struct ufs_hba *hba,
					int tag, u8 tm_function)
{
	if (hba->vops && hba->vops->setup_task_mgmt)
		return hba->vops->setup_task_mgmt(hba, tag, tm_function);
}

static inline void ufshcd_vops_hibern8_notify(struct ufs_hba *hba,
					enum uic_cmd_dme cmd,
					enum ufs_notify_change_status status)
{
	if (hba->vops && hba->vops->hibern8_notify)
		return hba->vops->hibern8_notify(hba, cmd, status);
}

static inline int ufshcd_vops_apply_dev_quirks(struct ufs_hba *hba)
{
	if (hba->vops && hba->vops->apply_dev_quirks)
		return hba->vops->apply_dev_quirks(hba);
	return 0;
}

static inline int ufshcd_vops_suspend(struct ufs_hba *hba, enum ufs_pm_op op)
{
	if (hba->vops && hba->vops->suspend)
		return hba->vops->suspend(hba, op);

	return 0;
}

static inline int ufshcd_vops_resume(struct ufs_hba *hba, enum ufs_pm_op op)
{
	if (hba->vops && hba->vops->resume)
		return hba->vops->resume(hba, op);

	return 0;
}

static inline void ufshcd_vops_dbg_register_dump(struct ufs_hba *hba)
{
	if (hba->vops && hba->vops->dbg_register_dump)
		hba->vops->dbg_register_dump(hba);
}

#endif /* End of Header */<|MERGE_RESOLUTION|>--- conflicted
+++ resolved
@@ -676,10 +676,7 @@
 	bool is_urgent_bkops_lvl_checked;
 
 	struct rw_semaphore clk_scaling_lock;
-<<<<<<< HEAD
-=======
 	struct ufs_desc_size desc_size;
->>>>>>> af22a610
 };
 
 /* Returns true if clocks can be gated. Otherwise false */
