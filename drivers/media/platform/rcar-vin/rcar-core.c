/*
 * Driver for Renesas R-Car VIN
 *
 * Copyright (C) 2016 Renesas Electronics Corp.
 * Copyright (C) 2011-2013 Renesas Solutions Corp.
 * Copyright (C) 2013 Cogent Embedded, Inc., <source@cogentembedded.com>
 * Copyright (C) 2008 Magnus Damm
 *
 * Based on the soc-camera rcar_vin driver
 *
 * This program is free software; you can redistribute  it and/or modify it
 * under  the terms of  the GNU General  Public License as published by the
 * Free Software Foundation;  either version 2 of the  License, or (at your
 * option) any later version.
 */

#include <linux/module.h>
#include <linux/of.h>
#include <linux/of_device.h>
#include <linux/of_graph.h>
#include <linux/platform_device.h>
#include <linux/pm_runtime.h>

#include <media/v4l2-fwnode.h>

#include "rcar-vin.h"

/* -----------------------------------------------------------------------------
 * Async notifier
 */

#define notifier_to_vin(n) container_of(n, struct rvin_dev, notifier)

static int rvin_find_pad(struct v4l2_subdev *sd, int direction)
{
	unsigned int pad;

	if (sd->entity.num_pads <= 1)
		return 0;

	for (pad = 0; pad < sd->entity.num_pads; pad++)
		if (sd->entity.pads[pad].flags & direction)
			return pad;

	return -EINVAL;
}

static bool rvin_mbus_supported(struct rvin_graph_entity *entity)
{
	struct v4l2_subdev *sd = entity->subdev;
	struct v4l2_subdev_mbus_code_enum code = {
		.which = V4L2_SUBDEV_FORMAT_ACTIVE,
	};

	code.index = 0;
	code.pad = entity->source_pad;
	while (!v4l2_subdev_call(sd, pad, enum_mbus_code, NULL, &code)) {
		code.index++;
		switch (code.code) {
		case MEDIA_BUS_FMT_YUYV8_1X16:
		case MEDIA_BUS_FMT_UYVY8_2X8:
		case MEDIA_BUS_FMT_UYVY10_2X10:
		case MEDIA_BUS_FMT_RGB888_1X24:
			entity->code = code.code;
			return true;
		default:
			break;
		}
	}

	return false;
}

static int rvin_digital_notify_complete(struct v4l2_async_notifier *notifier)
{
	struct rvin_dev *vin = notifier_to_vin(notifier);
	int ret;

	/* Verify subdevices mbus format */
	if (!rvin_mbus_supported(&vin->digital)) {
		vin_err(vin, "Unsupported media bus format for %s\n",
			vin->digital.subdev->name);
		return -EINVAL;
	}

	vin_dbg(vin, "Found media bus format for %s: %d\n",
		vin->digital.subdev->name, vin->digital.code);

	ret = v4l2_device_register_subdev_nodes(&vin->v4l2_dev);
	if (ret < 0) {
		vin_err(vin, "Failed to register subdev nodes\n");
		return ret;
	}

	return rvin_v4l2_probe(vin);
}

static void rvin_digital_notify_unbind(struct v4l2_async_notifier *notifier,
				       struct v4l2_subdev *subdev,
				       struct v4l2_async_subdev *asd)
{
	struct rvin_dev *vin = notifier_to_vin(notifier);

	vin_dbg(vin, "unbind digital subdev %s\n", subdev->name);
	rvin_v4l2_remove(vin);
	vin->digital.subdev = NULL;
}

static int rvin_digital_notify_bound(struct v4l2_async_notifier *notifier,
				     struct v4l2_subdev *subdev,
				     struct v4l2_async_subdev *asd)
{
	struct rvin_dev *vin = notifier_to_vin(notifier);
	int ret;

	v4l2_set_subdev_hostdata(subdev, vin);

	/* Find source and sink pad of remote subdevice */

	ret = rvin_find_pad(subdev, MEDIA_PAD_FL_SOURCE);
	if (ret < 0)
		return ret;
	vin->digital.source_pad = ret;

	ret = rvin_find_pad(subdev, MEDIA_PAD_FL_SINK);
	vin->digital.sink_pad = ret < 0 ? 0 : ret;

	vin->digital.subdev = subdev;

	vin_dbg(vin, "bound subdev %s source pad: %u sink pad: %u\n",
		subdev->name, vin->digital.source_pad,
		vin->digital.sink_pad);

	return 0;
}

static int rvin_digitial_parse_v4l2(struct rvin_dev *vin,
				    struct device_node *ep,
				    struct v4l2_mbus_config *mbus_cfg)
{
	struct v4l2_fwnode_endpoint v4l2_ep;
	int ret;

	ret = v4l2_fwnode_endpoint_parse(of_fwnode_handle(ep), &v4l2_ep);
	if (ret) {
		vin_err(vin, "Could not parse v4l2 endpoint\n");
		return -EINVAL;
	}

	mbus_cfg->type = v4l2_ep.bus_type;

	switch (mbus_cfg->type) {
	case V4L2_MBUS_PARALLEL:
		vin_dbg(vin, "Found PARALLEL media bus\n");
		mbus_cfg->flags = v4l2_ep.bus.parallel.flags;
		break;
	case V4L2_MBUS_BT656:
		vin_dbg(vin, "Found BT656 media bus\n");
		mbus_cfg->flags = 0;
		break;
	default:
		vin_err(vin, "Unknown media bus type\n");
		return -EINVAL;
	}

	return 0;
}

static int rvin_digital_graph_parse(struct rvin_dev *vin)
{
	struct device_node *ep, *np;
	int ret;

	vin->digital.asd.match.fwnode.fwnode = NULL;
	vin->digital.subdev = NULL;

	/*
	 * Port 0 id 0 is local digital input, try to get it.
	 * Not all instances can or will have this, that is OK
	 */
	ep = of_graph_get_endpoint_by_regs(vin->dev->of_node, 0, 0);
	if (!ep)
		return 0;

	np = of_graph_get_remote_port_parent(ep);
	if (!np) {
		vin_err(vin, "No remote parent for digital input\n");
		of_node_put(ep);
		return -EINVAL;
	}
	of_node_put(np);

	ret = rvin_digitial_parse_v4l2(vin, ep, &vin->digital.mbus_cfg);
	of_node_put(ep);
	if (ret)
		return ret;

	vin->digital.asd.match.fwnode.fwnode = of_fwnode_handle(np);
	vin->digital.asd.match_type = V4L2_ASYNC_MATCH_FWNODE;

	return 0;
}

static int rvin_digital_graph_init(struct rvin_dev *vin)
{
	struct v4l2_async_subdev **subdevs = NULL;
	int ret;

	ret = rvin_digital_graph_parse(vin);
	if (ret)
		return ret;

	if (!vin->digital.asd.match.fwnode.fwnode) {
		vin_dbg(vin, "No digital subdevice found\n");
		return -ENODEV;
	}

	/* Register the subdevices notifier. */
	subdevs = devm_kzalloc(vin->dev, sizeof(*subdevs), GFP_KERNEL);
	if (subdevs == NULL)
		return -ENOMEM;

	subdevs[0] = &vin->digital.asd;

<<<<<<< HEAD
	vin_dbg(vin, "Found digital subdevice %s\n",
		of_node_full_name(to_of_node(subdevs[0]->match.fwnode.fwnode)));
=======
	vin_dbg(vin, "Found digital subdevice %pOF\n",
		to_of_node(subdevs[0]->match.fwnode.fwnode));
>>>>>>> bb176f67

	vin->notifier.num_subdevs = 1;
	vin->notifier.subdevs = subdevs;
	vin->notifier.bound = rvin_digital_notify_bound;
	vin->notifier.unbind = rvin_digital_notify_unbind;
	vin->notifier.complete = rvin_digital_notify_complete;

	ret = v4l2_async_notifier_register(&vin->v4l2_dev, &vin->notifier);
	if (ret < 0) {
		vin_err(vin, "Notifier registration failed\n");
		return ret;
	}

	return 0;
}

/* -----------------------------------------------------------------------------
 * Platform Device Driver
 */

static const struct of_device_id rvin_of_id_table[] = {
	{ .compatible = "renesas,vin-r8a7794", .data = (void *)RCAR_GEN2 },
	{ .compatible = "renesas,vin-r8a7793", .data = (void *)RCAR_GEN2 },
	{ .compatible = "renesas,vin-r8a7791", .data = (void *)RCAR_GEN2 },
	{ .compatible = "renesas,vin-r8a7790", .data = (void *)RCAR_GEN2 },
	{ .compatible = "renesas,vin-r8a7779", .data = (void *)RCAR_H1 },
	{ .compatible = "renesas,vin-r8a7778", .data = (void *)RCAR_M1 },
	{ .compatible = "renesas,rcar-gen2-vin", .data = (void *)RCAR_GEN2 },
	{ },
};
MODULE_DEVICE_TABLE(of, rvin_of_id_table);

static int rcar_vin_probe(struct platform_device *pdev)
{
	const struct of_device_id *match;
	struct rvin_dev *vin;
	struct resource *mem;
	int irq, ret;

	vin = devm_kzalloc(&pdev->dev, sizeof(*vin), GFP_KERNEL);
	if (!vin)
		return -ENOMEM;

	match = of_match_device(of_match_ptr(rvin_of_id_table), &pdev->dev);
	if (!match)
		return -ENODEV;

	vin->dev = &pdev->dev;
	vin->chip = (enum chip_id)match->data;

	mem = platform_get_resource(pdev, IORESOURCE_MEM, 0);
	if (mem == NULL)
		return -EINVAL;

	vin->base = devm_ioremap_resource(vin->dev, mem);
	if (IS_ERR(vin->base))
		return PTR_ERR(vin->base);

	irq = platform_get_irq(pdev, 0);
	if (irq < 0)
		return irq;

	ret = rvin_dma_probe(vin, irq);
	if (ret)
		return ret;

	ret = rvin_digital_graph_init(vin);
	if (ret < 0)
		goto error;

	pm_suspend_ignore_children(&pdev->dev, true);
	pm_runtime_enable(&pdev->dev);

	platform_set_drvdata(pdev, vin);

	return 0;
error:
	rvin_dma_remove(vin);

	return ret;
}

static int rcar_vin_remove(struct platform_device *pdev)
{
	struct rvin_dev *vin = platform_get_drvdata(pdev);

	pm_runtime_disable(&pdev->dev);

	v4l2_async_notifier_unregister(&vin->notifier);

	rvin_dma_remove(vin);

	return 0;
}

static struct platform_driver rcar_vin_driver = {
	.driver = {
		.name = "rcar-vin",
		.of_match_table = rvin_of_id_table,
	},
	.probe = rcar_vin_probe,
	.remove = rcar_vin_remove,
};

module_platform_driver(rcar_vin_driver);

MODULE_AUTHOR("Niklas Söderlund <niklas.soderlund@ragnatech.se>");
MODULE_DESCRIPTION("Renesas R-Car VIN camera host driver");
MODULE_LICENSE("GPL v2");<|MERGE_RESOLUTION|>--- conflicted
+++ resolved
@@ -222,13 +222,8 @@
 
 	subdevs[0] = &vin->digital.asd;
 
-<<<<<<< HEAD
-	vin_dbg(vin, "Found digital subdevice %s\n",
-		of_node_full_name(to_of_node(subdevs[0]->match.fwnode.fwnode)));
-=======
 	vin_dbg(vin, "Found digital subdevice %pOF\n",
 		to_of_node(subdevs[0]->match.fwnode.fwnode));
->>>>>>> bb176f67
 
 	vin->notifier.num_subdevs = 1;
 	vin->notifier.subdevs = subdevs;
