/*
 * aQuantia Corporation Network Driver
 * Copyright (C) 2014-2017 aQuantia Corporation. All rights reserved
 *
 * This program is free software; you can redistribute it and/or modify it
 * under the terms and conditions of the GNU General Public License,
 * version 2, as published by the Free Software Foundation.
 */

/* File hw_atl_b0.c: Definition of Atlantic hardware specific functions. */

#include "../aq_hw.h"
#include "../aq_hw_utils.h"
#include "../aq_ring.h"
#include "../aq_nic.h"
#include "hw_atl_b0.h"
#include "hw_atl_utils.h"
#include "hw_atl_llh.h"
#include "hw_atl_b0_internal.h"
#include "hw_atl_llh_internal.h"

#define DEFAULT_B0_BOARD_BASIC_CAPABILITIES \
	.is_64_dma = true,		  \
	.msix_irqs = 4U,		  \
	.irq_mask = ~0U,		  \
	.vecs = HW_ATL_B0_RSS_MAX,	  \
	.tcs = HW_ATL_B0_TC_MAX,	  \
	.rxd_alignment = 1U,		  \
	.rxd_size = HW_ATL_B0_RXD_SIZE,   \
	.rxds_max = HW_ATL_B0_MAX_RXD,    \
	.rxds_min = HW_ATL_B0_MIN_RXD,    \
	.txd_alignment = 1U,		  \
	.txd_size = HW_ATL_B0_TXD_SIZE,   \
	.txds_max = HW_ATL_B0_MAX_TXD,    \
	.txds_min = HW_ATL_B0_MIN_TXD,    \
	.txhwb_alignment = 4096U,	  \
	.tx_rings = HW_ATL_B0_TX_RINGS,   \
	.rx_rings = HW_ATL_B0_RX_RINGS,   \
	.hw_features = NETIF_F_HW_CSUM |  \
			NETIF_F_RXCSUM |  \
			NETIF_F_RXHASH |  \
			NETIF_F_SG |      \
			NETIF_F_TSO |     \
			NETIF_F_LRO,      \
	.hw_priv_flags = IFF_UNICAST_FLT, \
	.flow_control = true,		  \
	.mtu = HW_ATL_B0_MTU_JUMBO,	  \
	.mac_regs_count = 88,		  \
	.hw_alive_check_addr = 0x10U

const struct aq_hw_caps_s hw_atl_b0_caps_aqc100 = {
	DEFAULT_B0_BOARD_BASIC_CAPABILITIES,
	.media_type = AQ_HW_MEDIA_TYPE_FIBRE,
	.link_speed_msk = AQ_NIC_RATE_10G |
			  AQ_NIC_RATE_5G |
			  AQ_NIC_RATE_2GS |
			  AQ_NIC_RATE_1G |
			  AQ_NIC_RATE_100M,
};

const struct aq_hw_caps_s hw_atl_b0_caps_aqc107 = {
	DEFAULT_B0_BOARD_BASIC_CAPABILITIES,
	.media_type = AQ_HW_MEDIA_TYPE_TP,
	.link_speed_msk = AQ_NIC_RATE_10G |
			  AQ_NIC_RATE_5G |
			  AQ_NIC_RATE_2GS |
			  AQ_NIC_RATE_1G |
			  AQ_NIC_RATE_100M,
};

const struct aq_hw_caps_s hw_atl_b0_caps_aqc108 = {
	DEFAULT_B0_BOARD_BASIC_CAPABILITIES,
	.media_type = AQ_HW_MEDIA_TYPE_TP,
	.link_speed_msk = AQ_NIC_RATE_5G |
			  AQ_NIC_RATE_2GS |
			  AQ_NIC_RATE_1G |
			  AQ_NIC_RATE_100M,
};

const struct aq_hw_caps_s hw_atl_b0_caps_aqc109 = {
	DEFAULT_B0_BOARD_BASIC_CAPABILITIES,
	.media_type = AQ_HW_MEDIA_TYPE_TP,
	.link_speed_msk = AQ_NIC_RATE_2GS |
			  AQ_NIC_RATE_1G |
			  AQ_NIC_RATE_100M,
};

static int hw_atl_b0_hw_reset(struct aq_hw_s *self)
{
	int err = 0;

	err = hw_atl_utils_soft_reset(self);
	if (err)
		return err;

	self->aq_fw_ops->set_state(self, MPI_RESET);

	err = aq_hw_err_from_flags(self);

	return err;
}

static int hw_atl_b0_set_fc(struct aq_hw_s *self, u32 fc, u32 tc)
{
	hw_atl_rpb_rx_xoff_en_per_tc_set(self, !!(fc & AQ_NIC_FC_RX), tc);
	return 0;
}

static int hw_atl_b0_hw_qos_set(struct aq_hw_s *self)
{
	u32 tc = 0U;
	u32 buff_size = 0U;
	unsigned int i_priority = 0U;

	/* TPS Descriptor rate init */
	hw_atl_tps_tx_pkt_shed_desc_rate_curr_time_res_set(self, 0x0U);
	hw_atl_tps_tx_pkt_shed_desc_rate_lim_set(self, 0xA);

	/* TPS VM init */
	hw_atl_tps_tx_pkt_shed_desc_vm_arb_mode_set(self, 0U);

	/* TPS TC credits init */
	hw_atl_tps_tx_pkt_shed_desc_tc_arb_mode_set(self, 0U);
	hw_atl_tps_tx_pkt_shed_data_arb_mode_set(self, 0U);

	hw_atl_tps_tx_pkt_shed_tc_data_max_credit_set(self, 0xFFF, 0U);
	hw_atl_tps_tx_pkt_shed_tc_data_weight_set(self, 0x64, 0U);
	hw_atl_tps_tx_pkt_shed_desc_tc_max_credit_set(self, 0x50, 0U);
	hw_atl_tps_tx_pkt_shed_desc_tc_weight_set(self, 0x1E, 0U);

	/* Tx buf size */
	buff_size = HW_ATL_B0_TXBUF_MAX;

	hw_atl_tpb_tx_pkt_buff_size_per_tc_set(self, buff_size, tc);
	hw_atl_tpb_tx_buff_hi_threshold_per_tc_set(self,
						   (buff_size *
						   (1024 / 32U) * 66U) /
						   100U, tc);
	hw_atl_tpb_tx_buff_lo_threshold_per_tc_set(self,
						   (buff_size *
						   (1024 / 32U) * 50U) /
						   100U, tc);

	/* QoS Rx buf size per TC */
	tc = 0;
	buff_size = HW_ATL_B0_RXBUF_MAX;

	hw_atl_rpb_rx_pkt_buff_size_per_tc_set(self, buff_size, tc);
	hw_atl_rpb_rx_buff_hi_threshold_per_tc_set(self,
						   (buff_size *
						   (1024U / 32U) * 66U) /
						   100U, tc);
	hw_atl_rpb_rx_buff_lo_threshold_per_tc_set(self,
						   (buff_size *
						   (1024U / 32U) * 50U) /
						   100U, tc);

	hw_atl_b0_set_fc(self, self->aq_nic_cfg->flow_control, tc);

	/* QoS 802.1p priority -> TC mapping */
	for (i_priority = 8U; i_priority--;)
		hw_atl_rpf_rpb_user_priority_tc_map_set(self, i_priority, 0U);

	return aq_hw_err_from_flags(self);
}

static int hw_atl_b0_hw_rss_hash_set(struct aq_hw_s *self,
				     struct aq_rss_parameters *rss_params)
{
	struct aq_nic_cfg_s *cfg = self->aq_nic_cfg;
	int err = 0;
	unsigned int i = 0U;
	unsigned int addr = 0U;

	for (i = 10, addr = 0U; i--; ++addr) {
		u32 key_data = cfg->is_rss ?
			__swab32(rss_params->hash_secret_key[i]) : 0U;
		hw_atl_rpf_rss_key_wr_data_set(self, key_data);
		hw_atl_rpf_rss_key_addr_set(self, addr);
		hw_atl_rpf_rss_key_wr_en_set(self, 1U);
		AQ_HW_WAIT_FOR(hw_atl_rpf_rss_key_wr_en_get(self) == 0,
			       1000U, 10U);
		if (err < 0)
			goto err_exit;
	}

	err = aq_hw_err_from_flags(self);

err_exit:
	return err;
}

static int hw_atl_b0_hw_rss_set(struct aq_hw_s *self,
				struct aq_rss_parameters *rss_params)
{
	u8 *indirection_table =	rss_params->indirection_table;
	u32 i = 0U;
	u32 num_rss_queues = max(1U, self->aq_nic_cfg->num_rss_queues);
	int err = 0;
	u16 bitary[(HW_ATL_B0_RSS_REDIRECTION_MAX *
					HW_ATL_B0_RSS_REDIRECTION_BITS / 16U)];

	memset(bitary, 0, sizeof(bitary));

	for (i = HW_ATL_B0_RSS_REDIRECTION_MAX; i--;) {
		(*(u32 *)(bitary + ((i * 3U) / 16U))) |=
			((indirection_table[i] % num_rss_queues) <<
			((i * 3U) & 0xFU));
	}

	for (i = ARRAY_SIZE(bitary); i--;) {
		hw_atl_rpf_rss_redir_tbl_wr_data_set(self, bitary[i]);
		hw_atl_rpf_rss_redir_tbl_addr_set(self, i);
		hw_atl_rpf_rss_redir_wr_en_set(self, 1U);
		AQ_HW_WAIT_FOR(hw_atl_rpf_rss_redir_wr_en_get(self) == 0,
			       1000U, 10U);
		if (err < 0)
			goto err_exit;
	}

	err = aq_hw_err_from_flags(self);

err_exit:
	return err;
}

static int hw_atl_b0_hw_offload_set(struct aq_hw_s *self,
				    struct aq_nic_cfg_s *aq_nic_cfg)
{
	unsigned int i;

	/* TX checksums offloads*/
	hw_atl_tpo_ipv4header_crc_offload_en_set(self, 1);
	hw_atl_tpo_tcp_udp_crc_offload_en_set(self, 1);

	/* RX checksums offloads*/
	hw_atl_rpo_ipv4header_crc_offload_en_set(self, !!(aq_nic_cfg->features &
						 NETIF_F_RXCSUM));
	hw_atl_rpo_tcp_udp_crc_offload_en_set(self, !!(aq_nic_cfg->features &
					      NETIF_F_RXCSUM));

	/* LSO offloads*/
	hw_atl_tdm_large_send_offload_en_set(self, 0xFFFFFFFFU);

/* LRO offloads */
	{
		unsigned int val = (8U < HW_ATL_B0_LRO_RXD_MAX) ? 0x3U :
			((4U < HW_ATL_B0_LRO_RXD_MAX) ? 0x2U :
			((2U < HW_ATL_B0_LRO_RXD_MAX) ? 0x1U : 0x0));

		for (i = 0; i < HW_ATL_B0_RINGS_MAX; i++)
			hw_atl_rpo_lro_max_num_of_descriptors_set(self, val, i);

		hw_atl_rpo_lro_time_base_divider_set(self, 0x61AU);
		hw_atl_rpo_lro_inactive_interval_set(self, 0);
		hw_atl_rpo_lro_max_coalescing_interval_set(self, 2);

		hw_atl_rpo_lro_qsessions_lim_set(self, 1U);

		hw_atl_rpo_lro_total_desc_lim_set(self, 2U);

		hw_atl_rpo_lro_patch_optimization_en_set(self, 0U);

		hw_atl_rpo_lro_min_pay_of_first_pkt_set(self, 10U);

		hw_atl_rpo_lro_pkt_lim_set(self, 1U);

		hw_atl_rpo_lro_en_set(self,
				      aq_nic_cfg->is_lro ? 0xFFFFFFFFU : 0U);
	}
	return aq_hw_err_from_flags(self);
}

static int hw_atl_b0_hw_init_tx_path(struct aq_hw_s *self)
{
	hw_atl_thm_lso_tcp_flag_of_first_pkt_set(self, 0x0FF6U);
	hw_atl_thm_lso_tcp_flag_of_middle_pkt_set(self, 0x0FF6U);
	hw_atl_thm_lso_tcp_flag_of_last_pkt_set(self, 0x0F7FU);

	/* Tx interrupts */
	hw_atl_tdm_tx_desc_wr_wb_irq_en_set(self, 1U);

	/* misc */
	aq_hw_write_reg(self, 0x00007040U, IS_CHIP_FEATURE(TPO2) ?
			0x00010000U : 0x00000000U);
	hw_atl_tdm_tx_dca_en_set(self, 0U);
	hw_atl_tdm_tx_dca_mode_set(self, 0U);

	hw_atl_tpb_tx_path_scp_ins_en_set(self, 1U);

	return aq_hw_err_from_flags(self);
}

static int hw_atl_b0_hw_init_rx_path(struct aq_hw_s *self)
{
	struct aq_nic_cfg_s *cfg = self->aq_nic_cfg;
	int i;

	/* Rx TC/RSS number config */
	hw_atl_rpb_rpf_rx_traf_class_mode_set(self, 1U);

	/* Rx flow control */
	hw_atl_rpb_rx_flow_ctl_mode_set(self, 1U);

	/* RSS Ring selection */
	hw_atl_reg_rx_flr_rss_control1set(self, cfg->is_rss ?
					0xB3333333U : 0x00000000U);

	/* Multicast filters */
	for (i = HW_ATL_B0_MAC_MAX; i--;) {
		hw_atl_rpfl2_uc_flr_en_set(self, (i == 0U) ? 1U : 0U, i);
		hw_atl_rpfl2unicast_flr_act_set(self, 1U, i);
	}

	hw_atl_reg_rx_flr_mcst_flr_msk_set(self, 0x00000000U);
	hw_atl_reg_rx_flr_mcst_flr_set(self, 0x00010FFFU, 0U);

	/* Vlan filters */
	hw_atl_rpf_vlan_outer_etht_set(self, 0x88A8U);
	hw_atl_rpf_vlan_inner_etht_set(self, 0x8100U);

	if (cfg->vlan_id) {
		hw_atl_rpf_vlan_flr_act_set(self, 1U, 0U);
		hw_atl_rpf_vlan_id_flr_set(self, 0U, 0U);
		hw_atl_rpf_vlan_flr_en_set(self, 0U, 0U);

		hw_atl_rpf_vlan_accept_untagged_packets_set(self, 1U);
		hw_atl_rpf_vlan_untagged_act_set(self, 1U);

		hw_atl_rpf_vlan_flr_act_set(self, 1U, 1U);
		hw_atl_rpf_vlan_id_flr_set(self, cfg->vlan_id, 0U);
		hw_atl_rpf_vlan_flr_en_set(self, 1U, 1U);
	} else {
		hw_atl_rpf_vlan_prom_mode_en_set(self, 1);
	}

	/* Rx Interrupts */
	hw_atl_rdm_rx_desc_wr_wb_irq_en_set(self, 1U);

	/* misc */
	aq_hw_write_reg(self, 0x00005040U,
			IS_CHIP_FEATURE(RPF2) ? 0x000F0000U : 0x00000000U);

	hw_atl_rpfl2broadcast_flr_act_set(self, 1U);
	hw_atl_rpfl2broadcast_count_threshold_set(self, 0xFFFFU & (~0U / 256U));

	hw_atl_rdm_rx_dca_en_set(self, 0U);
	hw_atl_rdm_rx_dca_mode_set(self, 0U);

	return aq_hw_err_from_flags(self);
}

static int hw_atl_b0_hw_mac_addr_set(struct aq_hw_s *self, u8 *mac_addr)
{
	int err = 0;
	unsigned int h = 0U;
	unsigned int l = 0U;

	if (!mac_addr) {
		err = -EINVAL;
		goto err_exit;
	}
	h = (mac_addr[0] << 8) | (mac_addr[1]);
	l = (mac_addr[2] << 24) | (mac_addr[3] << 16) |
		(mac_addr[4] << 8) | mac_addr[5];

	hw_atl_rpfl2_uc_flr_en_set(self, 0U, HW_ATL_B0_MAC);
	hw_atl_rpfl2unicast_dest_addresslsw_set(self, l, HW_ATL_B0_MAC);
	hw_atl_rpfl2unicast_dest_addressmsw_set(self, h, HW_ATL_B0_MAC);
	hw_atl_rpfl2_uc_flr_en_set(self, 1U, HW_ATL_B0_MAC);

	err = aq_hw_err_from_flags(self);

err_exit:
	return err;
}

static int hw_atl_b0_hw_init(struct aq_hw_s *self, u8 *mac_addr)
{
	static u32 aq_hw_atl_igcr_table_[4][2] = {
		{ 0x20000000U, 0x20000000U }, /* AQ_IRQ_INVALID */
		{ 0x20000080U, 0x20000080U }, /* AQ_IRQ_LEGACY */
		{ 0x20000021U, 0x20000025U }, /* AQ_IRQ_MSI */
		{ 0x20000022U, 0x20000026U }  /* AQ_IRQ_MSIX */
	};

	int err = 0;
	u32 val;

	struct aq_nic_cfg_s *aq_nic_cfg = self->aq_nic_cfg;

	hw_atl_b0_hw_init_tx_path(self);
	hw_atl_b0_hw_init_rx_path(self);

	hw_atl_b0_hw_mac_addr_set(self, mac_addr);

	self->aq_fw_ops->set_link_speed(self, aq_nic_cfg->link_speed_msk);
	self->aq_fw_ops->set_state(self, MPI_INIT);

	hw_atl_b0_hw_qos_set(self);
	hw_atl_b0_hw_rss_set(self, &aq_nic_cfg->aq_rss);
	hw_atl_b0_hw_rss_hash_set(self, &aq_nic_cfg->aq_rss);

	/* Force limit MRRS on RDM/TDM to 2K */
	val = aq_hw_read_reg(self, HW_ATL_PCI_REG_CONTROL6_ADR);
	aq_hw_write_reg(self, HW_ATL_PCI_REG_CONTROL6_ADR,
			(val & ~0x707) | 0x404);

	/* TX DMA total request limit. B0 hardware is not capable to
	 * handle more than (8K-MRRS) incoming DMA data.
	 * Value 24 in 256byte units
	 */
	aq_hw_write_reg(self, HW_ATL_TX_DMA_TOTAL_REQ_LIMIT_ADR, 24);

	/* Reset link status and read out initial hardware counters */
	self->aq_link_status.mbps = 0;
	self->aq_fw_ops->update_stats(self);

	err = aq_hw_err_from_flags(self);
	if (err < 0)
		goto err_exit;

	/* Interrupts */
	hw_atl_reg_irq_glb_ctl_set(self,
				   aq_hw_atl_igcr_table_[aq_nic_cfg->irq_type]
						 [(aq_nic_cfg->vecs > 1U) ?
						 1 : 0]);

	hw_atl_itr_irq_auto_masklsw_set(self, aq_nic_cfg->aq_hw_caps->irq_mask);

	/* Interrupts */
	hw_atl_reg_gen_irq_map_set(self,
				   ((HW_ATL_B0_ERR_INT << 0x18) | (1U << 0x1F)) |
			    ((HW_ATL_B0_ERR_INT << 0x10) | (1U << 0x17)), 0U);

	hw_atl_b0_hw_offload_set(self, aq_nic_cfg);

err_exit:
	return err;
}

static int hw_atl_b0_hw_ring_tx_start(struct aq_hw_s *self,
				      struct aq_ring_s *ring)
{
	hw_atl_tdm_tx_desc_en_set(self, 1, ring->idx);
	return aq_hw_err_from_flags(self);
}

static int hw_atl_b0_hw_ring_rx_start(struct aq_hw_s *self,
				      struct aq_ring_s *ring)
{
	hw_atl_rdm_rx_desc_en_set(self, 1, ring->idx);
	return aq_hw_err_from_flags(self);
}

static int hw_atl_b0_hw_start(struct aq_hw_s *self)
{
	hw_atl_tpb_tx_buff_en_set(self, 1);
	hw_atl_rpb_rx_buff_en_set(self, 1);
	return aq_hw_err_from_flags(self);
}

static int hw_atl_b0_hw_tx_ring_tail_update(struct aq_hw_s *self,
					    struct aq_ring_s *ring)
{
	hw_atl_reg_tx_dma_desc_tail_ptr_set(self, ring->sw_tail, ring->idx);
	return 0;
}

static int hw_atl_b0_hw_ring_tx_xmit(struct aq_hw_s *self,
				     struct aq_ring_s *ring,
				     unsigned int frags)
{
	struct aq_ring_buff_s *buff = NULL;
	struct hw_atl_txd_s *txd = NULL;
	unsigned int buff_pa_len = 0U;
	unsigned int pkt_len = 0U;
	unsigned int frag_count = 0U;
	bool is_gso = false;

	buff = &ring->buff_ring[ring->sw_tail];
	pkt_len = (buff->is_eop && buff->is_sop) ? buff->len : buff->len_pkt;

	for (frag_count = 0; frag_count < frags; frag_count++) {
		txd = (struct hw_atl_txd_s *)&ring->dx_ring[ring->sw_tail *
						HW_ATL_B0_TXD_SIZE];
		txd->ctl = 0;
		txd->ctl2 = 0;
		txd->buf_addr = 0;

		buff = &ring->buff_ring[ring->sw_tail];

		if (buff->is_txc) {
			txd->ctl |= (buff->len_l3 << 31) |
				(buff->len_l2 << 24) |
				HW_ATL_B0_TXD_CTL_CMD_TCP |
				HW_ATL_B0_TXD_CTL_DESC_TYPE_TXC;
			txd->ctl2 |= (buff->mss << 16) |
				(buff->len_l4 << 8) |
				(buff->len_l3 >> 1);

			pkt_len -= (buff->len_l4 +
				    buff->len_l3 +
				    buff->len_l2);
			is_gso = true;

			if (buff->is_ipv6)
				txd->ctl |= HW_ATL_B0_TXD_CTL_CMD_IPV6;
		} else {
			buff_pa_len = buff->len;

			txd->buf_addr = buff->pa;
			txd->ctl |= (HW_ATL_B0_TXD_CTL_BLEN &
						((u32)buff_pa_len << 4));
			txd->ctl |= HW_ATL_B0_TXD_CTL_DESC_TYPE_TXD;
			/* PAY_LEN */
			txd->ctl2 |= HW_ATL_B0_TXD_CTL2_LEN & (pkt_len << 14);

			if (is_gso) {
				txd->ctl |= HW_ATL_B0_TXD_CTL_CMD_LSO;
				txd->ctl2 |= HW_ATL_B0_TXD_CTL2_CTX_EN;
			}

			/* Tx checksum offloads */
			if (buff->is_ip_cso)
				txd->ctl |= HW_ATL_B0_TXD_CTL_CMD_IPCSO;

			if (buff->is_udp_cso || buff->is_tcp_cso)
				txd->ctl |= HW_ATL_B0_TXD_CTL_CMD_TUCSO;

			if (unlikely(buff->is_eop)) {
				txd->ctl |= HW_ATL_B0_TXD_CTL_EOP;
				txd->ctl |= HW_ATL_B0_TXD_CTL_CMD_WB;
				is_gso = false;
			}
		}

		ring->sw_tail = aq_ring_next_dx(ring, ring->sw_tail);
	}

	hw_atl_b0_hw_tx_ring_tail_update(self, ring);
	return aq_hw_err_from_flags(self);
}

static int hw_atl_b0_hw_ring_rx_init(struct aq_hw_s *self,
				     struct aq_ring_s *aq_ring,
				     struct aq_ring_param_s *aq_ring_param)
{
	u32 dma_desc_addr_lsw = (u32)aq_ring->dx_ring_pa;
	u32 dma_desc_addr_msw = (u32)(((u64)aq_ring->dx_ring_pa) >> 32);

	hw_atl_rdm_rx_desc_en_set(self, false, aq_ring->idx);

	hw_atl_rdm_rx_desc_head_splitting_set(self, 0U, aq_ring->idx);

	hw_atl_reg_rx_dma_desc_base_addresslswset(self, dma_desc_addr_lsw,
						  aq_ring->idx);

	hw_atl_reg_rx_dma_desc_base_addressmswset(self,
						  dma_desc_addr_msw, aq_ring->idx);

	hw_atl_rdm_rx_desc_len_set(self, aq_ring->size / 8U, aq_ring->idx);

	hw_atl_rdm_rx_desc_data_buff_size_set(self,
					      AQ_CFG_RX_FRAME_MAX / 1024U,
				       aq_ring->idx);

	hw_atl_rdm_rx_desc_head_buff_size_set(self, 0U, aq_ring->idx);
	hw_atl_rdm_rx_desc_head_splitting_set(self, 0U, aq_ring->idx);
	hw_atl_rpo_rx_desc_vlan_stripping_set(self, 0U, aq_ring->idx);

	/* Rx ring set mode */

	/* Mapping interrupt vector */
	hw_atl_itr_irq_map_rx_set(self, aq_ring_param->vec_idx, aq_ring->idx);
	hw_atl_itr_irq_map_en_rx_set(self, true, aq_ring->idx);

	hw_atl_rdm_cpu_id_set(self, aq_ring_param->cpu, aq_ring->idx);
	hw_atl_rdm_rx_desc_dca_en_set(self, 0U, aq_ring->idx);
	hw_atl_rdm_rx_head_dca_en_set(self, 0U, aq_ring->idx);
	hw_atl_rdm_rx_pld_dca_en_set(self, 0U, aq_ring->idx);

	return aq_hw_err_from_flags(self);
}

static int hw_atl_b0_hw_ring_tx_init(struct aq_hw_s *self,
				     struct aq_ring_s *aq_ring,
				     struct aq_ring_param_s *aq_ring_param)
{
	u32 dma_desc_lsw_addr = (u32)aq_ring->dx_ring_pa;
	u32 dma_desc_msw_addr = (u32)(((u64)aq_ring->dx_ring_pa) >> 32);

	hw_atl_reg_tx_dma_desc_base_addresslswset(self, dma_desc_lsw_addr,
						  aq_ring->idx);

	hw_atl_reg_tx_dma_desc_base_addressmswset(self, dma_desc_msw_addr,
						  aq_ring->idx);

	hw_atl_tdm_tx_desc_len_set(self, aq_ring->size / 8U, aq_ring->idx);

	hw_atl_b0_hw_tx_ring_tail_update(self, aq_ring);

	/* Set Tx threshold */
	hw_atl_tdm_tx_desc_wr_wb_threshold_set(self, 0U, aq_ring->idx);

	/* Mapping interrupt vector */
	hw_atl_itr_irq_map_tx_set(self, aq_ring_param->vec_idx, aq_ring->idx);
	hw_atl_itr_irq_map_en_tx_set(self, true, aq_ring->idx);

	hw_atl_tdm_cpu_id_set(self, aq_ring_param->cpu, aq_ring->idx);
	hw_atl_tdm_tx_desc_dca_en_set(self, 0U, aq_ring->idx);

	return aq_hw_err_from_flags(self);
}

static int hw_atl_b0_hw_ring_rx_fill(struct aq_hw_s *self,
				     struct aq_ring_s *ring,
				     unsigned int sw_tail_old)
{
	for (; sw_tail_old != ring->sw_tail;
		sw_tail_old = aq_ring_next_dx(ring, sw_tail_old)) {
		struct hw_atl_rxd_s *rxd =
			(struct hw_atl_rxd_s *)&ring->dx_ring[sw_tail_old *
							HW_ATL_B0_RXD_SIZE];

		struct aq_ring_buff_s *buff = &ring->buff_ring[sw_tail_old];

		rxd->buf_addr = buff->pa;
		rxd->hdr_addr = 0U;
	}

	hw_atl_reg_rx_dma_desc_tail_ptr_set(self, sw_tail_old, ring->idx);

	return aq_hw_err_from_flags(self);
}

static int hw_atl_b0_hw_ring_tx_head_update(struct aq_hw_s *self,
					    struct aq_ring_s *ring)
{
	int err = 0;
	unsigned int hw_head_ = hw_atl_tdm_tx_desc_head_ptr_get(self, ring->idx);

	if (aq_utils_obj_test(&self->flags, AQ_HW_FLAG_ERR_UNPLUG)) {
		err = -ENXIO;
		goto err_exit;
	}
	ring->hw_head = hw_head_;
	err = aq_hw_err_from_flags(self);

err_exit:
	return err;
}

static int hw_atl_b0_hw_ring_rx_receive(struct aq_hw_s *self,
					struct aq_ring_s *ring)
{
	struct device *ndev = aq_nic_get_dev(ring->aq_nic);

	for (; ring->hw_head != ring->sw_tail;
		ring->hw_head = aq_ring_next_dx(ring, ring->hw_head)) {
		struct aq_ring_buff_s *buff = NULL;
		struct hw_atl_rxd_wb_s *rxd_wb = (struct hw_atl_rxd_wb_s *)
			&ring->dx_ring[ring->hw_head * HW_ATL_B0_RXD_SIZE];

		unsigned int is_rx_check_sum_enabled = 0U;
		unsigned int pkt_type = 0U;
		u8 rx_stat = 0U;

		if (!(rxd_wb->status & 0x1U)) { /* RxD is not done */
			break;
		}

		buff = &ring->buff_ring[ring->hw_head];

		rx_stat = (0x0000003CU & rxd_wb->status) >> 2;

<<<<<<< HEAD
		is_rx_check_sum_enabled = (rxd_wb->type) & (0x3U << 19);
=======
		is_rx_check_sum_enabled = (rxd_wb->type >> 19) & 0x3U;
>>>>>>> a7a850db

		pkt_type = 0xFFU & (rxd_wb->type >> 4);

		if (is_rx_check_sum_enabled & BIT(0) &&
		    (0x0U == (pkt_type & 0x3U)))
			buff->is_ip_cso = (rx_stat & BIT(1)) ? 0U : 1U;

		if (is_rx_check_sum_enabled & BIT(1)) {
			if (0x4U == (pkt_type & 0x1CU))
				buff->is_udp_cso = (rx_stat & BIT(2)) ? 0U :
						   !!(rx_stat & BIT(3));
			else if (0x0U == (pkt_type & 0x1CU))
				buff->is_tcp_cso = (rx_stat & BIT(2)) ? 0U :
						   !!(rx_stat & BIT(3));
		}
		buff->is_cso_err = !!(rx_stat & 0x6);
		/* Checksum offload workaround for small packets */
		if (unlikely(rxd_wb->pkt_len <= 60)) {
			buff->is_ip_cso = 0U;
			buff->is_cso_err = 0U;
		}

		dma_unmap_page(ndev, buff->pa, buff->len, DMA_FROM_DEVICE);

		if ((rx_stat & BIT(0)) || rxd_wb->type & 0x1000U) {
			/* MAC error or DMA error */
			buff->is_error = 1U;
		} else {
			if (self->aq_nic_cfg->is_rss) {
				/* last 4 byte */
				u16 rss_type = rxd_wb->type & 0xFU;

				if (rss_type && rss_type < 0x8U) {
					buff->is_hash_l4 = (rss_type == 0x4 ||
					rss_type == 0x5);
					buff->rss_hash = rxd_wb->rss_hash;
				}
			}

			if (HW_ATL_B0_RXD_WB_STAT2_EOP & rxd_wb->status) {
				buff->len = rxd_wb->pkt_len %
					AQ_CFG_RX_FRAME_MAX;
				buff->len = buff->len ?
					buff->len : AQ_CFG_RX_FRAME_MAX;
				buff->next = 0U;
				buff->is_eop = 1U;
			} else {
				if (HW_ATL_B0_RXD_WB_STAT2_RSCCNT &
					rxd_wb->status) {
					/* LRO */
					buff->next = rxd_wb->next_desc_ptr;
					++ring->stats.rx.lro_packets;
				} else {
					/* jumbo */
					buff->next =
						aq_ring_next_dx(ring,
								ring->hw_head);
					++ring->stats.rx.jumbo_packets;
				}
			}
		}
	}

	return aq_hw_err_from_flags(self);
}

static int hw_atl_b0_hw_irq_enable(struct aq_hw_s *self, u64 mask)
{
	hw_atl_itr_irq_msk_setlsw_set(self, LODWORD(mask));
	return aq_hw_err_from_flags(self);
}

static int hw_atl_b0_hw_irq_disable(struct aq_hw_s *self, u64 mask)
{
	hw_atl_itr_irq_msk_clearlsw_set(self, LODWORD(mask));
	hw_atl_itr_irq_status_clearlsw_set(self, LODWORD(mask));

	atomic_inc(&self->dpc);
	return aq_hw_err_from_flags(self);
}

static int hw_atl_b0_hw_irq_read(struct aq_hw_s *self, u64 *mask)
{
	*mask = hw_atl_itr_irq_statuslsw_get(self);
	return aq_hw_err_from_flags(self);
}

#define IS_FILTER_ENABLED(_F_) ((packet_filter & (_F_)) ? 1U : 0U)

static int hw_atl_b0_hw_packet_filter_set(struct aq_hw_s *self,
					  unsigned int packet_filter)
{
	unsigned int i = 0U;

	hw_atl_rpfl2promiscuous_mode_en_set(self, IS_FILTER_ENABLED(IFF_PROMISC));
	hw_atl_rpfl2multicast_flr_en_set(self,
					 IS_FILTER_ENABLED(IFF_ALLMULTI), 0);

	hw_atl_rpfl2_accept_all_mc_packets_set(self,
					       IS_FILTER_ENABLED(IFF_ALLMULTI));

	hw_atl_rpfl2broadcast_en_set(self, IS_FILTER_ENABLED(IFF_BROADCAST));

	self->aq_nic_cfg->is_mc_list_enabled = IS_FILTER_ENABLED(IFF_MULTICAST);

	for (i = HW_ATL_B0_MAC_MIN; i < HW_ATL_B0_MAC_MAX; ++i)
		hw_atl_rpfl2_uc_flr_en_set(self,
					   (self->aq_nic_cfg->is_mc_list_enabled &&
				    (i <= self->aq_nic_cfg->mc_list_count)) ?
				    1U : 0U, i);

	return aq_hw_err_from_flags(self);
}

#undef IS_FILTER_ENABLED

static int hw_atl_b0_hw_multicast_list_set(struct aq_hw_s *self,
					   u8 ar_mac
					   [AQ_HW_MULTICAST_ADDRESS_MAX]
					   [ETH_ALEN],
					   u32 count)
{
	int err = 0;

	if (count > (HW_ATL_B0_MAC_MAX - HW_ATL_B0_MAC_MIN)) {
		err = -EBADRQC;
		goto err_exit;
	}
	for (self->aq_nic_cfg->mc_list_count = 0U;
			self->aq_nic_cfg->mc_list_count < count;
			++self->aq_nic_cfg->mc_list_count) {
		u32 i = self->aq_nic_cfg->mc_list_count;
		u32 h = (ar_mac[i][0] << 8) | (ar_mac[i][1]);
		u32 l = (ar_mac[i][2] << 24) | (ar_mac[i][3] << 16) |
					(ar_mac[i][4] << 8) | ar_mac[i][5];

		hw_atl_rpfl2_uc_flr_en_set(self, 0U, HW_ATL_B0_MAC_MIN + i);

		hw_atl_rpfl2unicast_dest_addresslsw_set(self,
							l, HW_ATL_B0_MAC_MIN + i);

		hw_atl_rpfl2unicast_dest_addressmsw_set(self,
							h, HW_ATL_B0_MAC_MIN + i);

		hw_atl_rpfl2_uc_flr_en_set(self,
					   (self->aq_nic_cfg->is_mc_list_enabled),
					   HW_ATL_B0_MAC_MIN + i);
	}

	err = aq_hw_err_from_flags(self);

err_exit:
	return err;
}

static int hw_atl_b0_hw_interrupt_moderation_set(struct aq_hw_s *self)
{
	unsigned int i = 0U;
	u32 itr_tx = 2U;
	u32 itr_rx = 2U;

	switch (self->aq_nic_cfg->itr) {
	case  AQ_CFG_INTERRUPT_MODERATION_ON:
	case  AQ_CFG_INTERRUPT_MODERATION_AUTO:
		hw_atl_tdm_tx_desc_wr_wb_irq_en_set(self, 0U);
		hw_atl_tdm_tdm_intr_moder_en_set(self, 1U);
		hw_atl_rdm_rx_desc_wr_wb_irq_en_set(self, 0U);
		hw_atl_rdm_rdm_intr_moder_en_set(self, 1U);

		if (self->aq_nic_cfg->itr == AQ_CFG_INTERRUPT_MODERATION_ON) {
			/* HW timers are in 2us units */
			int tx_max_timer = self->aq_nic_cfg->tx_itr / 2;
			int tx_min_timer = tx_max_timer / 2;

			int rx_max_timer = self->aq_nic_cfg->rx_itr / 2;
			int rx_min_timer = rx_max_timer / 2;

			tx_max_timer = min(HW_ATL_INTR_MODER_MAX, tx_max_timer);
			tx_min_timer = min(HW_ATL_INTR_MODER_MIN, tx_min_timer);
			rx_max_timer = min(HW_ATL_INTR_MODER_MAX, rx_max_timer);
			rx_min_timer = min(HW_ATL_INTR_MODER_MIN, rx_min_timer);

			itr_tx |= tx_min_timer << 0x8U;
			itr_tx |= tx_max_timer << 0x10U;
			itr_rx |= rx_min_timer << 0x8U;
			itr_rx |= rx_max_timer << 0x10U;
		} else {
			static unsigned int hw_atl_b0_timers_table_tx_[][2] = {
				{0xfU, 0xffU}, /* 10Gbit */
				{0xfU, 0x1ffU}, /* 5Gbit */
				{0xfU, 0x1ffU}, /* 5Gbit 5GS */
				{0xfU, 0x1ffU}, /* 2.5Gbit */
				{0xfU, 0x1ffU}, /* 1Gbit */
				{0xfU, 0x1ffU}, /* 100Mbit */
			};

			static unsigned int hw_atl_b0_timers_table_rx_[][2] = {
				{0x6U, 0x38U},/* 10Gbit */
				{0xCU, 0x70U},/* 5Gbit */
				{0xCU, 0x70U},/* 5Gbit 5GS */
				{0x18U, 0xE0U},/* 2.5Gbit */
				{0x30U, 0x80U},/* 1Gbit */
				{0x4U, 0x50U},/* 100Mbit */
			};

			unsigned int speed_index =
					hw_atl_utils_mbps_2_speed_index(
						self->aq_link_status.mbps);

			/* Update user visible ITR settings */
			self->aq_nic_cfg->tx_itr = hw_atl_b0_timers_table_tx_
							[speed_index][1] * 2;
			self->aq_nic_cfg->rx_itr = hw_atl_b0_timers_table_rx_
							[speed_index][1] * 2;

			itr_tx |= hw_atl_b0_timers_table_tx_
						[speed_index][0] << 0x8U;
			itr_tx |= hw_atl_b0_timers_table_tx_
						[speed_index][1] << 0x10U;

			itr_rx |= hw_atl_b0_timers_table_rx_
						[speed_index][0] << 0x8U;
			itr_rx |= hw_atl_b0_timers_table_rx_
						[speed_index][1] << 0x10U;
		}
		break;
	case AQ_CFG_INTERRUPT_MODERATION_OFF:
		hw_atl_tdm_tx_desc_wr_wb_irq_en_set(self, 1U);
		hw_atl_tdm_tdm_intr_moder_en_set(self, 0U);
		hw_atl_rdm_rx_desc_wr_wb_irq_en_set(self, 1U);
		hw_atl_rdm_rdm_intr_moder_en_set(self, 0U);
		itr_tx = 0U;
		itr_rx = 0U;
		break;
	}

	for (i = HW_ATL_B0_RINGS_MAX; i--;) {
		hw_atl_reg_tx_intr_moder_ctrl_set(self, itr_tx, i);
		hw_atl_reg_rx_intr_moder_ctrl_set(self, itr_rx, i);
	}

	return aq_hw_err_from_flags(self);
}

static int hw_atl_b0_hw_stop(struct aq_hw_s *self)
{
	hw_atl_b0_hw_irq_disable(self, HW_ATL_B0_INT_MASK);

	/* Invalidate Descriptor Cache to prevent writing to the cached
	 * descriptors and to the data pointer of those descriptors
	 */
	hw_atl_rdm_rx_dma_desc_cache_init_set(self, 1);

	return aq_hw_err_from_flags(self);
}

static int hw_atl_b0_hw_ring_tx_stop(struct aq_hw_s *self,
				     struct aq_ring_s *ring)
{
	hw_atl_tdm_tx_desc_en_set(self, 0U, ring->idx);
	return aq_hw_err_from_flags(self);
}

static int hw_atl_b0_hw_ring_rx_stop(struct aq_hw_s *self,
				     struct aq_ring_s *ring)
{
	hw_atl_rdm_rx_desc_en_set(self, 0U, ring->idx);
	return aq_hw_err_from_flags(self);
}

const struct aq_hw_ops hw_atl_ops_b0 = {
	.hw_set_mac_address   = hw_atl_b0_hw_mac_addr_set,
	.hw_init              = hw_atl_b0_hw_init,
	.hw_reset             = hw_atl_b0_hw_reset,
	.hw_start             = hw_atl_b0_hw_start,
	.hw_ring_tx_start     = hw_atl_b0_hw_ring_tx_start,
	.hw_ring_tx_stop      = hw_atl_b0_hw_ring_tx_stop,
	.hw_ring_rx_start     = hw_atl_b0_hw_ring_rx_start,
	.hw_ring_rx_stop      = hw_atl_b0_hw_ring_rx_stop,
	.hw_stop              = hw_atl_b0_hw_stop,

	.hw_ring_tx_xmit         = hw_atl_b0_hw_ring_tx_xmit,
	.hw_ring_tx_head_update  = hw_atl_b0_hw_ring_tx_head_update,

	.hw_ring_rx_receive      = hw_atl_b0_hw_ring_rx_receive,
	.hw_ring_rx_fill         = hw_atl_b0_hw_ring_rx_fill,

	.hw_irq_enable           = hw_atl_b0_hw_irq_enable,
	.hw_irq_disable          = hw_atl_b0_hw_irq_disable,
	.hw_irq_read             = hw_atl_b0_hw_irq_read,

	.hw_ring_rx_init             = hw_atl_b0_hw_ring_rx_init,
	.hw_ring_tx_init             = hw_atl_b0_hw_ring_tx_init,
	.hw_packet_filter_set        = hw_atl_b0_hw_packet_filter_set,
	.hw_multicast_list_set       = hw_atl_b0_hw_multicast_list_set,
	.hw_interrupt_moderation_set = hw_atl_b0_hw_interrupt_moderation_set,
	.hw_rss_set                  = hw_atl_b0_hw_rss_set,
	.hw_rss_hash_set             = hw_atl_b0_hw_rss_hash_set,
	.hw_get_regs                 = hw_atl_utils_hw_get_regs,
	.hw_get_hw_stats             = hw_atl_utils_get_hw_stats,
	.hw_get_fw_version           = hw_atl_utils_get_fw_version,
	.hw_set_offload              = hw_atl_b0_hw_offload_set,
	.hw_set_fc                   = hw_atl_b0_set_fc,
};<|MERGE_RESOLUTION|>--- conflicted
+++ resolved
@@ -674,11 +674,7 @@
 
 		rx_stat = (0x0000003CU & rxd_wb->status) >> 2;
 
-<<<<<<< HEAD
-		is_rx_check_sum_enabled = (rxd_wb->type) & (0x3U << 19);
-=======
 		is_rx_check_sum_enabled = (rxd_wb->type >> 19) & 0x3U;
->>>>>>> a7a850db
 
 		pkt_type = 0xFFU & (rxd_wb->type >> 4);
 
