--- conflicted
+++ resolved
@@ -1500,24 +1500,13 @@
 	phylink_set(mask, 100baseT_Half);
 	phylink_set(mask, 100baseT_Full);
 
-<<<<<<< HEAD
-	bitmap_and(supported, supported, mask,
-		   __ETHTOOL_LINK_MODE_MASK_NBITS);
-	bitmap_and(state->advertising, state->advertising, mask,
-		   __ETHTOOL_LINK_MODE_MASK_NBITS);
-=======
 	linkmode_and(supported, supported, mask);
 	linkmode_and(state->advertising, state->advertising, mask);
->>>>>>> df0cc57e
 
 	return;
 
 unsupported:
-<<<<<<< HEAD
-	bitmap_zero(supported, __ETHTOOL_LINK_MODE_MASK_NBITS);
-=======
 	linkmode_zero(supported);
->>>>>>> df0cc57e
 	dev_err(ds->dev, "Unsupported interface: %s, port: %d\n",
 		phy_modes(state->interface), port);
 }
