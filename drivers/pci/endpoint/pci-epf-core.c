// SPDX-License-Identifier: GPL-2.0
/*
 * PCI Endpoint *Function* (EPF) library
 *
 * Copyright (C) 2017 Texas Instruments
 * Author: Kishon Vijay Abraham I <kishon@ti.com>
 */

#include <linux/device.h>
#include <linux/dma-mapping.h>
#include <linux/slab.h>
#include <linux/module.h>

#include <linux/pci-epc.h>
#include <linux/pci-epf.h>
#include <linux/pci-ep-cfs.h>

static DEFINE_MUTEX(pci_epf_mutex);

static struct bus_type pci_epf_bus_type;
static const struct device_type pci_epf_type;

/**
 * pci_epf_type_add_cfs() - Help function drivers to expose function specific
 *                          attributes in configfs
 * @epf: the EPF device that has to be configured using configfs
 * @group: the parent configfs group (corresponding to entries in
 *         pci_epf_device_id)
 *
 * Invoke to expose function specific attributes in configfs. If the function
 * driver does not have anything to expose (attributes configured by user),
 * return NULL.
 */
struct config_group *pci_epf_type_add_cfs(struct pci_epf *epf,
					  struct config_group *group)
{
	struct config_group *epf_type_group;

	if (!epf->driver) {
		dev_err(&epf->dev, "epf device not bound to driver\n");
		return NULL;
	}

	if (!epf->driver->ops->add_cfs)
		return NULL;

	mutex_lock(&epf->lock);
	epf_type_group = epf->driver->ops->add_cfs(epf, group);
	mutex_unlock(&epf->lock);

	return epf_type_group;
}
EXPORT_SYMBOL_GPL(pci_epf_type_add_cfs);

/**
 * pci_epf_unbind() - Notify the function driver that the binding between the
 *		      EPF device and EPC device has been lost
 * @epf: the EPF device which has lost the binding with the EPC device
 *
 * Invoke to notify the function driver that the binding between the EPF device
 * and EPC device has been lost.
 */
void pci_epf_unbind(struct pci_epf *epf)
{
	struct pci_epf *epf_vf;

	if (!epf->driver) {
		dev_WARN(&epf->dev, "epf device not bound to driver\n");
		return;
	}

	mutex_lock(&epf->lock);
	list_for_each_entry(epf_vf, &epf->pci_vepf, list) {
		if (epf_vf->is_bound)
			epf_vf->driver->ops->unbind(epf_vf);
	}
	if (epf->is_bound)
		epf->driver->ops->unbind(epf);
	mutex_unlock(&epf->lock);
	module_put(epf->driver->owner);
}
EXPORT_SYMBOL_GPL(pci_epf_unbind);

/**
 * pci_epf_bind() - Notify the function driver that the EPF device has been
 *		    bound to a EPC device
 * @epf: the EPF device which has been bound to the EPC device
 *
 * Invoke to notify the function driver that it has been bound to a EPC device
 */
int pci_epf_bind(struct pci_epf *epf)
{
	struct device *dev = &epf->dev;
	struct pci_epf *epf_vf;
	u8 func_no, vfunc_no;
	struct pci_epc *epc;
	int ret;

	if (!epf->driver) {
		dev_WARN(dev, "epf device not bound to driver\n");
		return -EINVAL;
	}

	if (!try_module_get(epf->driver->owner))
		return -EAGAIN;

	mutex_lock(&epf->lock);
	list_for_each_entry(epf_vf, &epf->pci_vepf, list) {
		vfunc_no = epf_vf->vfunc_no;

		if (vfunc_no < 1) {
			dev_err(dev, "Invalid virtual function number\n");
			ret = -EINVAL;
			goto ret;
		}

		epc = epf->epc;
		func_no = epf->func_no;
		if (!IS_ERR_OR_NULL(epc)) {
			if (!epc->max_vfs) {
				dev_err(dev, "No support for virt function\n");
				ret = -EINVAL;
				goto ret;
			}

			if (vfunc_no > epc->max_vfs[func_no]) {
				dev_err(dev, "PF%d: Exceeds max vfunc number\n",
					func_no);
				ret = -EINVAL;
				goto ret;
			}
		}

		epc = epf->sec_epc;
		func_no = epf->sec_epc_func_no;
		if (!IS_ERR_OR_NULL(epc)) {
			if (!epc->max_vfs) {
				dev_err(dev, "No support for virt function\n");
				ret = -EINVAL;
				goto ret;
			}

			if (vfunc_no > epc->max_vfs[func_no]) {
				dev_err(dev, "PF%d: Exceeds max vfunc number\n",
					func_no);
				ret = -EINVAL;
				goto ret;
			}
		}

		epf_vf->func_no = epf->func_no;
		epf_vf->sec_epc_func_no = epf->sec_epc_func_no;
		epf_vf->epc = epf->epc;
		epf_vf->sec_epc = epf->sec_epc;
		ret = epf_vf->driver->ops->bind(epf_vf);
		if (ret)
			goto ret;
		epf_vf->is_bound = true;
	}

	ret = epf->driver->ops->bind(epf);
	if (ret)
		goto ret;
	epf->is_bound = true;

	mutex_unlock(&epf->lock);
	return 0;

ret:
	mutex_unlock(&epf->lock);
	pci_epf_unbind(epf);

	return ret;
}
EXPORT_SYMBOL_GPL(pci_epf_bind);

/**
 * pci_epf_add_vepf() - associate virtual EP function to physical EP function
 * @epf_pf: the physical EP function to which the virtual EP function should be
 *   associated
 * @epf_vf: the virtual EP function to be added
 *
 * A physical endpoint function can be associated with multiple virtual
 * endpoint functions. Invoke pci_epf_add_epf() to add a virtual PCI endpoint
 * function to a physical PCI endpoint function.
 */
int pci_epf_add_vepf(struct pci_epf *epf_pf, struct pci_epf *epf_vf)
{
	u32 vfunc_no;

	if (IS_ERR_OR_NULL(epf_pf) || IS_ERR_OR_NULL(epf_vf))
		return -EINVAL;

	if (epf_pf->epc || epf_vf->epc || epf_vf->epf_pf)
		return -EBUSY;

	if (epf_pf->sec_epc || epf_vf->sec_epc)
		return -EBUSY;

	mutex_lock(&epf_pf->lock);
	vfunc_no = find_first_zero_bit(&epf_pf->vfunction_num_map,
				       BITS_PER_LONG);
	if (vfunc_no >= BITS_PER_LONG) {
		mutex_unlock(&epf_pf->lock);
		return -EINVAL;
	}

	set_bit(vfunc_no, &epf_pf->vfunction_num_map);
	epf_vf->vfunc_no = vfunc_no;

	epf_vf->epf_pf = epf_pf;
	epf_vf->is_vf = true;

	list_add_tail(&epf_vf->list, &epf_pf->pci_vepf);
	mutex_unlock(&epf_pf->lock);

	return 0;
}
EXPORT_SYMBOL_GPL(pci_epf_add_vepf);

/**
 * pci_epf_remove_vepf() - remove virtual EP function from physical EP function
 * @epf_pf: the physical EP function from which the virtual EP function should
 *   be removed
 * @epf_vf: the virtual EP function to be removed
 *
<<<<<<< HEAD
 * Invoke to remove a virtual endpoint function from the physcial endpoint
=======
 * Invoke to remove a virtual endpoint function from the physical endpoint
>>>>>>> df0cc57e
 * function.
 */
void pci_epf_remove_vepf(struct pci_epf *epf_pf, struct pci_epf *epf_vf)
{
	if (IS_ERR_OR_NULL(epf_pf) || IS_ERR_OR_NULL(epf_vf))
		return;

	mutex_lock(&epf_pf->lock);
	clear_bit(epf_vf->vfunc_no, &epf_pf->vfunction_num_map);
	list_del(&epf_vf->list);
	mutex_unlock(&epf_pf->lock);
}
EXPORT_SYMBOL_GPL(pci_epf_remove_vepf);

/**
 * pci_epf_free_space() - free the allocated PCI EPF register space
 * @epf: the EPF device from whom to free the memory
 * @addr: the virtual address of the PCI EPF register space
 * @bar: the BAR number corresponding to the register space
 * @type: Identifies if the allocated space is for primary EPC or secondary EPC
 *
 * Invoke to free the allocated PCI EPF register space.
 */
void pci_epf_free_space(struct pci_epf *epf, void *addr, enum pci_barno bar,
			enum pci_epc_interface_type type)
{
	struct device *dev;
	struct pci_epf_bar *epf_bar;
	struct pci_epc *epc;

	if (!addr)
		return;

	if (type == PRIMARY_INTERFACE) {
		epc = epf->epc;
		epf_bar = epf->bar;
	} else {
		epc = epf->sec_epc;
		epf_bar = epf->sec_epc_bar;
	}

	dev = epc->dev.parent;
	dma_free_coherent(dev, epf_bar[bar].size, addr,
			  epf_bar[bar].phys_addr);

	epf_bar[bar].phys_addr = 0;
	epf_bar[bar].addr = NULL;
	epf_bar[bar].size = 0;
	epf_bar[bar].barno = 0;
	epf_bar[bar].flags = 0;
}
EXPORT_SYMBOL_GPL(pci_epf_free_space);

/**
 * pci_epf_alloc_space() - allocate memory for the PCI EPF register space
 * @epf: the EPF device to whom allocate the memory
 * @size: the size of the memory that has to be allocated
 * @bar: the BAR number corresponding to the allocated register space
 * @align: alignment size for the allocation region
 * @type: Identifies if the allocation is for primary EPC or secondary EPC
 *
 * Invoke to allocate memory for the PCI EPF register space.
 */
void *pci_epf_alloc_space(struct pci_epf *epf, size_t size, enum pci_barno bar,
			  size_t align, enum pci_epc_interface_type type)
{
	struct pci_epf_bar *epf_bar;
	dma_addr_t phys_addr;
	struct pci_epc *epc;
	struct device *dev;
	void *space;

	if (size < 128)
		size = 128;

	if (align)
		size = ALIGN(size, align);
	else
		size = roundup_pow_of_two(size);

	if (type == PRIMARY_INTERFACE) {
		epc = epf->epc;
		epf_bar = epf->bar;
	} else {
		epc = epf->sec_epc;
		epf_bar = epf->sec_epc_bar;
	}

	dev = epc->dev.parent;
	space = dma_alloc_coherent(dev, size, &phys_addr, GFP_KERNEL);
	if (!space) {
		dev_err(dev, "failed to allocate mem space\n");
		return NULL;
	}

	epf_bar[bar].phys_addr = phys_addr;
	epf_bar[bar].addr = space;
	epf_bar[bar].size = size;
	epf_bar[bar].barno = bar;
	epf_bar[bar].flags |= upper_32_bits(size) ?
				PCI_BASE_ADDRESS_MEM_TYPE_64 :
				PCI_BASE_ADDRESS_MEM_TYPE_32;

	return space;
}
EXPORT_SYMBOL_GPL(pci_epf_alloc_space);

static void pci_epf_remove_cfs(struct pci_epf_driver *driver)
{
	struct config_group *group, *tmp;

	if (!IS_ENABLED(CONFIG_PCI_ENDPOINT_CONFIGFS))
		return;

	mutex_lock(&pci_epf_mutex);
	list_for_each_entry_safe(group, tmp, &driver->epf_group, group_entry)
		pci_ep_cfs_remove_epf_group(group);
	list_del(&driver->epf_group);
	mutex_unlock(&pci_epf_mutex);
}

/**
 * pci_epf_unregister_driver() - unregister the PCI EPF driver
 * @driver: the PCI EPF driver that has to be unregistered
 *
 * Invoke to unregister the PCI EPF driver.
 */
void pci_epf_unregister_driver(struct pci_epf_driver *driver)
{
	pci_epf_remove_cfs(driver);
	driver_unregister(&driver->driver);
}
EXPORT_SYMBOL_GPL(pci_epf_unregister_driver);

static int pci_epf_add_cfs(struct pci_epf_driver *driver)
{
	struct config_group *group;
	const struct pci_epf_device_id *id;

	if (!IS_ENABLED(CONFIG_PCI_ENDPOINT_CONFIGFS))
		return 0;

	INIT_LIST_HEAD(&driver->epf_group);

	id = driver->id_table;
	while (id->name[0]) {
		group = pci_ep_cfs_add_epf_group(id->name);
		if (IS_ERR(group)) {
			pci_epf_remove_cfs(driver);
			return PTR_ERR(group);
		}

		mutex_lock(&pci_epf_mutex);
		list_add_tail(&group->group_entry, &driver->epf_group);
		mutex_unlock(&pci_epf_mutex);
		id++;
	}

	return 0;
}

/**
 * __pci_epf_register_driver() - register a new PCI EPF driver
 * @driver: structure representing PCI EPF driver
 * @owner: the owner of the module that registers the PCI EPF driver
 *
 * Invoke to register a new PCI EPF driver.
 */
int __pci_epf_register_driver(struct pci_epf_driver *driver,
			      struct module *owner)
{
	int ret;

	if (!driver->ops)
		return -EINVAL;

	if (!driver->ops->bind || !driver->ops->unbind)
		return -EINVAL;

	driver->driver.bus = &pci_epf_bus_type;
	driver->driver.owner = owner;

	ret = driver_register(&driver->driver);
	if (ret)
		return ret;

	pci_epf_add_cfs(driver);

	return 0;
}
EXPORT_SYMBOL_GPL(__pci_epf_register_driver);

/**
 * pci_epf_destroy() - destroy the created PCI EPF device
 * @epf: the PCI EPF device that has to be destroyed.
 *
 * Invoke to destroy the PCI EPF device created by invoking pci_epf_create().
 */
void pci_epf_destroy(struct pci_epf *epf)
{
	device_unregister(&epf->dev);
}
EXPORT_SYMBOL_GPL(pci_epf_destroy);

/**
 * pci_epf_create() - create a new PCI EPF device
 * @name: the name of the PCI EPF device. This name will be used to bind the
 *	  EPF device to a EPF driver
 *
 * Invoke to create a new PCI EPF device by providing the name of the function
 * device.
 */
struct pci_epf *pci_epf_create(const char *name)
{
	int ret;
	struct pci_epf *epf;
	struct device *dev;
	int len;

	epf = kzalloc(sizeof(*epf), GFP_KERNEL);
	if (!epf)
		return ERR_PTR(-ENOMEM);

	len = strchrnul(name, '.') - name;
	epf->name = kstrndup(name, len, GFP_KERNEL);
	if (!epf->name) {
		kfree(epf);
		return ERR_PTR(-ENOMEM);
	}

	/* VFs are numbered starting with 1. So set BIT(0) by default */
	epf->vfunction_num_map = 1;
	INIT_LIST_HEAD(&epf->pci_vepf);

	dev = &epf->dev;
	device_initialize(dev);
	dev->bus = &pci_epf_bus_type;
	dev->type = &pci_epf_type;
	mutex_init(&epf->lock);

	ret = dev_set_name(dev, "%s", name);
	if (ret) {
		put_device(dev);
		return ERR_PTR(ret);
	}

	ret = device_add(dev);
	if (ret) {
		put_device(dev);
		return ERR_PTR(ret);
	}

	return epf;
}
EXPORT_SYMBOL_GPL(pci_epf_create);

static void pci_epf_dev_release(struct device *dev)
{
	struct pci_epf *epf = to_pci_epf(dev);

	kfree(epf->name);
	kfree(epf);
}

static const struct device_type pci_epf_type = {
	.release	= pci_epf_dev_release,
};

static int
pci_epf_match_id(const struct pci_epf_device_id *id, const struct pci_epf *epf)
{
	while (id->name[0]) {
		if (strcmp(epf->name, id->name) == 0)
			return true;
		id++;
	}

	return false;
}

static int pci_epf_device_match(struct device *dev, struct device_driver *drv)
{
	struct pci_epf *epf = to_pci_epf(dev);
	struct pci_epf_driver *driver = to_pci_epf_driver(drv);

	if (driver->id_table)
		return pci_epf_match_id(driver->id_table, epf);

	return !strcmp(epf->name, drv->name);
}

static int pci_epf_device_probe(struct device *dev)
{
	struct pci_epf *epf = to_pci_epf(dev);
	struct pci_epf_driver *driver = to_pci_epf_driver(dev->driver);

	if (!driver->probe)
		return -ENODEV;

	epf->driver = driver;

	return driver->probe(epf);
}

static void pci_epf_device_remove(struct device *dev)
{
	struct pci_epf *epf = to_pci_epf(dev);
	struct pci_epf_driver *driver = to_pci_epf_driver(dev->driver);

	if (driver->remove)
		driver->remove(epf);
	epf->driver = NULL;
}

static struct bus_type pci_epf_bus_type = {
	.name		= "pci-epf",
	.match		= pci_epf_device_match,
	.probe		= pci_epf_device_probe,
	.remove		= pci_epf_device_remove,
};

static int __init pci_epf_init(void)
{
	int ret;

	ret = bus_register(&pci_epf_bus_type);
	if (ret) {
		pr_err("failed to register pci epf bus --> %d\n", ret);
		return ret;
	}

	return 0;
}
module_init(pci_epf_init);

static void __exit pci_epf_exit(void)
{
	bus_unregister(&pci_epf_bus_type);
}
module_exit(pci_epf_exit);

MODULE_DESCRIPTION("PCI EPF Library");
MODULE_AUTHOR("Kishon Vijay Abraham I <kishon@ti.com>");
MODULE_LICENSE("GPL v2");<|MERGE_RESOLUTION|>--- conflicted
+++ resolved
@@ -224,11 +224,7 @@
  *   be removed
  * @epf_vf: the virtual EP function to be removed
  *
-<<<<<<< HEAD
- * Invoke to remove a virtual endpoint function from the physcial endpoint
-=======
  * Invoke to remove a virtual endpoint function from the physical endpoint
->>>>>>> df0cc57e
  * function.
  */
 void pci_epf_remove_vepf(struct pci_epf *epf_pf, struct pci_epf *epf_vf)
