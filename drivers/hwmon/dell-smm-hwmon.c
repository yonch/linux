// SPDX-License-Identifier: GPL-2.0-or-later
/*
 * dell-smm-hwmon.c -- Linux driver for accessing the SMM BIOS on Dell laptops.
 *
 * Copyright (C) 2001  Massimo Dal Zotto <dz@debian.org>
 *
 * Hwmon integration:
 * Copyright (C) 2011  Jean Delvare <jdelvare@suse.de>
 * Copyright (C) 2013, 2014  Guenter Roeck <linux@roeck-us.net>
 * Copyright (C) 2014, 2015  Pali Rohár <pali@kernel.org>
 */

#define pr_fmt(fmt) KBUILD_MODNAME ": " fmt

#include <linux/acpi.h>
#include <linux/capability.h>
#include <linux/cpu.h>
#include <linux/ctype.h>
#include <linux/delay.h>
#include <linux/dmi.h>
#include <linux/err.h>
#include <linux/errno.h>
#include <linux/hwmon.h>
#include <linux/init.h>
#include <linux/kconfig.h>
#include <linux/kernel.h>
#include <linux/module.h>
#include <linux/mutex.h>
#include <linux/platform_device.h>
#include <linux/proc_fs.h>
#include <linux/seq_file.h>
#include <linux/slab.h>
#include <linux/smp.h>
#include <linux/string.h>
#include <linux/thermal.h>
#include <linux/types.h>
#include <linux/uaccess.h>
#include <linux/wmi.h>

#include <linux/i8k.h>
#include <asm/unaligned.h>

#define I8K_SMM_FN_STATUS	0x0025
#define I8K_SMM_POWER_STATUS	0x0069
#define I8K_SMM_SET_FAN		0x01a3
#define I8K_SMM_GET_FAN		0x00a3
#define I8K_SMM_GET_SPEED	0x02a3
#define I8K_SMM_GET_FAN_TYPE	0x03a3
#define I8K_SMM_GET_NOM_SPEED	0x04a3
#define I8K_SMM_GET_TEMP	0x10a3
#define I8K_SMM_GET_TEMP_TYPE	0x11a3
#define I8K_SMM_GET_DELL_SIG1	0xfea3
#define I8K_SMM_GET_DELL_SIG2	0xffa3

/* in usecs */
#define DELL_SMM_MAX_DURATION  250000

#define I8K_FAN_MULT		30
#define I8K_FAN_RPM_THRESHOLD	1000
#define I8K_MAX_TEMP		127

#define I8K_FN_NONE		0x00
#define I8K_FN_UP		0x01
#define I8K_FN_DOWN		0x02
#define I8K_FN_MUTE		0x04
#define I8K_FN_MASK		0x07
#define I8K_FN_SHIFT		8

#define I8K_POWER_AC		0x05
#define I8K_POWER_BATTERY	0x01

#define DELL_SMM_WMI_GUID	"F1DDEE52-063C-4784-A11E-8A06684B9B01"
#define DELL_SMM_LEGACY_EXECUTE	0x1

#define DELL_SMM_NO_TEMP	10
#define DELL_SMM_NO_FANS	3

struct smm_regs {
	unsigned int eax;
	unsigned int ebx;
	unsigned int ecx;
	unsigned int edx;
	unsigned int esi;
	unsigned int edi;
};

struct dell_smm_ops {
	struct device *smm_dev;
	int (*smm_call)(struct device *smm_dev, struct smm_regs *regs);
};

struct dell_smm_data {
	struct mutex i8k_mutex; /* lock for sensors writes */
	char bios_version[4];
	char bios_machineid[16];
	uint i8k_fan_mult;
	uint i8k_pwm_mult;
	uint i8k_fan_max;
	int temp_type[DELL_SMM_NO_TEMP];
	bool fan[DELL_SMM_NO_FANS];
	int fan_type[DELL_SMM_NO_FANS];
	int *fan_nominal_speed[DELL_SMM_NO_FANS];
	const struct dell_smm_ops *ops;
};

struct dell_smm_cooling_data {
	u8 fan_num;
	struct dell_smm_data *data;
};

MODULE_AUTHOR("Massimo Dal Zotto <dz@debian.org>");
MODULE_AUTHOR("Pali Rohár <pali@kernel.org>");
MODULE_DESCRIPTION("Dell laptop SMM BIOS hwmon driver");
MODULE_LICENSE("GPL");
MODULE_ALIAS("i8k");

static bool force;
module_param_unsafe(force, bool, 0);
MODULE_PARM_DESC(force, "Force loading without checking for supported models and features");

static bool ignore_dmi;
module_param(ignore_dmi, bool, 0);
MODULE_PARM_DESC(ignore_dmi, "Continue probing hardware even if DMI data does not match");

#if IS_ENABLED(CONFIG_I8K)
static bool restricted = true;
module_param(restricted, bool, 0);
MODULE_PARM_DESC(restricted, "Restrict fan control and serial number to CAP_SYS_ADMIN (default: 1)");

static bool power_status;
module_param(power_status, bool, 0600);
MODULE_PARM_DESC(power_status, "Report power status in /proc/i8k (default: 0)");
#endif

static uint fan_mult;
module_param(fan_mult, uint, 0);
MODULE_PARM_DESC(fan_mult, "Factor to multiply fan speed with (default: autodetect)");

static uint fan_max;
module_param(fan_max, uint, 0);
MODULE_PARM_DESC(fan_max, "Maximum configurable fan speed (default: autodetect)");

static bool disallow_fan_type_call, disallow_fan_support;

static unsigned int manual_fan, auto_fan;

static const char * const temp_labels[] = {
	"CPU",
	"GPU",
	"SODIMM",
	"Other",
	"Ambient",
	"Other",
};

static const char * const fan_labels[] = {
	"Processor Fan",
	"Motherboard Fan",
	"Video Fan",
	"Power Supply Fan",
	"Chipset Fan",
	"Other Fan",
};

static const char * const docking_labels[] = {
	"Docking Processor Fan",
	"Docking Motherboard Fan",
	"Docking Video Fan",
	"Docking Power Supply Fan",
	"Docking Chipset Fan",
	"Docking Other Fan",
};

static inline const char __init *i8k_get_dmi_data(int field)
{
	const char *dmi_data = dmi_get_system_info(field);

	return dmi_data && *dmi_data ? dmi_data : "?";
}

/*
 * Call the System Management Mode BIOS. Code provided by Jonathan Buzzard.
 */
static int i8k_smm_func(void *par)
{
	struct smm_regs *regs = par;
	unsigned char carry;

	/* SMM requires CPU 0 */
	if (smp_processor_id() != 0)
		return -EBUSY;

	asm volatile("out %%al,$0xb2\n\t"
		     "out %%al,$0x84\n\t"
		     "setc %0\n"
		     : "=mr" (carry),
		       "+a" (regs->eax),
		       "+b" (regs->ebx),
		       "+c" (regs->ecx),
		       "+d" (regs->edx),
		       "+S" (regs->esi),
		       "+D" (regs->edi));

	if (carry)
		return -EINVAL;

	return 0;
}

/*
 * Call the System Management Mode BIOS.
 */
static int i8k_smm_call(struct device *dummy, struct smm_regs *regs)
{
	int ret;

	cpus_read_lock();
	ret = smp_call_on_cpu(0, i8k_smm_func, regs, true);
	cpus_read_unlock();

	return ret;
}

static const struct dell_smm_ops i8k_smm_ops = {
	.smm_call = i8k_smm_call,
};

/*
 * Call the System Management Mode BIOS over WMI.
 */
static ssize_t wmi_parse_register(u8 *buffer, u32 length, unsigned int *reg)
{
	__le32 value;
	u32 reg_size;

	if (length <= sizeof(reg_size))
		return -ENODATA;

	reg_size = get_unaligned_le32(buffer);
	if (!reg_size || reg_size > sizeof(value))
		return -ENOMSG;

	if (length < sizeof(reg_size) + reg_size)
		return -ENODATA;

	memcpy_and_pad(&value, sizeof(value), buffer + sizeof(reg_size), reg_size, 0);
	*reg = le32_to_cpu(value);

	return reg_size + sizeof(reg_size);
}

static int wmi_parse_response(u8 *buffer, u32 length, struct smm_regs *regs)
{
	unsigned int *registers[] = {
		&regs->eax,
		&regs->ebx,
		&regs->ecx,
		&regs->edx
	};
	u32 offset = 0;
	ssize_t ret;
	int i;

	for (i = 0; i < ARRAY_SIZE(registers); i++) {
		if (offset >= length)
			return -ENODATA;

		ret = wmi_parse_register(buffer + offset, length - offset, registers[i]);
		if (ret < 0)
			return ret;

		offset += ret;
	}

	if (offset != length)
		return -ENOMSG;

	return 0;
}

static int wmi_smm_call(struct device *dev, struct smm_regs *regs)
{
	struct wmi_device *wdev = container_of(dev, struct wmi_device, dev);
	struct acpi_buffer out = { ACPI_ALLOCATE_BUFFER, NULL };
	u32 wmi_payload[] = {
		sizeof(regs->eax),
		regs->eax,
		sizeof(regs->ebx),
		regs->ebx,
		sizeof(regs->ecx),
		regs->ecx,
		sizeof(regs->edx),
		regs->edx
	};
	const struct acpi_buffer in = {
		.length = sizeof(wmi_payload),
		.pointer = &wmi_payload,
	};
	union acpi_object *obj;
	acpi_status status;
	int ret;

	status = wmidev_evaluate_method(wdev, 0x0, DELL_SMM_LEGACY_EXECUTE, &in, &out);
	if (ACPI_FAILURE(status))
		return -EIO;

	obj = out.pointer;
	if (!obj)
		return -ENODATA;

	if (obj->type != ACPI_TYPE_BUFFER) {
		ret = -ENOMSG;

		goto err_free;
	}

	ret = wmi_parse_response(obj->buffer.pointer, obj->buffer.length, regs);

err_free:
	kfree(obj);

	return ret;
}

static int dell_smm_call(const struct dell_smm_ops *ops, struct smm_regs *regs)
{
	unsigned int eax = regs->eax;
	unsigned int ebx = regs->ebx;
	long long duration;
	ktime_t calltime;
	int ret;

	calltime = ktime_get();
	ret = ops->smm_call(ops->smm_dev, regs);
	duration = ktime_us_delta(ktime_get(), calltime);

	pr_debug("SMM(0x%.4x 0x%.4x) = 0x%.4x status: %d (took %7lld usecs)\n",
		 eax, ebx, regs->eax & 0xffff, ret, duration);

	if (duration > DELL_SMM_MAX_DURATION)
		pr_warn_once("SMM call took %lld usecs!\n", duration);

	if (ret < 0)
		return ret;

	if ((regs->eax & 0xffff) == 0xffff || regs->eax == eax)
		return -EINVAL;

	return 0;
}

/*
 * Read the fan status.
 */
static int i8k_get_fan_status(const struct dell_smm_data *data, u8 fan)
{
	struct smm_regs regs = {
		.eax = I8K_SMM_GET_FAN,
		.ebx = fan,
	};

	if (disallow_fan_support)
		return -EINVAL;

	return dell_smm_call(data->ops, &regs) ? : regs.eax & 0xff;
}

/*
 * Read the fan speed in RPM.
 */
static int i8k_get_fan_speed(const struct dell_smm_data *data, u8 fan)
{
	struct smm_regs regs = {
		.eax = I8K_SMM_GET_SPEED,
		.ebx = fan,
	};

	if (disallow_fan_support)
		return -EINVAL;

	return dell_smm_call(data->ops, &regs) ? : (regs.eax & 0xffff) * data->i8k_fan_mult;
}

/*
 * Read the fan type.
 */
static int _i8k_get_fan_type(const struct dell_smm_data *data, u8 fan)
{
	struct smm_regs regs = {
		.eax = I8K_SMM_GET_FAN_TYPE,
		.ebx = fan,
	};

	if (disallow_fan_support || disallow_fan_type_call)
		return -EINVAL;

	return dell_smm_call(data->ops, &regs) ? : regs.eax & 0xff;
}

static int i8k_get_fan_type(struct dell_smm_data *data, u8 fan)
{
	/* I8K_SMM_GET_FAN_TYPE SMM call is expensive, so cache values */
	if (data->fan_type[fan] == INT_MIN)
		data->fan_type[fan] = _i8k_get_fan_type(data, fan);

	return data->fan_type[fan];
}

/*
 * Read the fan nominal rpm for specific fan speed.
 */
static int i8k_get_fan_nominal_speed(const struct dell_smm_data *data, u8 fan, int speed)
{
	struct smm_regs regs = {
		.eax = I8K_SMM_GET_NOM_SPEED,
		.ebx = fan | (speed << 8),
	};

	if (disallow_fan_support)
		return -EINVAL;

	return dell_smm_call(data->ops, &regs) ? : (regs.eax & 0xffff);
}

/*
 * Enable or disable automatic BIOS fan control support
 */
static int i8k_enable_fan_auto_mode(const struct dell_smm_data *data, bool enable)
{
	struct smm_regs regs = { };

	if (disallow_fan_support)
		return -EINVAL;

	regs.eax = enable ? auto_fan : manual_fan;
	return dell_smm_call(data->ops, &regs);
}

/*
 * Set the fan speed (off, low, high, ...).
 */
static int i8k_set_fan(const struct dell_smm_data *data, u8 fan, int speed)
{
	struct smm_regs regs = { .eax = I8K_SMM_SET_FAN, };

	if (disallow_fan_support)
		return -EINVAL;

	speed = (speed < 0) ? 0 : ((speed > data->i8k_fan_max) ? data->i8k_fan_max : speed);
	regs.ebx = fan | (speed << 8);

	return dell_smm_call(data->ops, &regs);
}

static int i8k_get_temp_type(const struct dell_smm_data *data, u8 sensor)
{
	struct smm_regs regs = {
		.eax = I8K_SMM_GET_TEMP_TYPE,
		.ebx = sensor,
	};

	return dell_smm_call(data->ops, &regs) ? : regs.eax & 0xff;
}

/*
 * Read the cpu temperature.
 */
static int _i8k_get_temp(const struct dell_smm_data *data, u8 sensor)
{
	struct smm_regs regs = {
		.eax = I8K_SMM_GET_TEMP,
		.ebx = sensor,
	};

	return dell_smm_call(data->ops, &regs) ? : regs.eax & 0xff;
}

static int i8k_get_temp(const struct dell_smm_data *data, u8 sensor)
{
	int temp = _i8k_get_temp(data, sensor);

	/*
	 * Sometimes the temperature sensor returns 0x99, which is out of range.
	 * In this case we retry (once) before returning an error.
	 # 1003655137 00000058 00005a4b
	 # 1003655138 00000099 00003a80 <--- 0x99 = 153 degrees
	 # 1003655139 00000054 00005c52
	 */
	if (temp == 0x99) {
		msleep(100);
		temp = _i8k_get_temp(data, sensor);
	}
	/*
	 * Return -ENODATA for all invalid temperatures.
	 *
	 * Known instances are the 0x99 value as seen above as well as
	 * 0xc1 (193), which may be returned when trying to read the GPU
	 * temperature if the system supports a GPU and it is currently
	 * turned off.
	 */
	if (temp > I8K_MAX_TEMP)
		return -ENODATA;

	return temp;
}

static int dell_smm_get_signature(const struct dell_smm_ops *ops, int req_fn)
{
	struct smm_regs regs = { .eax = req_fn, };
	int rc;

	rc = dell_smm_call(ops, &regs);
	if (rc < 0)
		return rc;

	return regs.eax == 1145651527 && regs.edx == 1145392204 ? 0 : -1;
}

#if IS_ENABLED(CONFIG_I8K)

/*
 * Read the Fn key status.
 */
static int i8k_get_fn_status(const struct dell_smm_data *data)
{
	struct smm_regs regs = { .eax = I8K_SMM_FN_STATUS, };
	int rc;

	rc = dell_smm_call(data->ops, &regs);
	if (rc < 0)
		return rc;

	switch ((regs.eax >> I8K_FN_SHIFT) & I8K_FN_MASK) {
	case I8K_FN_UP:
		return I8K_VOL_UP;
	case I8K_FN_DOWN:
		return I8K_VOL_DOWN;
	case I8K_FN_MUTE:
		return I8K_VOL_MUTE;
	default:
		return 0;
	}
}

/*
 * Read the power status.
 */
static int i8k_get_power_status(const struct dell_smm_data *data)
{
	struct smm_regs regs = { .eax = I8K_SMM_POWER_STATUS, };
	int rc;

	rc = dell_smm_call(data->ops, &regs);
	if (rc < 0)
		return rc;

	return (regs.eax & 0xff) == I8K_POWER_AC ? I8K_AC : I8K_BATTERY;
}

/*
 * Procfs interface
 */

static long i8k_ioctl(struct file *fp, unsigned int cmd, unsigned long arg)
{
	struct dell_smm_data *data = pde_data(file_inode(fp));
	int __user *argp = (int __user *)arg;
	int speed, err;
	int val = 0;

	if (!argp)
		return -EINVAL;

	switch (cmd) {
	case I8K_BIOS_VERSION:
		if (!isdigit(data->bios_version[0]) || !isdigit(data->bios_version[1]) ||
		    !isdigit(data->bios_version[2]))
			return -EINVAL;

		val = (data->bios_version[0] << 16) |
				(data->bios_version[1] << 8) | data->bios_version[2];

		if (copy_to_user(argp, &val, sizeof(val)))
			return -EFAULT;

		return 0;
	case I8K_MACHINE_ID:
		if (restricted && !capable(CAP_SYS_ADMIN))
			return -EPERM;

		if (copy_to_user(argp, data->bios_machineid, sizeof(data->bios_machineid)))
			return -EFAULT;

		return 0;
	case I8K_FN_STATUS:
		val = i8k_get_fn_status(data);
		break;

	case I8K_POWER_STATUS:
		val = i8k_get_power_status(data);
		break;

	case I8K_GET_TEMP:
		val = i8k_get_temp(data, 0);
		break;

	case I8K_GET_SPEED:
		if (copy_from_user(&val, argp, sizeof(int)))
			return -EFAULT;

		if (val > U8_MAX || val < 0)
			return -EINVAL;

		val = i8k_get_fan_speed(data, val);
		break;

	case I8K_GET_FAN:
		if (copy_from_user(&val, argp, sizeof(int)))
			return -EFAULT;

		if (val > U8_MAX || val < 0)
			return -EINVAL;

		val = i8k_get_fan_status(data, val);
		break;

	case I8K_SET_FAN:
		if (restricted && !capable(CAP_SYS_ADMIN))
			return -EPERM;

		if (copy_from_user(&val, argp, sizeof(int)))
			return -EFAULT;

		if (val > U8_MAX || val < 0)
			return -EINVAL;

		if (copy_from_user(&speed, argp + 1, sizeof(int)))
			return -EFAULT;

		mutex_lock(&data->i8k_mutex);
		err = i8k_set_fan(data, val, speed);
		if (err < 0)
			val = err;
		else
			val = i8k_get_fan_status(data, val);
		mutex_unlock(&data->i8k_mutex);
		break;

	default:
		return -ENOIOCTLCMD;
	}

	if (val < 0)
		return val;

	if (copy_to_user(argp, &val, sizeof(int)))
		return -EFAULT;

	return 0;
}

/*
 * Print the information for /proc/i8k.
 */
static int i8k_proc_show(struct seq_file *seq, void *offset)
{
	struct dell_smm_data *data = seq->private;
	int fn_key, cpu_temp, ac_power;
	int left_fan, right_fan, left_speed, right_speed;

	cpu_temp	= i8k_get_temp(data, 0);			/* 11100 µs */
	left_fan	= i8k_get_fan_status(data, I8K_FAN_LEFT);	/*   580 µs */
	right_fan	= i8k_get_fan_status(data, I8K_FAN_RIGHT);	/*   580 µs */
	left_speed	= i8k_get_fan_speed(data, I8K_FAN_LEFT);	/*   580 µs */
	right_speed	= i8k_get_fan_speed(data, I8K_FAN_RIGHT);	/*   580 µs */
	fn_key		= i8k_get_fn_status(data);			/*   750 µs */
	if (power_status)
		ac_power = i8k_get_power_status(data);			/* 14700 µs */
	else
		ac_power = -1;

	/*
	 * Info:
	 *
	 * 1)  Format version (this will change if format changes)
	 * 2)  BIOS version
	 * 3)  BIOS machine ID
	 * 4)  Cpu temperature
	 * 5)  Left fan status
	 * 6)  Right fan status
	 * 7)  Left fan speed
	 * 8)  Right fan speed
	 * 9)  AC power
	 * 10) Fn Key status
	 */
	seq_printf(seq, "%s %s %s %d %d %d %d %d %d %d\n",
		   I8K_PROC_FMT,
		   data->bios_version,
		   (restricted && !capable(CAP_SYS_ADMIN)) ? "-1" : data->bios_machineid,
		   cpu_temp,
		   left_fan, right_fan, left_speed, right_speed,
		   ac_power, fn_key);

	return 0;
}

static int i8k_open_fs(struct inode *inode, struct file *file)
{
	return single_open(file, i8k_proc_show, pde_data(inode));
}

static const struct proc_ops i8k_proc_ops = {
	.proc_open	= i8k_open_fs,
	.proc_read	= seq_read,
	.proc_lseek	= seq_lseek,
	.proc_release	= single_release,
	.proc_ioctl	= i8k_ioctl,
};

static void i8k_exit_procfs(void *param)
{
	remove_proc_entry("i8k", NULL);
}

static void __init i8k_init_procfs(struct device *dev)
{
	struct dell_smm_data *data = dev_get_drvdata(dev);

	strscpy(data->bios_version, i8k_get_dmi_data(DMI_BIOS_VERSION),
		sizeof(data->bios_version));
	strscpy(data->bios_machineid, i8k_get_dmi_data(DMI_PRODUCT_SERIAL),
		sizeof(data->bios_machineid));

	/* Only register exit function if creation was successful */
	if (proc_create_data("i8k", 0, NULL, &i8k_proc_ops, data))
		devm_add_action_or_reset(dev, i8k_exit_procfs, NULL);
}

#else

static void __init i8k_init_procfs(struct device *dev)
{
}

#endif

static int dell_smm_get_max_state(struct thermal_cooling_device *dev, unsigned long *state)
{
	struct dell_smm_cooling_data *cdata = dev->devdata;

	*state = cdata->data->i8k_fan_max;

	return 0;
}

static int dell_smm_get_cur_state(struct thermal_cooling_device *dev, unsigned long *state)
{
	struct dell_smm_cooling_data *cdata = dev->devdata;
	int ret;

	ret = i8k_get_fan_status(cdata->data, cdata->fan_num);
	if (ret < 0)
		return ret;

	*state = ret;

	return 0;
}

static int dell_smm_set_cur_state(struct thermal_cooling_device *dev, unsigned long state)
{
	struct dell_smm_cooling_data *cdata = dev->devdata;
	struct dell_smm_data *data = cdata->data;
	int ret;

	if (state > data->i8k_fan_max)
		return -EINVAL;

	mutex_lock(&data->i8k_mutex);
	ret = i8k_set_fan(data, cdata->fan_num, (int)state);
	mutex_unlock(&data->i8k_mutex);

	return ret;
}

static const struct thermal_cooling_device_ops dell_smm_cooling_ops = {
	.get_max_state = dell_smm_get_max_state,
	.get_cur_state = dell_smm_get_cur_state,
	.set_cur_state = dell_smm_set_cur_state,
};

static umode_t dell_smm_is_visible(const void *drvdata, enum hwmon_sensor_types type, u32 attr,
				   int channel)
{
	const struct dell_smm_data *data = drvdata;

	switch (type) {
	case hwmon_temp:
		switch (attr) {
		case hwmon_temp_input:
			/* _i8k_get_temp() is fine since we do not care about the actual value */
			if (data->temp_type[channel] >= 0 || _i8k_get_temp(data, channel) >= 0)
				return 0444;

			break;
		case hwmon_temp_label:
			if (data->temp_type[channel] >= 0)
				return 0444;

			break;
		default:
			break;
		}
		break;
	case hwmon_fan:
		if (disallow_fan_support)
			break;

		switch (attr) {
		case hwmon_fan_input:
			if (data->fan[channel])
				return 0444;

			break;
		case hwmon_fan_label:
			if (data->fan[channel] && !disallow_fan_type_call)
				return 0444;

			break;
		case hwmon_fan_min:
		case hwmon_fan_max:
		case hwmon_fan_target:
			if (data->fan_nominal_speed[channel])
				return 0444;

			break;
		default:
			break;
		}
		break;
	case hwmon_pwm:
		if (disallow_fan_support)
			break;

		switch (attr) {
		case hwmon_pwm_input:
			if (data->fan[channel])
				return 0644;

			break;
		case hwmon_pwm_enable:
			if (auto_fan)
				/*
				 * There is no command for retrieve the current status
				 * from BIOS, and userspace/firmware itself can change
				 * it.
				 * Thus we can only provide write-only access for now.
				 */
				return 0200;

			break;
		default:
			break;
		}
		break;
	default:
		break;
	}

	return 0;
}

static int dell_smm_read(struct device *dev, enum hwmon_sensor_types type, u32 attr, int channel,
			 long *val)
{
	struct dell_smm_data *data = dev_get_drvdata(dev);
	int mult = data->i8k_fan_mult;
	int ret;

	switch (type) {
	case hwmon_temp:
		switch (attr) {
		case hwmon_temp_input:
			ret = i8k_get_temp(data, channel);
			if (ret < 0)
				return ret;

			*val = ret * 1000;

			return 0;
		default:
			break;
		}
		break;
	case hwmon_fan:
		switch (attr) {
		case hwmon_fan_input:
			ret = i8k_get_fan_speed(data, channel);
			if (ret < 0)
				return ret;

			*val = ret;

			return 0;
		case hwmon_fan_min:
			*val = data->fan_nominal_speed[channel][0] * mult;

			return 0;
		case hwmon_fan_max:
			*val = data->fan_nominal_speed[channel][data->i8k_fan_max] * mult;

			return 0;
		case hwmon_fan_target:
			ret = i8k_get_fan_status(data, channel);
			if (ret < 0)
				return ret;

			if (ret > data->i8k_fan_max)
				ret = data->i8k_fan_max;

			*val = data->fan_nominal_speed[channel][ret] * mult;

			return 0;
		default:
			break;
		}
		break;
	case hwmon_pwm:
		switch (attr) {
		case hwmon_pwm_input:
			ret = i8k_get_fan_status(data, channel);
			if (ret < 0)
				return ret;

			*val = clamp_val(ret * data->i8k_pwm_mult, 0, 255);

			return 0;
		default:
			break;
		}
		break;
	default:
		break;
	}

	return -EOPNOTSUPP;
}

static const char *dell_smm_fan_label(struct dell_smm_data *data, int channel)
{
	bool dock = false;
	int type = i8k_get_fan_type(data, channel);

	if (type < 0)
		return ERR_PTR(type);

	if (type & 0x10) {
		dock = true;
		type &= 0x0F;
	}

	if (type >= ARRAY_SIZE(fan_labels))
		type = ARRAY_SIZE(fan_labels) - 1;

	return dock ? docking_labels[type] : fan_labels[type];
}

static int dell_smm_read_string(struct device *dev, enum hwmon_sensor_types type, u32 attr,
				int channel, const char **str)
{
	struct dell_smm_data *data = dev_get_drvdata(dev);

	switch (type) {
	case hwmon_temp:
		switch (attr) {
		case hwmon_temp_label:
			*str = temp_labels[data->temp_type[channel]];
			return 0;
		default:
			break;
		}
		break;
	case hwmon_fan:
		switch (attr) {
		case hwmon_fan_label:
			*str = dell_smm_fan_label(data, channel);
			return PTR_ERR_OR_ZERO(*str);
		default:
			break;
		}
		break;
	default:
		break;
	}

	return -EOPNOTSUPP;
}

static int dell_smm_write(struct device *dev, enum hwmon_sensor_types type, u32 attr, int channel,
			  long val)
{
	struct dell_smm_data *data = dev_get_drvdata(dev);
	unsigned long pwm;
	bool enable;
	int err;

	switch (type) {
	case hwmon_pwm:
		switch (attr) {
		case hwmon_pwm_input:
			pwm = clamp_val(DIV_ROUND_CLOSEST(val, data->i8k_pwm_mult), 0,
					data->i8k_fan_max);

			mutex_lock(&data->i8k_mutex);
			err = i8k_set_fan(data, channel, pwm);
			mutex_unlock(&data->i8k_mutex);

			if (err < 0)
				return err;

			return 0;
		case hwmon_pwm_enable:
			if (!val)
				return -EINVAL;

			if (val == 1)
				enable = false;
			else
				enable = true;

			mutex_lock(&data->i8k_mutex);
			err = i8k_enable_fan_auto_mode(data, enable);
			mutex_unlock(&data->i8k_mutex);

			if (err < 0)
				return err;

			return 0;
		default:
			break;
		}
		break;
	default:
		break;
	}

	return -EOPNOTSUPP;
}

static const struct hwmon_ops dell_smm_ops = {
	.is_visible = dell_smm_is_visible,
	.read = dell_smm_read,
	.read_string = dell_smm_read_string,
	.write = dell_smm_write,
};

static const struct hwmon_channel_info * const dell_smm_info[] = {
	HWMON_CHANNEL_INFO(chip, HWMON_C_REGISTER_TZ),
	HWMON_CHANNEL_INFO(temp,
			   HWMON_T_INPUT | HWMON_T_LABEL,
			   HWMON_T_INPUT | HWMON_T_LABEL,
			   HWMON_T_INPUT | HWMON_T_LABEL,
			   HWMON_T_INPUT | HWMON_T_LABEL,
			   HWMON_T_INPUT | HWMON_T_LABEL,
			   HWMON_T_INPUT | HWMON_T_LABEL,
			   HWMON_T_INPUT | HWMON_T_LABEL,
			   HWMON_T_INPUT | HWMON_T_LABEL,
			   HWMON_T_INPUT | HWMON_T_LABEL,
			   HWMON_T_INPUT | HWMON_T_LABEL
			   ),
	HWMON_CHANNEL_INFO(fan,
			   HWMON_F_INPUT | HWMON_F_LABEL | HWMON_F_MIN | HWMON_F_MAX |
			   HWMON_F_TARGET,
			   HWMON_F_INPUT | HWMON_F_LABEL | HWMON_F_MIN | HWMON_F_MAX |
			   HWMON_F_TARGET,
			   HWMON_F_INPUT | HWMON_F_LABEL | HWMON_F_MIN | HWMON_F_MAX |
			   HWMON_F_TARGET
			   ),
	HWMON_CHANNEL_INFO(pwm,
			   HWMON_PWM_INPUT | HWMON_PWM_ENABLE,
			   HWMON_PWM_INPUT,
			   HWMON_PWM_INPUT
			   ),
	NULL
};

static const struct hwmon_chip_info dell_smm_chip_info = {
	.ops = &dell_smm_ops,
	.info = dell_smm_info,
};

static int dell_smm_init_cdev(struct device *dev, u8 fan_num)
{
	struct dell_smm_data *data = dev_get_drvdata(dev);
	struct thermal_cooling_device *cdev;
	struct dell_smm_cooling_data *cdata;
	int ret = 0;
	char *name;

	name = kasprintf(GFP_KERNEL, "dell-smm-fan%u", fan_num + 1);
	if (!name)
		return -ENOMEM;

	cdata = devm_kmalloc(dev, sizeof(*cdata), GFP_KERNEL);
	if (cdata) {
		cdata->fan_num = fan_num;
		cdata->data = data;
		cdev = devm_thermal_of_cooling_device_register(dev, NULL, name, cdata,
							       &dell_smm_cooling_ops);
		if (IS_ERR(cdev)) {
			devm_kfree(dev, cdata);
			ret = PTR_ERR(cdev);
		}
	} else {
		ret = -ENOMEM;
	}

	kfree(name);

	return ret;
}

static int dell_smm_init_hwmon(struct device *dev)
{
	struct dell_smm_data *data = dev_get_drvdata(dev);
	struct device *dell_smm_hwmon_dev;
	int state, err;
	u8 i;

	for (i = 0; i < DELL_SMM_NO_TEMP; i++) {
		data->temp_type[i] = i8k_get_temp_type(data, i);
		if (data->temp_type[i] < 0)
			continue;

		if (data->temp_type[i] >= ARRAY_SIZE(temp_labels))
			data->temp_type[i] = ARRAY_SIZE(temp_labels) - 1;
	}

	for (i = 0; i < DELL_SMM_NO_FANS; i++) {
		data->fan_type[i] = INT_MIN;
		err = i8k_get_fan_status(data, i);
		if (err < 0)
			err = i8k_get_fan_type(data, i);

		if (err < 0)
			continue;

		data->fan[i] = true;

		/* the cooling device is not critical, ignore failures */
		if (IS_REACHABLE(CONFIG_THERMAL)) {
			err = dell_smm_init_cdev(dev, i);
			if (err < 0)
				dev_warn(dev, "Failed to register cooling device for fan %u\n",
					 i + 1);
		}

		data->fan_nominal_speed[i] = devm_kmalloc_array(dev, data->i8k_fan_max + 1,
								sizeof(*data->fan_nominal_speed[i]),
								GFP_KERNEL);
		if (!data->fan_nominal_speed[i])
			continue;

		for (state = 0; state <= data->i8k_fan_max; state++) {
			err = i8k_get_fan_nominal_speed(data, i, state);
			if (err < 0) {
				/* Mark nominal speed table as invalid in case of error */
				devm_kfree(dev, data->fan_nominal_speed[i]);
				data->fan_nominal_speed[i] = NULL;
				break;
			}
			data->fan_nominal_speed[i][state] = err;
			/*
			 * Autodetect fan multiplier based on nominal rpm if multiplier
			 * was not specified as module param or in DMI. If fan reports
			 * rpm value too high then set multiplier to 1.
			 */
			if (!fan_mult && err > I8K_FAN_RPM_THRESHOLD)
				data->i8k_fan_mult = 1;
		}
	}

	dell_smm_hwmon_dev = devm_hwmon_device_register_with_info(dev, "dell_smm", data,
								  &dell_smm_chip_info, NULL);

	return PTR_ERR_OR_ZERO(dell_smm_hwmon_dev);
}

static int dell_smm_init_data(struct device *dev, const struct dell_smm_ops *ops)
{
	struct dell_smm_data *data;

	data = devm_kzalloc(dev, sizeof(*data), GFP_KERNEL);
	if (!data)
		return -ENOMEM;

	mutex_init(&data->i8k_mutex);
	dev_set_drvdata(dev, data);

	data->ops = ops;
	/* All options must not be 0 */
	data->i8k_fan_mult = fan_mult ? : I8K_FAN_MULT;
	data->i8k_fan_max = fan_max ? : I8K_FAN_HIGH;
	data->i8k_pwm_mult = DIV_ROUND_UP(255, data->i8k_fan_max);

	return 0;
}

static const struct dmi_system_id i8k_dmi_table[] __initconst = {
	{
		.ident = "Dell G5 5590",
		.matches = {
			DMI_MATCH(DMI_SYS_VENDOR, "Dell Inc."),
			DMI_EXACT_MATCH(DMI_PRODUCT_NAME, "G5 5590"),
		},
	},
	{
		.ident = "Dell G5 5505",
		.matches = {
			DMI_MATCH(DMI_SYS_VENDOR, "Dell Inc."),
			DMI_EXACT_MATCH(DMI_PRODUCT_NAME, "G5 5505"),
		},
	},
	{
		.ident = "Dell Inspiron",
		.matches = {
			DMI_MATCH(DMI_SYS_VENDOR, "Dell Computer"),
			DMI_MATCH(DMI_PRODUCT_NAME, "Inspiron"),
		},
	},
	{
		.ident = "Dell Latitude",
		.matches = {
			DMI_MATCH(DMI_SYS_VENDOR, "Dell Computer"),
			DMI_MATCH(DMI_PRODUCT_NAME, "Latitude"),
		},
	},
	{
		.ident = "Dell Inspiron 2",
		.matches = {
			DMI_MATCH(DMI_SYS_VENDOR, "Dell Inc."),
			DMI_MATCH(DMI_PRODUCT_NAME, "Inspiron"),
		},
	},
	{
		.ident = "Dell Latitude 2",
		.matches = {
			DMI_MATCH(DMI_SYS_VENDOR, "Dell Inc."),
			DMI_MATCH(DMI_PRODUCT_NAME, "Latitude"),
		},
	},
	{	/* UK Inspiron 6400  */
		.ident = "Dell Inspiron 3",
		.matches = {
			DMI_MATCH(DMI_SYS_VENDOR, "Dell Inc."),
			DMI_MATCH(DMI_PRODUCT_NAME, "MM061"),
		},
	},
	{
		.ident = "Dell Inspiron 3",
		.matches = {
			DMI_MATCH(DMI_SYS_VENDOR, "Dell Inc."),
			DMI_MATCH(DMI_PRODUCT_NAME, "MP061"),
		},
	},
	{
		.ident = "Dell Precision",
		.matches = {
			DMI_MATCH(DMI_SYS_VENDOR, "Dell Inc."),
			DMI_MATCH(DMI_PRODUCT_NAME, "Precision"),
		},
	},
	{
		.ident = "Dell Vostro",
		.matches = {
			DMI_MATCH(DMI_SYS_VENDOR, "Dell Inc."),
			DMI_MATCH(DMI_PRODUCT_NAME, "Vostro"),
		},
	},
	{
		.ident = "Dell Studio",
		.matches = {
			DMI_MATCH(DMI_SYS_VENDOR, "Dell Inc."),
			DMI_MATCH(DMI_PRODUCT_NAME, "Studio"),
		},
	},
	{
		.ident = "Dell XPS M140",
		.matches = {
			DMI_MATCH(DMI_SYS_VENDOR, "Dell Inc."),
			DMI_MATCH(DMI_PRODUCT_NAME, "MXC051"),
		},
	},
	{
		.ident = "Dell XPS",
		.matches = {
			DMI_MATCH(DMI_SYS_VENDOR, "Dell Inc."),
			DMI_MATCH(DMI_PRODUCT_NAME, "XPS"),
		},
	},
	{ }
};

MODULE_DEVICE_TABLE(dmi, i8k_dmi_table);

/*
 * Only use for machines which need some special configuration
 * in order to work correctly (e.g. if autoconfig fails on this machines).
 */
struct i8k_config_data {
	uint fan_mult;
	uint fan_max;
};

enum i8k_configs {
	DELL_LATITUDE_D520,
	DELL_PRECISION_490,
	DELL_STUDIO,
	DELL_XPS,
};

static const struct i8k_config_data i8k_config_data[] __initconst = {
	[DELL_LATITUDE_D520] = {
		.fan_mult = 1,
		.fan_max = I8K_FAN_TURBO,
	},
	[DELL_PRECISION_490] = {
		.fan_mult = 1,
		.fan_max = I8K_FAN_TURBO,
	},
	[DELL_STUDIO] = {
		.fan_mult = 1,
		.fan_max = I8K_FAN_HIGH,
	},
	[DELL_XPS] = {
		.fan_mult = 1,
		.fan_max = I8K_FAN_HIGH,
	},
};

static const struct dmi_system_id i8k_config_dmi_table[] __initconst = {
	{
		.ident = "Dell Latitude D520",
		.matches = {
			DMI_MATCH(DMI_SYS_VENDOR, "Dell Inc."),
			DMI_MATCH(DMI_PRODUCT_NAME, "Latitude D520"),
		},
		.driver_data = (void *)&i8k_config_data[DELL_LATITUDE_D520],
	},
	{
		.ident = "Dell Precision 490",
		.matches = {
			DMI_MATCH(DMI_SYS_VENDOR, "Dell Inc."),
			DMI_MATCH(DMI_PRODUCT_NAME,
				  "Precision WorkStation 490"),
		},
		.driver_data = (void *)&i8k_config_data[DELL_PRECISION_490],
	},
	{
		.ident = "Dell Studio",
		.matches = {
			DMI_MATCH(DMI_SYS_VENDOR, "Dell Inc."),
			DMI_MATCH(DMI_PRODUCT_NAME, "Studio"),
		},
		.driver_data = (void *)&i8k_config_data[DELL_STUDIO],
	},
	{
		.ident = "Dell XPS M140",
		.matches = {
			DMI_MATCH(DMI_SYS_VENDOR, "Dell Inc."),
			DMI_MATCH(DMI_PRODUCT_NAME, "MXC051"),
		},
		.driver_data = (void *)&i8k_config_data[DELL_XPS],
	},
	{ }
};

/*
 * On some machines once I8K_SMM_GET_FAN_TYPE is issued then CPU fan speed
 * randomly going up and down due to bug in Dell SMM or BIOS. Here is blacklist
 * of affected Dell machines for which we disallow I8K_SMM_GET_FAN_TYPE call.
 * See bug: https://bugzilla.kernel.org/show_bug.cgi?id=100121
 */
static const struct dmi_system_id i8k_blacklist_fan_type_dmi_table[] __initconst = {
	{
		.ident = "Dell Studio XPS 8000",
		.matches = {
			DMI_EXACT_MATCH(DMI_SYS_VENDOR, "Dell Inc."),
			DMI_EXACT_MATCH(DMI_PRODUCT_NAME, "Studio XPS 8000"),
		},
	},
	{
		.ident = "Dell Studio XPS 8100",
		.matches = {
			DMI_EXACT_MATCH(DMI_SYS_VENDOR, "Dell Inc."),
			DMI_EXACT_MATCH(DMI_PRODUCT_NAME, "Studio XPS 8100"),
		},
	},
	{
		.ident = "Dell Inspiron 580",
		.matches = {
			DMI_EXACT_MATCH(DMI_SYS_VENDOR, "Dell Inc."),
			DMI_EXACT_MATCH(DMI_PRODUCT_NAME, "Inspiron 580 "),
		},
	},
	{
		.ident = "Dell Inspiron 3505",
		.matches = {
			DMI_EXACT_MATCH(DMI_SYS_VENDOR, "Dell Inc."),
			DMI_EXACT_MATCH(DMI_PRODUCT_NAME, "Inspiron 3505"),
		},
	},
	{ }
};

/*
 * On some machines all fan related SMM functions implemented by Dell BIOS
 * firmware freeze kernel for about 500ms. Until Dell fixes these problems fan
 * support for affected blacklisted Dell machines stay disabled.
 * See bug: https://bugzilla.kernel.org/show_bug.cgi?id=195751
 */
static const struct dmi_system_id i8k_blacklist_fan_support_dmi_table[] __initconst = {
	{
		.ident = "Dell Inspiron 7720",
		.matches = {
			DMI_MATCH(DMI_SYS_VENDOR, "Dell Inc."),
			DMI_EXACT_MATCH(DMI_PRODUCT_NAME, "Inspiron 7720"),
		},
	},
	{
		.ident = "Dell Vostro 3360",
		.matches = {
			DMI_MATCH(DMI_SYS_VENDOR, "Dell Inc."),
			DMI_EXACT_MATCH(DMI_PRODUCT_NAME, "Vostro 3360"),
		},
	},
	{
		.ident = "Dell XPS13 9333",
		.matches = {
			DMI_MATCH(DMI_SYS_VENDOR, "Dell Inc."),
			DMI_EXACT_MATCH(DMI_PRODUCT_NAME, "XPS13 9333"),
		},
	},
	{
		.ident = "Dell XPS 15 L502X",
		.matches = {
			DMI_MATCH(DMI_SYS_VENDOR, "Dell Inc."),
			DMI_EXACT_MATCH(DMI_PRODUCT_NAME, "Dell System XPS L502X"),
		},
	},
	{ }
};

struct i8k_fan_control_data {
	unsigned int manual_fan;
	unsigned int auto_fan;
};

enum i8k_fan_controls {
	I8K_FAN_30A3_31A3,
	I8K_FAN_34A3_35A3,
};

static const struct i8k_fan_control_data i8k_fan_control_data[] __initconst = {
	[I8K_FAN_30A3_31A3] = {
		.manual_fan = 0x30a3,
		.auto_fan = 0x31a3,
	},
	[I8K_FAN_34A3_35A3] = {
		.manual_fan = 0x34a3,
		.auto_fan = 0x35a3,
	},
};

static const struct dmi_system_id i8k_whitelist_fan_control[] __initconst = {
	{
		.ident = "Dell Latitude 5480",
		.matches = {
			DMI_MATCH(DMI_SYS_VENDOR, "Dell Inc."),
			DMI_EXACT_MATCH(DMI_PRODUCT_NAME, "Latitude 5480"),
		},
		.driver_data = (void *)&i8k_fan_control_data[I8K_FAN_34A3_35A3],
	},
	{
		.ident = "Dell Latitude E6440",
		.matches = {
			DMI_MATCH(DMI_SYS_VENDOR, "Dell Inc."),
			DMI_EXACT_MATCH(DMI_PRODUCT_NAME, "Latitude E6440"),
		},
		.driver_data = (void *)&i8k_fan_control_data[I8K_FAN_34A3_35A3],
	},
	{
		.ident = "Dell Latitude E7440",
		.matches = {
			DMI_MATCH(DMI_SYS_VENDOR, "Dell Inc."),
			DMI_EXACT_MATCH(DMI_PRODUCT_NAME, "Latitude E7440"),
		},
		.driver_data = (void *)&i8k_fan_control_data[I8K_FAN_34A3_35A3],
	},
	{
		.ident = "Dell Precision 5530",
		.matches = {
			DMI_MATCH(DMI_SYS_VENDOR, "Dell Inc."),
			DMI_EXACT_MATCH(DMI_PRODUCT_NAME, "Precision 5530"),
		},
		.driver_data = (void *)&i8k_fan_control_data[I8K_FAN_34A3_35A3],
	},
	{
		.ident = "Dell Precision 7510",
		.matches = {
			DMI_MATCH(DMI_SYS_VENDOR, "Dell Inc."),
			DMI_EXACT_MATCH(DMI_PRODUCT_NAME, "Precision 7510"),
		},
		.driver_data = (void *)&i8k_fan_control_data[I8K_FAN_34A3_35A3],
	},
	{
		.ident = "Dell Precision 7540",
		.matches = {
			DMI_MATCH(DMI_SYS_VENDOR, "Dell Inc."),
			DMI_EXACT_MATCH(DMI_PRODUCT_NAME, "Precision 7540"),
		},
		.driver_data = (void *)&i8k_fan_control_data[I8K_FAN_34A3_35A3],
	},
	{
		.ident = "Dell XPS 13 7390",
		.matches = {
			DMI_MATCH(DMI_SYS_VENDOR, "Dell Inc."),
			DMI_EXACT_MATCH(DMI_PRODUCT_NAME, "XPS 13 7390"),
		},
		.driver_data = (void *)&i8k_fan_control_data[I8K_FAN_34A3_35A3],
	},
	{
		.ident = "Dell Optiplex 7000",
		.matches = {
			DMI_MATCH(DMI_SYS_VENDOR, "Dell Inc."),
			DMI_EXACT_MATCH(DMI_PRODUCT_NAME, "OptiPlex 7000"),
		},
		.driver_data = (void *)&i8k_fan_control_data[I8K_FAN_34A3_35A3],
	},
	{
		.ident = "Dell XPS 9315",
		.matches = {
			DMI_MATCH(DMI_SYS_VENDOR, "Dell Inc."),
			DMI_EXACT_MATCH(DMI_PRODUCT_NAME, "XPS 9315"),
		},
		.driver_data = (void *)&i8k_fan_control_data[I8K_FAN_30A3_31A3],
	},
<<<<<<< HEAD
=======
	{
		.ident = "Dell G15 5511",
		.matches = {
			DMI_MATCH(DMI_SYS_VENDOR, "Dell Inc."),
			DMI_EXACT_MATCH(DMI_PRODUCT_NAME, "Dell G15 5511"),
		},
		.driver_data = (void *)&i8k_fan_control_data[I8K_FAN_30A3_31A3],
	},
>>>>>>> 0c383648
	{ }
};

/*
 * Legacy SMM backend driver.
 */
static int __init dell_smm_probe(struct platform_device *pdev)
{
	int ret;

	ret = dell_smm_init_data(&pdev->dev, &i8k_smm_ops);
	if (ret < 0)
		return ret;

	ret = dell_smm_init_hwmon(&pdev->dev);
	if (ret)
		return ret;

	i8k_init_procfs(&pdev->dev);

	return 0;
}

static struct platform_driver dell_smm_driver = {
	.driver		= {
		.name	= KBUILD_MODNAME,
	},
};

static struct platform_device *dell_smm_device;

/*
 * WMI SMM backend driver.
 */
static int dell_smm_wmi_probe(struct wmi_device *wdev, const void *context)
{
	struct dell_smm_ops *ops;
	int ret;

	ops = devm_kzalloc(&wdev->dev, sizeof(*ops), GFP_KERNEL);
	if (!ops)
		return -ENOMEM;

	ops->smm_call = wmi_smm_call;
	ops->smm_dev = &wdev->dev;

	if (dell_smm_get_signature(ops, I8K_SMM_GET_DELL_SIG1) &&
	    dell_smm_get_signature(ops, I8K_SMM_GET_DELL_SIG2))
		return -ENODEV;

	ret = dell_smm_init_data(&wdev->dev, ops);
	if (ret < 0)
		return ret;

	return dell_smm_init_hwmon(&wdev->dev);
}

static const struct wmi_device_id dell_smm_wmi_id_table[] = {
	{ DELL_SMM_WMI_GUID, NULL },
	{ }
};
MODULE_DEVICE_TABLE(wmi, dell_smm_wmi_id_table);

static struct wmi_driver dell_smm_wmi_driver = {
	.driver = {
		.name = KBUILD_MODNAME,
		.probe_type = PROBE_PREFER_ASYNCHRONOUS,
	},
	.id_table = dell_smm_wmi_id_table,
	.probe = dell_smm_wmi_probe,
	.no_singleton = true,
};

/*
 * Probe for the presence of a supported laptop.
 */
static void __init dell_smm_init_dmi(void)
{
	struct i8k_fan_control_data *control;
	struct i8k_config_data *config;
	const struct dmi_system_id *id;

	if (dmi_check_system(i8k_blacklist_fan_support_dmi_table)) {
		if (!force) {
			pr_notice("Disabling fan support due to BIOS bugs\n");
			disallow_fan_support = true;
		} else {
			pr_warn("Enabling fan support despite BIOS bugs\n");
		}
	}

	if (dmi_check_system(i8k_blacklist_fan_type_dmi_table)) {
		if (!force) {
			pr_notice("Disabling fan type call due to BIOS bugs\n");
			disallow_fan_type_call = true;
		} else {
			pr_warn("Enabling fan type call despite BIOS bugs\n");
		}
	}

	/*
	 * Set fan multiplier and maximal fan speed from DMI config.
	 * Values specified in module parameters override values from DMI.
	 */
	id = dmi_first_match(i8k_config_dmi_table);
	if (id && id->driver_data) {
		config = id->driver_data;
		if (!fan_mult && config->fan_mult)
			fan_mult = config->fan_mult;

		if (!fan_max && config->fan_max)
			fan_max = config->fan_max;
	}

	id = dmi_first_match(i8k_whitelist_fan_control);
	if (id && id->driver_data) {
		control = id->driver_data;
		manual_fan = control->manual_fan;
		auto_fan = control->auto_fan;

		pr_info("Enabling support for setting automatic/manual fan control\n");
	}
}

static int __init dell_smm_legacy_check(void)
{
	if (!dmi_check_system(i8k_dmi_table)) {
		if (!ignore_dmi && !force)
			return -ENODEV;

		pr_info("Probing for legacy SMM handler on unsupported machine\n");
		pr_info("vendor=%s, model=%s, version=%s\n",
			i8k_get_dmi_data(DMI_SYS_VENDOR),
			i8k_get_dmi_data(DMI_PRODUCT_NAME),
			i8k_get_dmi_data(DMI_BIOS_VERSION));
	}

	if (dell_smm_get_signature(&i8k_smm_ops, I8K_SMM_GET_DELL_SIG1) &&
	    dell_smm_get_signature(&i8k_smm_ops, I8K_SMM_GET_DELL_SIG2)) {
		if (!force)
			return -ENODEV;

		pr_warn("Forcing legacy SMM calls on a possibly incompatible machine\n");
	}

	return 0;
}

static int __init i8k_init(void)
{
	int ret;

	dell_smm_init_dmi();

	ret = dell_smm_legacy_check();
	if (ret < 0) {
		/*
		 * On modern machines, SMM communication happens over WMI, meaning
		 * the SMM handler might not react to legacy SMM calls.
		 */
		return wmi_driver_register(&dell_smm_wmi_driver);
	}

	dell_smm_device = platform_create_bundle(&dell_smm_driver, dell_smm_probe, NULL, 0, NULL,
						 0);

	return PTR_ERR_OR_ZERO(dell_smm_device);
}

static void __exit i8k_exit(void)
{
	if (dell_smm_device) {
		platform_device_unregister(dell_smm_device);
		platform_driver_unregister(&dell_smm_driver);
	} else {
		wmi_driver_unregister(&dell_smm_wmi_driver);
	}
}

module_init(i8k_init);
module_exit(i8k_exit);<|MERGE_RESOLUTION|>--- conflicted
+++ resolved
@@ -1545,8 +1545,6 @@
 		},
 		.driver_data = (void *)&i8k_fan_control_data[I8K_FAN_30A3_31A3],
 	},
-<<<<<<< HEAD
-=======
 	{
 		.ident = "Dell G15 5511",
 		.matches = {
@@ -1555,7 +1553,6 @@
 		},
 		.driver_data = (void *)&i8k_fan_control_data[I8K_FAN_30A3_31A3],
 	},
->>>>>>> 0c383648
 	{ }
 };
 
