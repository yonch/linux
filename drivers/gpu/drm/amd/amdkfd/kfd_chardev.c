--- conflicted
+++ resolved
@@ -1051,11 +1051,7 @@
 		err = kfd_event_page_set(p, kern_addr, size);
 		if (err) {
 			pr_err("Failed to set event page\n");
-<<<<<<< HEAD
-			amdgpu_amdkfd_gpuvm_unmap_gtt_bo_from_kernel(kfd->kgd, mem);
-=======
 			amdgpu_amdkfd_gpuvm_unmap_gtt_bo_from_kernel(kfd->adev, mem);
->>>>>>> 754e0b0e
 			goto out_unlock;
 		}
 
