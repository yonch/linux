--- conflicted
+++ resolved
@@ -1457,12 +1457,9 @@
 	controller_color_space = convert_dp_to_controller_color_space(
 			otg_master->stream->test_pattern.color_space);
 
-<<<<<<< HEAD
-=======
 	if (controller_test_pattern == CONTROLLER_DP_TEST_PATTERN_VIDEOMODE)
 		return;
 
->>>>>>> 0c383648
 	odm_cnt = resource_get_opp_heads_for_otg_master(otg_master, res_ctx, opp_heads);
 
 	odm_slice_width = h_active / odm_cnt;
@@ -1514,11 +1511,8 @@
 	/* Calculate H and V active size */
 	pipe_ctx->plane_res.scl_data.h_active = odm_slice_rec.width;
 	pipe_ctx->plane_res.scl_data.v_active = odm_slice_rec.height;
-<<<<<<< HEAD
-=======
 	pipe_ctx->plane_res.scl_data.format = convert_pixel_format_to_dalsurface(
 			pipe_ctx->plane_state->format);
->>>>>>> 0c383648
 
 	/* depends on h_active */
 	calculate_recout(pipe_ctx);
@@ -1803,11 +1797,7 @@
 	return free_pipe_idx;
 }
 
-<<<<<<< HEAD
-int resource_find_free_pipe_used_as_cur_sec_dpp_in_mpcc_combine(
-=======
 int resource_find_free_pipe_used_as_cur_sec_dpp(
->>>>>>> 0c383648
 		const struct resource_context *cur_res_ctx,
 		struct resource_context *new_res_ctx,
 		const struct resource_pool *pool)
@@ -1822,10 +1812,6 @@
 
 		if (resource_is_pipe_type(cur_pipe, DPP_PIPE) &&
 				!resource_is_pipe_type(cur_pipe, OPP_HEAD) &&
-<<<<<<< HEAD
-				resource_get_mpc_slice_index(cur_pipe) > 0 &&
-=======
->>>>>>> 0c383648
 				resource_is_pipe_type(new_pipe, FREE_PIPE)) {
 			free_pipe_idx = i;
 			break;
@@ -1835,7 +1821,31 @@
 	return free_pipe_idx;
 }
 
-<<<<<<< HEAD
+int resource_find_free_pipe_used_as_cur_sec_dpp_in_mpcc_combine(
+		const struct resource_context *cur_res_ctx,
+		struct resource_context *new_res_ctx,
+		const struct resource_pool *pool)
+{
+	int free_pipe_idx = FREE_PIPE_INDEX_NOT_FOUND;
+	const struct pipe_ctx *new_pipe, *cur_pipe;
+	int i;
+
+	for (i = 0; i < pool->pipe_count; i++) {
+		cur_pipe = &cur_res_ctx->pipe_ctx[i];
+		new_pipe = &new_res_ctx->pipe_ctx[i];
+
+		if (resource_is_pipe_type(cur_pipe, DPP_PIPE) &&
+				!resource_is_pipe_type(cur_pipe, OPP_HEAD) &&
+				resource_get_mpc_slice_index(cur_pipe) > 0 &&
+				resource_is_pipe_type(new_pipe, FREE_PIPE)) {
+			free_pipe_idx = i;
+			break;
+		}
+	}
+
+	return free_pipe_idx;
+}
+
 int resource_find_any_free_pipe(struct resource_context *new_res_ctx,
 		const struct resource_pool *pool)
 {
@@ -1873,70 +1883,6 @@
 	}
 }
 
-=======
-int resource_find_free_pipe_used_as_cur_sec_dpp_in_mpcc_combine(
-		const struct resource_context *cur_res_ctx,
-		struct resource_context *new_res_ctx,
-		const struct resource_pool *pool)
-{
-	int free_pipe_idx = FREE_PIPE_INDEX_NOT_FOUND;
-	const struct pipe_ctx *new_pipe, *cur_pipe;
-	int i;
-
-	for (i = 0; i < pool->pipe_count; i++) {
-		cur_pipe = &cur_res_ctx->pipe_ctx[i];
-		new_pipe = &new_res_ctx->pipe_ctx[i];
-
-		if (resource_is_pipe_type(cur_pipe, DPP_PIPE) &&
-				!resource_is_pipe_type(cur_pipe, OPP_HEAD) &&
-				resource_get_mpc_slice_index(cur_pipe) > 0 &&
-				resource_is_pipe_type(new_pipe, FREE_PIPE)) {
-			free_pipe_idx = i;
-			break;
-		}
-	}
-
-	return free_pipe_idx;
-}
-
-int resource_find_any_free_pipe(struct resource_context *new_res_ctx,
-		const struct resource_pool *pool)
-{
-	int free_pipe_idx = FREE_PIPE_INDEX_NOT_FOUND;
-	const struct pipe_ctx *new_pipe;
-	int i;
-
-	for (i = 0; i < pool->pipe_count; i++) {
-		new_pipe = &new_res_ctx->pipe_ctx[i];
-
-		if (resource_is_pipe_type(new_pipe, FREE_PIPE)) {
-			free_pipe_idx = i;
-			break;
-		}
-	}
-
-	return free_pipe_idx;
-}
-
-bool resource_is_pipe_type(const struct pipe_ctx *pipe_ctx, enum pipe_type type)
-{
-	switch (type) {
-	case OTG_MASTER:
-		return !pipe_ctx->prev_odm_pipe &&
-				!pipe_ctx->top_pipe &&
-				pipe_ctx->stream;
-	case OPP_HEAD:
-		return !pipe_ctx->top_pipe && pipe_ctx->stream;
-	case DPP_PIPE:
-		return pipe_ctx->plane_state && pipe_ctx->stream;
-	case FREE_PIPE:
-		return !pipe_ctx->plane_state && !pipe_ctx->stream;
-	default:
-		return false;
-	}
-}
-
->>>>>>> 0c383648
 struct pipe_ctx *resource_get_otg_master_for_stream(
 		struct resource_context *res_ctx,
 		const struct dc_stream_state *stream)
@@ -2249,52 +2195,6 @@
 	}
 }
 
-<<<<<<< HEAD
-void resource_log_pipe_topology_update(struct dc *dc, struct dc_state *state)
-{
-	struct pipe_ctx *otg_master;
-	struct pipe_ctx *opp_heads[MAX_PIPES];
-	struct pipe_ctx *dpp_pipes[MAX_PIPES];
-
-	int stream_idx, slice_idx, dpp_idx, plane_idx, slice_count, dpp_count;
-	bool is_primary;
-	DC_LOGGER_INIT(dc->ctx->logger);
-
-	DC_LOG_DC("    pipe topology update");
-	DC_LOG_DC("  ________________________");
-	for (stream_idx = 0; stream_idx < state->stream_count; stream_idx++) {
-		otg_master = resource_get_otg_master_for_stream(
-				&state->res_ctx, state->streams[stream_idx]);
-		if (!otg_master	|| otg_master->stream_res.tg == NULL) {
-			DC_LOG_DC("topology update: otg_master NULL stream_idx %d!\n", stream_idx);
-			return;
-		}
-		slice_count = resource_get_opp_heads_for_otg_master(otg_master,
-				&state->res_ctx, opp_heads);
-		for (slice_idx = 0; slice_idx < slice_count; slice_idx++) {
-			plane_idx = -1;
-			if (opp_heads[slice_idx]->plane_state) {
-				dpp_count = resource_get_dpp_pipes_for_opp_head(
-						opp_heads[slice_idx],
-						&state->res_ctx,
-						dpp_pipes);
-				for (dpp_idx = 0; dpp_idx < dpp_count; dpp_idx++) {
-					is_primary = !dpp_pipes[dpp_idx]->top_pipe ||
-							dpp_pipes[dpp_idx]->top_pipe->plane_state != dpp_pipes[dpp_idx]->plane_state;
-					if (is_primary)
-						plane_idx++;
-					resource_log_pipe(dc, dpp_pipes[dpp_idx],
-							stream_idx, slice_idx,
-							plane_idx, slice_count,
-							is_primary);
-				}
-			} else {
-				resource_log_pipe(dc, opp_heads[slice_idx],
-						stream_idx, slice_idx, plane_idx,
-						slice_count, true);
-			}
-
-=======
 static void resource_log_pipe_for_stream(struct dc *dc, struct dc_state *state,
 		struct pipe_ctx *otg_master, int stream_idx)
 {
@@ -2380,7 +2280,6 @@
 			otg_master = resource_get_otg_master_for_stream(
 					&state->res_ctx, state->streams[phantom_stream_idx]);
 			resource_log_pipe_for_stream(dc, state, otg_master, stream_idx);
->>>>>>> 0c383648
 		}
 	}
 	DC_LOG_DC(" |________________________|\n");
@@ -2435,12 +2334,9 @@
 
 	if (pool->funcs->build_pipe_pix_clk_params)
 		pool->funcs->build_pipe_pix_clk_params(otg_master);
-<<<<<<< HEAD
-=======
 
 	resource_build_test_pattern_params(&context->res_ctx, otg_master);
 
->>>>>>> 0c383648
 	return result;
 }
 
@@ -2494,35 +2390,6 @@
 		}
 	}
 	return FREE_PIPE_INDEX_NOT_FOUND;
-<<<<<<< HEAD
-}
-
-static void update_stream_engine_usage(
-		struct resource_context *res_ctx,
-		const struct resource_pool *pool,
-		struct stream_encoder *stream_enc,
-		bool acquired)
-{
-	int i;
-
-	for (i = 0; i < pool->stream_enc_count; i++) {
-		if (pool->stream_enc[i] == stream_enc)
-			res_ctx->is_stream_enc_acquired[i] = acquired;
-	}
-}
-
-static void update_hpo_dp_stream_engine_usage(
-		struct resource_context *res_ctx,
-		const struct resource_pool *pool,
-		struct hpo_dp_stream_encoder *hpo_dp_stream_enc,
-		bool acquired)
-{
-	int i;
-
-	for (i = 0; i < pool->hpo_dp_stream_enc_count; i++) {
-		if (pool->hpo_dp_stream_enc[i] == hpo_dp_stream_enc)
-			res_ctx->is_hpo_dp_stream_enc_acquired[i] = acquired;
-=======
 }
 
 static void update_stream_engine_usage(
@@ -2619,95 +2486,8 @@
 		enc_index = find_free_hpo_dp_link_enc(res_ctx, pool);
 		if (enc_index >= 0)
 			acquire_hpo_dp_link_enc(res_ctx, stream->link->link_index, enc_index);
->>>>>>> 0c383648
-	}
-}
-
-static inline int find_acquired_hpo_dp_link_enc_for_link(
-		const struct resource_context *res_ctx,
-		const struct dc_link *link)
-{
-	int i;
-
-	for (i = 0; i < ARRAY_SIZE(res_ctx->hpo_dp_link_enc_to_link_idx); i++)
-		if (res_ctx->hpo_dp_link_enc_ref_cnts[i] > 0 &&
-				res_ctx->hpo_dp_link_enc_to_link_idx[i] == link->link_index)
-			return i;
-
-<<<<<<< HEAD
-	return -1;
-}
-
-static inline int find_free_hpo_dp_link_enc(const struct resource_context *res_ctx,
-		const struct resource_pool *pool)
-{
-	int i;
-
-	for (i = 0; i < ARRAY_SIZE(res_ctx->hpo_dp_link_enc_ref_cnts); i++)
-		if (res_ctx->hpo_dp_link_enc_ref_cnts[i] == 0)
-			break;
-
-	return (i < ARRAY_SIZE(res_ctx->hpo_dp_link_enc_ref_cnts) &&
-			i < pool->hpo_dp_link_enc_count) ? i : -1;
-}
-
-static inline void acquire_hpo_dp_link_enc(
-		struct resource_context *res_ctx,
-		unsigned int link_index,
-		int enc_index)
-{
-	res_ctx->hpo_dp_link_enc_to_link_idx[enc_index] = link_index;
-	res_ctx->hpo_dp_link_enc_ref_cnts[enc_index] = 1;
-}
-
-static inline void retain_hpo_dp_link_enc(
-		struct resource_context *res_ctx,
-		int enc_index)
-{
-	res_ctx->hpo_dp_link_enc_ref_cnts[enc_index]++;
-}
-
-static inline void release_hpo_dp_link_enc(
-		struct resource_context *res_ctx,
-		int enc_index)
-{
-	ASSERT(res_ctx->hpo_dp_link_enc_ref_cnts[enc_index] > 0);
-	res_ctx->hpo_dp_link_enc_ref_cnts[enc_index]--;
-}
-
-static bool add_hpo_dp_link_enc_to_ctx(struct resource_context *res_ctx,
-		const struct resource_pool *pool,
-=======
-	if (enc_index >= 0)
-		pipe_ctx->link_res.hpo_dp_link_enc = pool->hpo_dp_link_enc[enc_index];
-
-	return pipe_ctx->link_res.hpo_dp_link_enc != NULL;
-}
-
-static void remove_hpo_dp_link_enc_from_ctx(struct resource_context *res_ctx,
->>>>>>> 0c383648
-		struct pipe_ctx *pipe_ctx,
-		struct dc_stream_state *stream)
-{
-	int enc_index;
-
-	enc_index = find_acquired_hpo_dp_link_enc_for_link(res_ctx, stream->link);
-
-	if (enc_index >= 0) {
-<<<<<<< HEAD
-		retain_hpo_dp_link_enc(res_ctx, enc_index);
-	} else {
-		enc_index = find_free_hpo_dp_link_enc(res_ctx, pool);
-		if (enc_index >= 0)
-			acquire_hpo_dp_link_enc(res_ctx, stream->link->link_index, enc_index);
-=======
-		release_hpo_dp_link_enc(res_ctx, enc_index);
-		pipe_ctx->link_res.hpo_dp_link_enc = NULL;
->>>>>>> 0c383648
-	}
-}
-
-<<<<<<< HEAD
+	}
+
 	if (enc_index >= 0)
 		pipe_ctx->link_res.hpo_dp_link_enc = pool->hpo_dp_link_enc[enc_index];
 
@@ -2728,94 +2508,6 @@
 	}
 }
 
-enum dc_status resource_add_otg_master_for_stream_output(struct dc_state *new_ctx,
-		const struct resource_pool *pool,
-		struct dc_stream_state *stream)
-{
-	struct dc *dc = stream->ctx->dc;
-
-	return dc->res_pool->funcs->add_stream_to_ctx(dc, new_ctx, stream);
-}
-
-void resource_remove_otg_master_for_stream_output(struct dc_state *context,
-		const struct resource_pool *pool,
-		struct dc_stream_state *stream)
-{
-	struct pipe_ctx *otg_master = resource_get_otg_master_for_stream(
-			&context->res_ctx, stream);
-
-	if (!otg_master)
-		return;
-
-	ASSERT(resource_get_odm_slice_count(otg_master) == 1);
-	ASSERT(otg_master->plane_state == NULL);
-	ASSERT(otg_master->stream_res.stream_enc);
-	update_stream_engine_usage(
-			&context->res_ctx,
-			pool,
-			otg_master->stream_res.stream_enc,
-			false);
-
-	if (stream->ctx->dc->link_srv->dp_is_128b_132b_signal(otg_master)) {
-		update_hpo_dp_stream_engine_usage(
-			&context->res_ctx, pool,
-			otg_master->stream_res.hpo_dp_stream_enc,
-			false);
-		remove_hpo_dp_link_enc_from_ctx(
-				&context->res_ctx, otg_master, stream);
-	}
-	if (otg_master->stream_res.audio)
-		update_audio_usage(
-			&context->res_ctx,
-			pool,
-			otg_master->stream_res.audio,
-			false);
-
-	resource_unreference_clock_source(&context->res_ctx,
-					  pool,
-					  otg_master->clock_source);
-
-	if (pool->funcs->remove_stream_from_ctx)
-		pool->funcs->remove_stream_from_ctx(
-				stream->ctx->dc, context, stream);
-	memset(otg_master, 0, sizeof(*otg_master));
-}
-
-/* For each OPP head of an OTG master, add top plane at plane index 0.
- *
- * In the following example, the stream has 2 ODM slices without a top plane.
- * By adding a plane 0 to OPP heads, we are configuring our hardware to render
- * plane 0 by using each OPP head's DPP.
- *
- *       Inter-pipe Relation (Before Adding Plane)
- *        __________________________________________________
- *       |PIPE IDX|   DPP PIPES   | OPP HEADS | OTG MASTER  |
- *       |        |               | slice 0   |             |
- *       |   0    |               |blank ----ODM----------- |
- *       |        |               | slice 1 | |             |
- *       |   1    |               |blank ---- |             |
- *       |________|_______________|___________|_____________|
- *
- *       Inter-pipe Relation (After Adding Plane)
- *        __________________________________________________
- *       |PIPE IDX|   DPP PIPES   | OPP HEADS | OTG MASTER  |
- *       |        |  plane 0      | slice 0   |             |
- *       |   0    | -------------------------ODM----------- |
- *       |        |  plane 0      | slice 1 | |             |
- *       |   1    | ------------------------- |             |
- *       |________|_______________|___________|_____________|
- */
-static bool add_plane_to_opp_head_pipes(struct pipe_ctx *otg_master_pipe,
-		struct dc_plane_state *plane_state,
-		struct dc_state *context)
-{
-	struct pipe_ctx *opp_head_pipe = otg_master_pipe;
-
-	while (opp_head_pipe) {
-		if (opp_head_pipe->plane_state) {
-			ASSERT(0);
-			return false;
-=======
 enum dc_status resource_add_otg_master_for_stream_output(struct dc_state *new_ctx,
 		const struct resource_pool *pool,
 		struct dc_stream_state *stream)
@@ -2971,80 +2663,8 @@
 
 			if (pipe_idx >= 0)
 				sec_pipe = &new_ctx->res_ctx.pipe_ctx[pipe_idx];
->>>>>>> 0c383648
-		}
-		opp_head_pipe->plane_state = plane_state;
-		opp_head_pipe = opp_head_pipe->next_odm_pipe;
-	}
-
-<<<<<<< HEAD
-	return true;
-}
-
-/* For each OPP head of an OTG master, acquire a secondary DPP pipe and add
- * the plane. So the plane is added to all ODM slices associated with the OTG
- * master pipe in the bottom layer.
- *
- * In the following example, the stream has 2 ODM slices and a top plane 0.
- * By acquiring secondary DPP pipes and adding a plane 1, we are configuring our
- * hardware to render the plane 1 by acquiring a new pipe for each ODM slice and
- * render plane 1 using new pipes' DPP in the Z axis below plane 0.
- *
- *       Inter-pipe Relation (Before Adding Plane)
- *        __________________________________________________
- *       |PIPE IDX|   DPP PIPES   | OPP HEADS | OTG MASTER  |
- *       |        |  plane 0      | slice 0   |             |
- *       |   0    | -------------------------ODM----------- |
- *       |        |  plane 0      | slice 1 | |             |
- *       |   1    | ------------------------- |             |
- *       |________|_______________|___________|_____________|
- *
- *       Inter-pipe Relation (After Acquiring and Adding Plane)
- *        __________________________________________________
- *       |PIPE IDX|   DPP PIPES   | OPP HEADS | OTG MASTER  |
- *       |        |  plane 0      | slice 0   |             |
- *       |   0    | -------------MPC---------ODM----------- |
- *       |        |  plane 1    | |         | |             |
- *       |   2    | ------------- |         | |             |
- *       |        |  plane 0      | slice 1 | |             |
- *       |   1    | -------------MPC--------- |             |
- *       |        |  plane 1    | |           |             |
- *       |   3    | ------------- |           |             |
- *       |________|_______________|___________|_____________|
- */
-static bool acquire_secondary_dpp_pipes_and_add_plane(
-		struct pipe_ctx *otg_master_pipe,
-		struct dc_plane_state *plane_state,
-		struct dc_state *new_ctx,
-		struct dc_state *cur_ctx,
-		struct resource_pool *pool)
-{
-	struct pipe_ctx *opp_head_pipe, *sec_pipe, *tail_pipe;
-
-	if (!pool->funcs->acquire_free_pipe_as_secondary_dpp_pipe) {
-		ASSERT(0);
-		return false;
-	}
-
-	opp_head_pipe = otg_master_pipe;
-	while (opp_head_pipe) {
-		sec_pipe = pool->funcs->acquire_free_pipe_as_secondary_dpp_pipe(
-				cur_ctx,
-				new_ctx,
-				pool,
-				opp_head_pipe);
-		if (!sec_pipe) {
-			/* try tearing down MPCC combine */
-			int pipe_idx = acquire_first_split_pipe(
-					&new_ctx->res_ctx, pool,
-					otg_master_pipe->stream);
-
-			if (pipe_idx >= 0)
-				sec_pipe = &new_ctx->res_ctx.pipe_ctx[pipe_idx];
-		}
-
-=======
->>>>>>> 0c383648
+		}
+
 		if (!sec_pipe)
 			return false;
 
@@ -3075,15 +2695,6 @@
 		struct pipe_ctx *otg_master_pipe,
 		struct dc_plane_state *plane_state)
 {
-<<<<<<< HEAD
-	if (otg_master_pipe->plane_state == NULL)
-		return add_plane_to_opp_head_pipes(otg_master_pipe,
-				plane_state, new_ctx);
-	else
-		return acquire_secondary_dpp_pipes_and_add_plane(
-				otg_master_pipe, plane_state, new_ctx,
-				cur_ctx, pool);
-=======
 	bool success;
 	if (otg_master_pipe->plane_state == NULL)
 		success = add_plane_to_opp_head_pipes(otg_master_pipe,
@@ -3097,7 +2708,6 @@
 		success = update_pipe_params_after_mpc_slice_count_change(
 				plane_state, new_ctx, pool);
 	return success;
->>>>>>> 0c383648
 }
 
 void resource_remove_dpp_pipes_for_plane_composition(
@@ -3269,17 +2879,10 @@
 	}
 	last_opp_head->prev_odm_pipe->next_odm_pipe = NULL;
 	pool->funcs->release_pipe(context, last_opp_head, pool);
-<<<<<<< HEAD
 
 	return true;
 }
 
-=======
-
-	return true;
-}
-
->>>>>>> 0c383648
 /*
  * Increase MPC slice count by 1 by acquiring a new DPP pipe and add it as the
  * last MPC slice of the plane associated with dpp_pipe.
@@ -3439,11 +3042,7 @@
 	int i;
 	int dpp_pipe_count;
 	int cur_slice_count;
-<<<<<<< HEAD
-	struct pipe_ctx *dpp_pipes[MAX_PIPES];
-=======
 	struct pipe_ctx *dpp_pipes[MAX_PIPES] = {0};
->>>>>>> 0c383648
 	bool result = true;
 
 	dpp_pipe_count = resource_get_dpp_pipes_for_plane(plane,
@@ -3852,13 +3451,6 @@
 	 * any free pipes already used in current context as this could tear
 	 * down exiting ODM/MPC/MPO configuration unnecessarily.
 	 */
-<<<<<<< HEAD
-	pipe_idx = recource_find_free_pipe_used_as_otg_master_in_cur_res_ctx(
-			&cur_ctx->res_ctx, &new_ctx->res_ctx, pool);
-	if (pipe_idx == FREE_PIPE_INDEX_NOT_FOUND)
-		pipe_idx = recource_find_free_pipe_not_used_in_cur_res_ctx(
-				&cur_ctx->res_ctx, &new_ctx->res_ctx, pool);
-=======
 
 	/*
 	 * Try to acquire the same OTG master already in use. This is not
@@ -3884,7 +3476,6 @@
 	if (pipe_idx == FREE_PIPE_INDEX_NOT_FOUND)
 		pipe_idx = resource_find_free_pipe_used_as_cur_sec_dpp(
 				&cur_ctx->res_ctx, &new_ctx->res_ctx, pool);
->>>>>>> 0c383648
 	if (pipe_idx == FREE_PIPE_INDEX_NOT_FOUND)
 		pipe_idx = resource_find_any_free_pipe(&new_ctx->res_ctx, pool);
 	if (pipe_idx != FREE_PIPE_INDEX_NOT_FOUND) {
@@ -5500,8 +5091,6 @@
 		return true;
 
 	return false;
-<<<<<<< HEAD
-=======
 }
 
 void resource_init_common_dml2_callbacks(struct dc *dc, struct dml2_configuration_options *dml2_options)
@@ -5538,5 +5127,4 @@
 	dml2_options->svp_pstate.callbacks.get_paired_subvp_stream = &dc_state_get_paired_subvp_stream;
 	dml2_options->svp_pstate.callbacks.remove_phantom_streams_and_planes = &dc_state_remove_phantom_streams_and_planes;
 	dml2_options->svp_pstate.callbacks.release_phantom_streams_and_planes = &dc_state_release_phantom_streams_and_planes;
->>>>>>> 0c383648
 }