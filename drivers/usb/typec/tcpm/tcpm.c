// SPDX-License-Identifier: GPL-2.0+
/*
 * Copyright 2015-2017 Google, Inc
 *
 * USB Power Delivery protocol stack.
 */

#include <linux/completion.h>
#include <linux/debugfs.h>
#include <linux/device.h>
#include <linux/hrtimer.h>
#include <linux/jiffies.h>
#include <linux/kernel.h>
#include <linux/kthread.h>
#include <linux/module.h>
#include <linux/mutex.h>
#include <linux/power_supply.h>
#include <linux/proc_fs.h>
#include <linux/property.h>
#include <linux/sched/clock.h>
#include <linux/seq_file.h>
#include <linux/slab.h>
#include <linux/spinlock.h>
#include <linux/string_choices.h>
#include <linux/usb.h>
#include <linux/usb/pd.h>
#include <linux/usb/pd_ado.h>
#include <linux/usb/pd_bdo.h>
#include <linux/usb/pd_ext_sdb.h>
#include <linux/usb/pd_vdo.h>
#include <linux/usb/role.h>
#include <linux/usb/tcpm.h>
#include <linux/usb/typec_altmode.h>

#include <uapi/linux/sched/types.h>

#define FOREACH_STATE(S)			\
	S(INVALID_STATE),			\
	S(TOGGLING),			\
	S(CHECK_CONTAMINANT),			\
	S(SRC_UNATTACHED),			\
	S(SRC_ATTACH_WAIT),			\
	S(SRC_ATTACHED),			\
	S(SRC_STARTUP),				\
	S(SRC_SEND_CAPABILITIES),		\
	S(SRC_SEND_CAPABILITIES_TIMEOUT),	\
	S(SRC_NEGOTIATE_CAPABILITIES),		\
	S(SRC_TRANSITION_SUPPLY),		\
	S(SRC_READY),				\
	S(SRC_WAIT_NEW_CAPABILITIES),		\
						\
	S(SNK_UNATTACHED),			\
	S(SNK_ATTACH_WAIT),			\
	S(SNK_DEBOUNCED),			\
	S(SNK_ATTACHED),			\
	S(SNK_STARTUP),				\
	S(SNK_DISCOVERY),			\
	S(SNK_DISCOVERY_DEBOUNCE),		\
	S(SNK_DISCOVERY_DEBOUNCE_DONE),		\
	S(SNK_WAIT_CAPABILITIES),		\
	S(SNK_WAIT_CAPABILITIES_TIMEOUT),	\
	S(SNK_NEGOTIATE_CAPABILITIES),		\
	S(SNK_NEGOTIATE_PPS_CAPABILITIES),	\
	S(SNK_TRANSITION_SINK),			\
	S(SNK_TRANSITION_SINK_VBUS),		\
	S(SNK_READY),				\
						\
	S(ACC_UNATTACHED),			\
	S(DEBUG_ACC_ATTACHED),			\
	S(DEBUG_ACC_DEBOUNCE),			\
	S(AUDIO_ACC_ATTACHED),			\
	S(AUDIO_ACC_DEBOUNCE),			\
						\
	S(HARD_RESET_SEND),			\
	S(HARD_RESET_START),			\
	S(SRC_HARD_RESET_VBUS_OFF),		\
	S(SRC_HARD_RESET_VBUS_ON),		\
	S(SNK_HARD_RESET_SINK_OFF),		\
	S(SNK_HARD_RESET_WAIT_VBUS),		\
	S(SNK_HARD_RESET_SINK_ON),		\
						\
	S(SOFT_RESET),				\
	S(SRC_SOFT_RESET_WAIT_SNK_TX),		\
	S(SNK_SOFT_RESET),			\
	S(SOFT_RESET_SEND),			\
						\
	S(DR_SWAP_ACCEPT),			\
	S(DR_SWAP_SEND),			\
	S(DR_SWAP_SEND_TIMEOUT),		\
	S(DR_SWAP_CANCEL),			\
	S(DR_SWAP_CHANGE_DR),			\
						\
	S(PR_SWAP_ACCEPT),			\
	S(PR_SWAP_SEND),			\
	S(PR_SWAP_SEND_TIMEOUT),		\
	S(PR_SWAP_CANCEL),			\
	S(PR_SWAP_START),			\
	S(PR_SWAP_SRC_SNK_TRANSITION_OFF),	\
	S(PR_SWAP_SRC_SNK_SOURCE_OFF),		\
	S(PR_SWAP_SRC_SNK_SOURCE_OFF_CC_DEBOUNCED), \
	S(PR_SWAP_SRC_SNK_SINK_ON),		\
	S(PR_SWAP_SNK_SRC_SINK_OFF),		\
	S(PR_SWAP_SNK_SRC_SOURCE_ON),		\
	S(PR_SWAP_SNK_SRC_SOURCE_ON_VBUS_RAMPED_UP),    \
						\
	S(VCONN_SWAP_ACCEPT),			\
	S(VCONN_SWAP_SEND),			\
	S(VCONN_SWAP_SEND_TIMEOUT),		\
	S(VCONN_SWAP_CANCEL),			\
	S(VCONN_SWAP_START),			\
	S(VCONN_SWAP_WAIT_FOR_VCONN),		\
	S(VCONN_SWAP_TURN_ON_VCONN),		\
	S(VCONN_SWAP_TURN_OFF_VCONN),		\
	S(VCONN_SWAP_SEND_SOFT_RESET),		\
						\
	S(FR_SWAP_SEND),			\
	S(FR_SWAP_SEND_TIMEOUT),		\
	S(FR_SWAP_SNK_SRC_TRANSITION_TO_OFF),			\
	S(FR_SWAP_SNK_SRC_NEW_SINK_READY),		\
	S(FR_SWAP_SNK_SRC_SOURCE_VBUS_APPLIED),	\
	S(FR_SWAP_CANCEL),			\
						\
	S(SNK_TRY),				\
	S(SNK_TRY_WAIT),			\
	S(SNK_TRY_WAIT_DEBOUNCE),               \
	S(SNK_TRY_WAIT_DEBOUNCE_CHECK_VBUS),    \
	S(SRC_TRYWAIT),				\
	S(SRC_TRYWAIT_DEBOUNCE),		\
	S(SRC_TRYWAIT_UNATTACHED),		\
						\
	S(SRC_TRY),				\
	S(SRC_TRY_WAIT),                        \
	S(SRC_TRY_DEBOUNCE),			\
	S(SNK_TRYWAIT),				\
	S(SNK_TRYWAIT_DEBOUNCE),		\
	S(SNK_TRYWAIT_VBUS),			\
	S(BIST_RX),				\
						\
	S(GET_STATUS_SEND),			\
	S(GET_STATUS_SEND_TIMEOUT),		\
	S(GET_PPS_STATUS_SEND),			\
	S(GET_PPS_STATUS_SEND_TIMEOUT),		\
						\
	S(GET_SINK_CAP),			\
	S(GET_SINK_CAP_TIMEOUT),		\
						\
	S(ERROR_RECOVERY),			\
	S(PORT_RESET),				\
	S(PORT_RESET_WAIT_OFF),			\
						\
	S(AMS_START),				\
	S(CHUNK_NOT_SUPP),			\
						\
	S(SRC_VDM_IDENTITY_REQUEST)

#define FOREACH_AMS(S)				\
	S(NONE_AMS),				\
	S(POWER_NEGOTIATION),			\
	S(GOTOMIN),				\
	S(SOFT_RESET_AMS),			\
	S(HARD_RESET),				\
	S(CABLE_RESET),				\
	S(GET_SOURCE_CAPABILITIES),		\
	S(GET_SINK_CAPABILITIES),		\
	S(POWER_ROLE_SWAP),			\
	S(FAST_ROLE_SWAP),			\
	S(DATA_ROLE_SWAP),			\
	S(VCONN_SWAP),				\
	S(SOURCE_ALERT),			\
	S(GETTING_SOURCE_EXTENDED_CAPABILITIES),\
	S(GETTING_SOURCE_SINK_STATUS),		\
	S(GETTING_BATTERY_CAPABILITIES),	\
	S(GETTING_BATTERY_STATUS),		\
	S(GETTING_MANUFACTURER_INFORMATION),	\
	S(SECURITY),				\
	S(FIRMWARE_UPDATE),			\
	S(DISCOVER_IDENTITY),			\
	S(SOURCE_STARTUP_CABLE_PLUG_DISCOVER_IDENTITY),	\
	S(DISCOVER_SVIDS),			\
	S(DISCOVER_MODES),			\
	S(DFP_TO_UFP_ENTER_MODE),		\
	S(DFP_TO_UFP_EXIT_MODE),		\
	S(DFP_TO_CABLE_PLUG_ENTER_MODE),	\
	S(DFP_TO_CABLE_PLUG_EXIT_MODE),		\
	S(ATTENTION),				\
	S(BIST),				\
	S(UNSTRUCTURED_VDMS),			\
	S(STRUCTURED_VDMS),			\
	S(COUNTRY_INFO),			\
	S(COUNTRY_CODES),			\
	S(REVISION_INFORMATION)

#define GENERATE_ENUM(e)	e
#define GENERATE_STRING(s)	#s

enum tcpm_state {
	FOREACH_STATE(GENERATE_ENUM)
};

static const char * const tcpm_states[] = {
	FOREACH_STATE(GENERATE_STRING)
};

enum tcpm_ams {
	FOREACH_AMS(GENERATE_ENUM)
};

static const char * const tcpm_ams_str[] = {
	FOREACH_AMS(GENERATE_STRING)
};

enum vdm_states {
	VDM_STATE_ERR_BUSY = -3,
	VDM_STATE_ERR_SEND = -2,
	VDM_STATE_ERR_TMOUT = -1,
	VDM_STATE_DONE = 0,
	/* Anything >0 represents an active state */
	VDM_STATE_READY = 1,
	VDM_STATE_BUSY = 2,
	VDM_STATE_WAIT_RSP_BUSY = 3,
	VDM_STATE_SEND_MESSAGE = 4,
};

enum pd_msg_request {
	PD_MSG_NONE = 0,
	PD_MSG_CTRL_REJECT,
	PD_MSG_CTRL_WAIT,
	PD_MSG_CTRL_NOT_SUPP,
	PD_MSG_DATA_SINK_CAP,
	PD_MSG_DATA_SOURCE_CAP,
	PD_MSG_DATA_REV,
};

enum adev_actions {
	ADEV_NONE = 0,
	ADEV_NOTIFY_USB_AND_QUEUE_VDM,
	ADEV_QUEUE_VDM,
	ADEV_QUEUE_VDM_SEND_EXIT_MODE_ON_FAIL,
	ADEV_ATTENTION,
};

/*
 * Initial current capability of the new source when vSafe5V is applied during PD3.0 Fast Role Swap.
 * Based on "Table 6-14 Fixed Supply PDO - Sink" of "USB Power Delivery Specification Revision 3.0,
 * Version 1.2"
 */
enum frs_typec_current {
	FRS_NOT_SUPPORTED,
	FRS_DEFAULT_POWER,
	FRS_5V_1P5A,
	FRS_5V_3A,
};

/* Events from low level driver */

#define TCPM_CC_EVENT		BIT(0)
#define TCPM_VBUS_EVENT		BIT(1)
#define TCPM_RESET_EVENT	BIT(2)
#define TCPM_FRS_EVENT		BIT(3)
#define TCPM_SOURCING_VBUS	BIT(4)
#define TCPM_PORT_CLEAN		BIT(5)
#define TCPM_PORT_ERROR		BIT(6)

#define LOG_BUFFER_ENTRIES	1024
#define LOG_BUFFER_ENTRY_SIZE	128

/* Alternate mode support */

#define SVID_DISCOVERY_MAX	16
#define ALTMODE_DISCOVERY_MAX	(SVID_DISCOVERY_MAX * MODE_DISCOVERY_MAX)

#define GET_SINK_CAP_RETRY_MS	100
#define SEND_DISCOVER_RETRY_MS	100

struct pd_mode_data {
	int svid_index;		/* current SVID index		*/
	int nsvids;
	u16 svids[SVID_DISCOVERY_MAX];
	int altmodes;		/* number of alternate modes	*/
	struct typec_altmode_desc altmode_desc[ALTMODE_DISCOVERY_MAX];
};

/*
 * @min_volt: Actual min voltage at the local port
 * @req_min_volt: Requested min voltage to the port partner
 * @max_volt: Actual max voltage at the local port
 * @req_max_volt: Requested max voltage to the port partner
 * @max_curr: Actual max current at the local port
 * @req_max_curr: Requested max current of the port partner
 * @req_out_volt: Requested output voltage to the port partner
 * @req_op_curr: Requested operating current to the port partner
 * @supported: Parter has at least one APDO hence supports PPS
 * @active: PPS mode is active
 */
struct pd_pps_data {
	u32 min_volt;
	u32 req_min_volt;
	u32 max_volt;
	u32 req_max_volt;
	u32 max_curr;
	u32 req_max_curr;
	u32 req_out_volt;
	u32 req_op_curr;
	bool supported;
	bool active;
};

struct pd_data {
	struct usb_power_delivery *pd;
	struct usb_power_delivery_capabilities *source_cap;
	struct usb_power_delivery_capabilities_desc source_desc;
	struct usb_power_delivery_capabilities *sink_cap;
	struct usb_power_delivery_capabilities_desc sink_desc;
	unsigned int operating_snk_mw;
};

#define PD_CAP_REV10	0x1
#define PD_CAP_REV20	0x2
#define PD_CAP_REV30	0x3

struct pd_revision_info {
	u8 rev_major;
	u8 rev_minor;
	u8 ver_major;
	u8 ver_minor;
};

/*
 * @sink_wait_cap_time: Deadline (in ms) for tTypeCSinkWaitCap timer
 * @ps_src_wait_off_time: Deadline (in ms) for tPSSourceOff timer
 * @cc_debounce_time: Deadline (in ms) for tCCDebounce timer
 */
struct pd_timings {
	u32 sink_wait_cap_time;
	u32 ps_src_off_time;
	u32 cc_debounce_time;
	u32 snk_bc12_cmpletion_time;
};

struct tcpm_port {
	struct device *dev;

	struct mutex lock;		/* tcpm state machine lock */
	struct kthread_worker *wq;

	struct typec_capability typec_caps;
	struct typec_port *typec_port;

	struct tcpc_dev	*tcpc;
	struct usb_role_switch *role_sw;

	enum typec_role vconn_role;
	enum typec_role pwr_role;
	enum typec_data_role data_role;
	enum typec_pwr_opmode pwr_opmode;

	struct usb_pd_identity partner_ident;
	struct typec_partner_desc partner_desc;
	struct typec_partner *partner;

	struct usb_pd_identity cable_ident;
	struct typec_cable_desc cable_desc;
	struct typec_cable *cable;
	struct typec_plug_desc plug_prime_desc;
	struct typec_plug *plug_prime;

	enum typec_cc_status cc_req;
	enum typec_cc_status src_rp;	/* work only if pd_supported == false */

	enum typec_cc_status cc1;
	enum typec_cc_status cc2;
	enum typec_cc_polarity polarity;

	bool attached;
	bool connected;
	bool registered;
	bool pd_supported;
	enum typec_port_type port_type;

	/*
	 * Set to true when vbus is greater than VSAFE5V min.
	 * Set to false when vbus falls below vSinkDisconnect max threshold.
	 */
	bool vbus_present;

	/*
	 * Set to true when vbus is less than VSAFE0V max.
	 * Set to false when vbus is greater than VSAFE0V max.
	 */
	bool vbus_vsafe0v;

	bool vbus_never_low;
	bool vbus_source;
	bool vbus_charge;

	/* Set to true when Discover_Identity Command is expected to be sent in Ready states. */
	bool send_discover;
	bool op_vsafe5v;

	int try_role;
	int try_snk_count;
	int try_src_count;

	enum pd_msg_request queued_message;

	enum tcpm_state enter_state;
	enum tcpm_state prev_state;
	enum tcpm_state state;
	enum tcpm_state delayed_state;
	ktime_t delayed_runtime;
	unsigned long delay_ms;

	spinlock_t pd_event_lock;
	u32 pd_events;

	struct kthread_work event_work;
	struct hrtimer state_machine_timer;
	struct kthread_work state_machine;
	struct hrtimer vdm_state_machine_timer;
	struct kthread_work vdm_state_machine;
	struct hrtimer enable_frs_timer;
	struct kthread_work enable_frs;
	struct hrtimer send_discover_timer;
	struct kthread_work send_discover_work;
	bool state_machine_running;
	/* Set to true when VDM State Machine has following actions. */
	bool vdm_sm_running;

	struct completion tx_complete;
	enum tcpm_transmit_status tx_status;

	struct mutex swap_lock;		/* swap command lock */
	bool swap_pending;
	bool non_pd_role_swap;
	struct completion swap_complete;
	int swap_status;

	unsigned int negotiated_rev;
	unsigned int message_id;
	unsigned int caps_count;
	unsigned int hard_reset_count;
	bool pd_capable;
	bool explicit_contract;
	unsigned int rx_msgid;

	/* USB PD objects */
	struct usb_power_delivery **pds;
	struct pd_data **pd_list;
	struct usb_power_delivery_capabilities *port_source_caps;
	struct usb_power_delivery_capabilities *port_sink_caps;
	struct usb_power_delivery *partner_pd;
	struct usb_power_delivery_capabilities *partner_source_caps;
	struct usb_power_delivery_capabilities *partner_sink_caps;
	struct usb_power_delivery *selected_pd;

	/* Partner capabilities/requests */
	u32 sink_request;
	u32 source_caps[PDO_MAX_OBJECTS];
	unsigned int nr_source_caps;
	u32 sink_caps[PDO_MAX_OBJECTS];
	unsigned int nr_sink_caps;

	/* Local capabilities */
	unsigned int pd_count;
	u32 src_pdo[PDO_MAX_OBJECTS];
	unsigned int nr_src_pdo;
	u32 snk_pdo[PDO_MAX_OBJECTS];
	unsigned int nr_snk_pdo;
	u32 snk_vdo_v1[VDO_MAX_OBJECTS];
	unsigned int nr_snk_vdo_v1;
	u32 snk_vdo[VDO_MAX_OBJECTS];
	unsigned int nr_snk_vdo;

	unsigned int operating_snk_mw;
	bool update_sink_caps;

	/* Requested current / voltage to the port partner */
	u32 req_current_limit;
	u32 req_supply_voltage;
	/* Actual current / voltage limit of the local port */
	u32 current_limit;
	u32 supply_voltage;

	/* Used to export TA voltage and current */
	struct power_supply *psy;
	struct power_supply_desc psy_desc;
	enum power_supply_usb_type usb_type;

	u32 bist_request;

	/* PD state for Vendor Defined Messages */
	enum vdm_states vdm_state;
	u32 vdm_retries;
	/* next Vendor Defined Message to send */
	u32 vdo_data[VDO_MAX_SIZE];
	u8 vdo_count;
	/* VDO to retry if UFP responder replied busy */
	u32 vdo_retry;

	/* PPS */
	struct pd_pps_data pps_data;
	struct completion pps_complete;
	bool pps_pending;
	int pps_status;

	/* Alternate mode data */
	struct pd_mode_data mode_data;
	struct pd_mode_data mode_data_prime;
	struct typec_altmode *partner_altmode[ALTMODE_DISCOVERY_MAX];
	struct typec_altmode *plug_prime_altmode[ALTMODE_DISCOVERY_MAX];
	struct typec_altmode *port_altmode[ALTMODE_DISCOVERY_MAX];

	/* Deadline in jiffies to exit src_try_wait state */
	unsigned long max_wait;

	/* port belongs to a self powered device */
	bool self_powered;

	/* Sink FRS */
	enum frs_typec_current new_source_frs_current;

	/* Sink caps have been queried */
	bool sink_cap_done;

	/* Collision Avoidance and Atomic Message Sequence */
	enum tcpm_state upcoming_state;
	enum tcpm_ams ams;
	enum tcpm_ams next_ams;
	bool in_ams;

	/* Auto vbus discharge status */
	bool auto_vbus_discharge_enabled;

	/*
	 * When set, port requests PD_P_SNK_STDBY_MW upon entering SNK_DISCOVERY and
	 * the actual current limit after RX of PD_CTRL_PSRDY for PD link,
	 * SNK_READY for non-pd link.
	 */
	bool slow_charger_loop;

	/*
	 * When true indicates that the lower level drivers indicate potential presence
	 * of contaminant in the connector pins based on the tcpm state machine
	 * transitions.
	 */
	bool potential_contaminant;

	/* SOP* Related Fields */
	/*
	 * Flag to determine if SOP' Discover Identity is available. The flag
	 * is set if Discover Identity on SOP' does not immediately follow
	 * Discover Identity on SOP.
	 */
	bool send_discover_prime;
	/*
	 * tx_sop_type determines which SOP* a message is being sent on.
	 * For messages that are queued and not sent immediately such as in
	 * tcpm_queue_message or messages that send after state changes,
	 * the tx_sop_type is set accordingly.
	 */
	enum tcpm_transmit_type tx_sop_type;
	/*
	 * Prior to discovering the port partner's Specification Revision, the
	 * Vconn source and cable plug will use the lower of their two revisions.
	 *
	 * When the port partner's Specification Revision is discovered, the following
	 * rules are put in place.
	 *	1. If the cable revision (1) is lower than the revision negotiated
	 * between the port and partner (2), the port and partner will communicate
	 * on revision (2), but the port and cable will communicate on revision (1).
	 *	2. If the cable revision (1) is higher than the revision negotiated
	 * between the port and partner (2), the port and partner will communicate
	 * on revision (2), and the port and cable will communicate on revision (2)
	 * as well.
	 */
	unsigned int negotiated_rev_prime;
	/*
	 * Each SOP* type must maintain their own tx and rx message IDs
	 */
	unsigned int message_id_prime;
	unsigned int rx_msgid_prime;

	/* Timer deadline values configured at runtime */
	struct pd_timings timings;

	/* Indicates maximum (revision, version) supported */
	struct pd_revision_info pd_rev;
#ifdef CONFIG_DEBUG_FS
	struct dentry *dentry;
	struct mutex logbuffer_lock;	/* log buffer access lock */
	int logbuffer_head;
	int logbuffer_tail;
	u8 *logbuffer[LOG_BUFFER_ENTRIES];
#endif
};

struct pd_rx_event {
	struct kthread_work work;
	struct tcpm_port *port;
	struct pd_message msg;
	enum tcpm_transmit_type rx_sop_type;
};

struct altmode_vdm_event {
	struct kthread_work work;
	struct tcpm_port *port;
	u32 header;
	u32 *data;
	int cnt;
	enum tcpm_transmit_type tx_sop_type;
};

static const char * const pd_rev[] = {
	[PD_REV10]		= "rev1",
	[PD_REV20]		= "rev2",
	[PD_REV30]		= "rev3",
};

#define tcpm_cc_is_sink(cc) \
	((cc) == TYPEC_CC_RP_DEF || (cc) == TYPEC_CC_RP_1_5 || \
	 (cc) == TYPEC_CC_RP_3_0)

/* As long as cc is pulled up, we can consider it as sink. */
#define tcpm_port_is_sink(port) \
	(tcpm_cc_is_sink((port)->cc1) || tcpm_cc_is_sink((port)->cc2))

#define tcpm_cc_is_source(cc) ((cc) == TYPEC_CC_RD)
#define tcpm_cc_is_audio(cc) ((cc) == TYPEC_CC_RA)
#define tcpm_cc_is_open(cc) ((cc) == TYPEC_CC_OPEN)

#define tcpm_port_is_source(port) \
	((tcpm_cc_is_source((port)->cc1) && \
	 !tcpm_cc_is_source((port)->cc2)) || \
	 (tcpm_cc_is_source((port)->cc2) && \
	  !tcpm_cc_is_source((port)->cc1)))

#define tcpm_port_is_debug(port) \
	((tcpm_cc_is_source((port)->cc1) && tcpm_cc_is_source((port)->cc2)) || \
	 (tcpm_cc_is_sink((port)->cc1) && tcpm_cc_is_sink((port)->cc2)))

#define tcpm_port_is_audio(port) \
	(tcpm_cc_is_audio((port)->cc1) && tcpm_cc_is_audio((port)->cc2))

#define tcpm_port_is_audio_detached(port) \
	((tcpm_cc_is_audio((port)->cc1) && tcpm_cc_is_open((port)->cc2)) || \
	 (tcpm_cc_is_audio((port)->cc2) && tcpm_cc_is_open((port)->cc1)))

#define tcpm_try_snk(port) \
	((port)->try_snk_count == 0 && (port)->try_role == TYPEC_SINK && \
	(port)->port_type == TYPEC_PORT_DRP)

#define tcpm_try_src(port) \
	((port)->try_src_count == 0 && (port)->try_role == TYPEC_SOURCE && \
	(port)->port_type == TYPEC_PORT_DRP)

#define tcpm_data_role_for_source(port) \
	((port)->typec_caps.data == TYPEC_PORT_UFP ? \
	TYPEC_DEVICE : TYPEC_HOST)

#define tcpm_data_role_for_sink(port) \
	((port)->typec_caps.data == TYPEC_PORT_DFP ? \
	TYPEC_HOST : TYPEC_DEVICE)

#define tcpm_sink_tx_ok(port) \
	(tcpm_port_is_sink(port) && \
	((port)->cc1 == TYPEC_CC_RP_3_0 || (port)->cc2 == TYPEC_CC_RP_3_0))

#define tcpm_wait_for_discharge(port) \
	(((port)->auto_vbus_discharge_enabled && !(port)->vbus_vsafe0v) ? PD_T_SAFE_0V : 0)

static enum tcpm_state tcpm_default_state(struct tcpm_port *port)
{
	if (port->port_type == TYPEC_PORT_DRP) {
		if (port->try_role == TYPEC_SINK)
			return SNK_UNATTACHED;
		else if (port->try_role == TYPEC_SOURCE)
			return SRC_UNATTACHED;
		/* Fall through to return SRC_UNATTACHED */
	} else if (port->port_type == TYPEC_PORT_SNK) {
		return SNK_UNATTACHED;
	}
	return SRC_UNATTACHED;
}

static bool tcpm_port_is_disconnected(struct tcpm_port *port)
{
	return (!port->attached && port->cc1 == TYPEC_CC_OPEN &&
		port->cc2 == TYPEC_CC_OPEN) ||
	       (port->attached && ((port->polarity == TYPEC_POLARITY_CC1 &&
				    port->cc1 == TYPEC_CC_OPEN) ||
				   (port->polarity == TYPEC_POLARITY_CC2 &&
				    port->cc2 == TYPEC_CC_OPEN)));
}

/*
 * Logging
 */

#ifdef CONFIG_DEBUG_FS

static bool tcpm_log_full(struct tcpm_port *port)
{
	return port->logbuffer_tail ==
		(port->logbuffer_head + 1) % LOG_BUFFER_ENTRIES;
}

__printf(2, 0)
static void _tcpm_log(struct tcpm_port *port, const char *fmt, va_list args)
{
	char tmpbuffer[LOG_BUFFER_ENTRY_SIZE];
	u64 ts_nsec = local_clock();
	unsigned long rem_nsec;

	mutex_lock(&port->logbuffer_lock);
	if (!port->logbuffer[port->logbuffer_head]) {
		port->logbuffer[port->logbuffer_head] =
				kzalloc(LOG_BUFFER_ENTRY_SIZE, GFP_KERNEL);
		if (!port->logbuffer[port->logbuffer_head]) {
			mutex_unlock(&port->logbuffer_lock);
			return;
		}
	}

	vsnprintf(tmpbuffer, sizeof(tmpbuffer), fmt, args);

	if (tcpm_log_full(port)) {
		port->logbuffer_head = max(port->logbuffer_head - 1, 0);
		strcpy(tmpbuffer, "overflow");
	}

	if (port->logbuffer_head < 0 ||
	    port->logbuffer_head >= LOG_BUFFER_ENTRIES) {
		dev_warn(port->dev,
			 "Bad log buffer index %d\n", port->logbuffer_head);
		goto abort;
	}

	if (!port->logbuffer[port->logbuffer_head]) {
		dev_warn(port->dev,
			 "Log buffer index %d is NULL\n", port->logbuffer_head);
		goto abort;
	}

	rem_nsec = do_div(ts_nsec, 1000000000);
	scnprintf(port->logbuffer[port->logbuffer_head],
		  LOG_BUFFER_ENTRY_SIZE, "[%5lu.%06lu] %s",
		  (unsigned long)ts_nsec, rem_nsec / 1000,
		  tmpbuffer);
	port->logbuffer_head = (port->logbuffer_head + 1) % LOG_BUFFER_ENTRIES;

abort:
	mutex_unlock(&port->logbuffer_lock);
}

__printf(2, 3)
static void tcpm_log(struct tcpm_port *port, const char *fmt, ...)
{
	va_list args;

	/* Do not log while disconnected and unattached */
	if (tcpm_port_is_disconnected(port) &&
	    (port->state == SRC_UNATTACHED || port->state == SNK_UNATTACHED ||
	     port->state == TOGGLING || port->state == CHECK_CONTAMINANT))
		return;

	va_start(args, fmt);
	_tcpm_log(port, fmt, args);
	va_end(args);
}

__printf(2, 3)
static void tcpm_log_force(struct tcpm_port *port, const char *fmt, ...)
{
	va_list args;

	va_start(args, fmt);
	_tcpm_log(port, fmt, args);
	va_end(args);
}

static void tcpm_log_source_caps(struct tcpm_port *port)
{
	int i;

	for (i = 0; i < port->nr_source_caps; i++) {
		u32 pdo = port->source_caps[i];
		enum pd_pdo_type type = pdo_type(pdo);
		char msg[64];

		switch (type) {
		case PDO_TYPE_FIXED:
			scnprintf(msg, sizeof(msg),
				  "%u mV, %u mA [%s%s%s%s%s%s]",
				  pdo_fixed_voltage(pdo),
				  pdo_max_current(pdo),
				  (pdo & PDO_FIXED_DUAL_ROLE) ?
							"R" : "",
				  (pdo & PDO_FIXED_SUSPEND) ?
							"S" : "",
				  (pdo & PDO_FIXED_HIGHER_CAP) ?
							"H" : "",
				  (pdo & PDO_FIXED_USB_COMM) ?
							"U" : "",
				  (pdo & PDO_FIXED_DATA_SWAP) ?
							"D" : "",
				  (pdo & PDO_FIXED_EXTPOWER) ?
							"E" : "");
			break;
		case PDO_TYPE_VAR:
			scnprintf(msg, sizeof(msg),
				  "%u-%u mV, %u mA",
				  pdo_min_voltage(pdo),
				  pdo_max_voltage(pdo),
				  pdo_max_current(pdo));
			break;
		case PDO_TYPE_BATT:
			scnprintf(msg, sizeof(msg),
				  "%u-%u mV, %u mW",
				  pdo_min_voltage(pdo),
				  pdo_max_voltage(pdo),
				  pdo_max_power(pdo));
			break;
		case PDO_TYPE_APDO:
			if (pdo_apdo_type(pdo) == APDO_TYPE_PPS)
				scnprintf(msg, sizeof(msg),
					  "%u-%u mV, %u mA",
					  pdo_pps_apdo_min_voltage(pdo),
					  pdo_pps_apdo_max_voltage(pdo),
					  pdo_pps_apdo_max_current(pdo));
			else
				strcpy(msg, "undefined APDO");
			break;
		default:
			strcpy(msg, "undefined");
			break;
		}
		tcpm_log(port, " PDO %d: type %d, %s",
			 i, type, msg);
	}
}

static int tcpm_debug_show(struct seq_file *s, void *v)
{
	struct tcpm_port *port = s->private;
	int tail;

	mutex_lock(&port->logbuffer_lock);
	tail = port->logbuffer_tail;
	while (tail != port->logbuffer_head) {
		seq_printf(s, "%s\n", port->logbuffer[tail]);
		tail = (tail + 1) % LOG_BUFFER_ENTRIES;
	}
	if (!seq_has_overflowed(s))
		port->logbuffer_tail = tail;
	mutex_unlock(&port->logbuffer_lock);

	return 0;
}
DEFINE_SHOW_ATTRIBUTE(tcpm_debug);

static void tcpm_debugfs_init(struct tcpm_port *port)
{
	char name[NAME_MAX];

	mutex_init(&port->logbuffer_lock);
	snprintf(name, NAME_MAX, "tcpm-%s", dev_name(port->dev));
	port->dentry = debugfs_create_dir(name, usb_debug_root);
	debugfs_create_file("log", S_IFREG | 0444, port->dentry, port,
			    &tcpm_debug_fops);
}

static void tcpm_debugfs_exit(struct tcpm_port *port)
{
	int i;

	mutex_lock(&port->logbuffer_lock);
	for (i = 0; i < LOG_BUFFER_ENTRIES; i++) {
		kfree(port->logbuffer[i]);
		port->logbuffer[i] = NULL;
	}
	mutex_unlock(&port->logbuffer_lock);

	debugfs_remove(port->dentry);
}

#else

__printf(2, 3)
static void tcpm_log(const struct tcpm_port *port, const char *fmt, ...) { }
__printf(2, 3)
static void tcpm_log_force(struct tcpm_port *port, const char *fmt, ...) { }
static void tcpm_log_source_caps(struct tcpm_port *port) { }
static void tcpm_debugfs_init(const struct tcpm_port *port) { }
static void tcpm_debugfs_exit(const struct tcpm_port *port) { }

#endif

static void tcpm_set_cc(struct tcpm_port *port, enum typec_cc_status cc)
{
	tcpm_log(port, "cc:=%d", cc);
	port->cc_req = cc;
	port->tcpc->set_cc(port->tcpc, cc);
}

static int tcpm_enable_auto_vbus_discharge(struct tcpm_port *port, bool enable)
{
	int ret = 0;

	if (port->tcpc->enable_auto_vbus_discharge) {
		ret = port->tcpc->enable_auto_vbus_discharge(port->tcpc, enable);
		tcpm_log_force(port, "%s vbus discharge ret:%d",
			       str_enable_disable(enable), ret);
		if (!ret)
			port->auto_vbus_discharge_enabled = enable;
	}

	return ret;
}

static void tcpm_apply_rc(struct tcpm_port *port)
{
	/*
	 * TCPCI: Move to APPLY_RC state to prevent disconnect during PR_SWAP
	 * when Vbus auto discharge on disconnect is enabled.
	 */
	if (port->tcpc->enable_auto_vbus_discharge && port->tcpc->apply_rc) {
		tcpm_log(port, "Apply_RC");
		port->tcpc->apply_rc(port->tcpc, port->cc_req, port->polarity);
		tcpm_enable_auto_vbus_discharge(port, false);
	}
}

/*
 * Determine RP value to set based on maximum current supported
 * by a port if configured as source.
 * Returns CC value to report to link partner.
 */
static enum typec_cc_status tcpm_rp_cc(struct tcpm_port *port)
{
	const u32 *src_pdo = port->src_pdo;
	int nr_pdo = port->nr_src_pdo;
	int i;

	if (!port->pd_supported)
		return port->src_rp;

	/*
	 * Search for first entry with matching voltage.
	 * It should report the maximum supported current.
	 */
	for (i = 0; i < nr_pdo; i++) {
		const u32 pdo = src_pdo[i];

		if (pdo_type(pdo) == PDO_TYPE_FIXED &&
		    pdo_fixed_voltage(pdo) == 5000) {
			unsigned int curr = pdo_max_current(pdo);

			if (curr >= 3000)
				return TYPEC_CC_RP_3_0;
			else if (curr >= 1500)
				return TYPEC_CC_RP_1_5;
			return TYPEC_CC_RP_DEF;
		}
	}

	return TYPEC_CC_RP_DEF;
}

static void tcpm_ams_finish(struct tcpm_port *port)
{
	tcpm_log(port, "AMS %s finished", tcpm_ams_str[port->ams]);

	if (port->pd_capable && port->pwr_role == TYPEC_SOURCE) {
		if (port->negotiated_rev >= PD_REV30)
			tcpm_set_cc(port, SINK_TX_OK);
		else
			tcpm_set_cc(port, SINK_TX_NG);
	} else if (port->pwr_role == TYPEC_SOURCE) {
		tcpm_set_cc(port, tcpm_rp_cc(port));
	}

	port->in_ams = false;
	port->ams = NONE_AMS;
}

static int tcpm_pd_transmit(struct tcpm_port *port,
			    enum tcpm_transmit_type tx_sop_type,
			    const struct pd_message *msg)
{
	unsigned long time_left;
	int ret;
	unsigned int negotiated_rev;

	switch (tx_sop_type) {
	case TCPC_TX_SOP_PRIME:
		negotiated_rev = port->negotiated_rev_prime;
		break;
	case TCPC_TX_SOP:
	default:
		negotiated_rev = port->negotiated_rev;
		break;
	}

	if (msg)
		tcpm_log(port, "PD TX, header: %#x", le16_to_cpu(msg->header));
	else
		tcpm_log(port, "PD TX, type: %#x", tx_sop_type);

	reinit_completion(&port->tx_complete);
	ret = port->tcpc->pd_transmit(port->tcpc, tx_sop_type, msg, negotiated_rev);
	if (ret < 0)
		return ret;

	mutex_unlock(&port->lock);
	time_left = wait_for_completion_timeout(&port->tx_complete,
						msecs_to_jiffies(PD_T_TCPC_TX_TIMEOUT));
	mutex_lock(&port->lock);
	if (!time_left)
		return -ETIMEDOUT;

	switch (port->tx_status) {
	case TCPC_TX_SUCCESS:
		switch (tx_sop_type) {
		case TCPC_TX_SOP_PRIME:
			port->message_id_prime = (port->message_id_prime + 1) &
						 PD_HEADER_ID_MASK;
			break;
		case TCPC_TX_SOP:
		default:
			port->message_id = (port->message_id + 1) &
					   PD_HEADER_ID_MASK;
			break;
		}
		/*
		 * USB PD rev 2.0, 8.3.2.2.1:
		 * USB PD rev 3.0, 8.3.2.1.3:
		 * "... Note that every AMS is Interruptible until the first
		 * Message in the sequence has been successfully sent (GoodCRC
		 * Message received)."
		 */
		if (port->ams != NONE_AMS)
			port->in_ams = true;
		break;
	case TCPC_TX_DISCARDED:
		ret = -EAGAIN;
		break;
	case TCPC_TX_FAILED:
	default:
		ret = -EIO;
		break;
	}

	/* Some AMS don't expect responses. Finish them here. */
	if (port->ams == ATTENTION || port->ams == SOURCE_ALERT)
		tcpm_ams_finish(port);

	return ret;
}

void tcpm_pd_transmit_complete(struct tcpm_port *port,
			       enum tcpm_transmit_status status)
{
	tcpm_log(port, "PD TX complete, status: %u", status);
	port->tx_status = status;
	complete(&port->tx_complete);
}
EXPORT_SYMBOL_GPL(tcpm_pd_transmit_complete);

static int tcpm_mux_set(struct tcpm_port *port, int state,
			enum usb_role usb_role,
			enum typec_orientation orientation)
{
	int ret;

	tcpm_log(port, "Requesting mux state %d, usb-role %d, orientation %d",
		 state, usb_role, orientation);

	ret = typec_set_orientation(port->typec_port, orientation);
	if (ret)
		return ret;

	if (port->role_sw) {
		ret = usb_role_switch_set_role(port->role_sw, usb_role);
		if (ret)
			return ret;
	}

	return typec_set_mode(port->typec_port, state);
}

static int tcpm_set_polarity(struct tcpm_port *port,
			     enum typec_cc_polarity polarity)
{
	int ret;

	tcpm_log(port, "polarity %d", polarity);

	ret = port->tcpc->set_polarity(port->tcpc, polarity);
	if (ret < 0)
		return ret;

	port->polarity = polarity;

	return 0;
}

static int tcpm_set_vconn(struct tcpm_port *port, bool enable)
{
	int ret;

	tcpm_log(port, "vconn:=%d", enable);

	ret = port->tcpc->set_vconn(port->tcpc, enable);
	if (!ret) {
		port->vconn_role = enable ? TYPEC_SOURCE : TYPEC_SINK;
		typec_set_vconn_role(port->typec_port, port->vconn_role);
	}

	return ret;
}

static u32 tcpm_get_current_limit(struct tcpm_port *port)
{
	enum typec_cc_status cc;
	u32 limit;

	cc = port->polarity ? port->cc2 : port->cc1;
	switch (cc) {
	case TYPEC_CC_RP_1_5:
		limit = 1500;
		break;
	case TYPEC_CC_RP_3_0:
		limit = 3000;
		break;
	case TYPEC_CC_RP_DEF:
	default:
		if (port->tcpc->get_current_limit)
			limit = port->tcpc->get_current_limit(port->tcpc);
		else
			limit = 0;
		break;
	}

	return limit;
}

static int tcpm_set_current_limit(struct tcpm_port *port, u32 max_ma, u32 mv)
{
	int ret = -EOPNOTSUPP;

	tcpm_log(port, "Setting voltage/current limit %u mV %u mA", mv, max_ma);

	port->supply_voltage = mv;
	port->current_limit = max_ma;
	power_supply_changed(port->psy);

	if (port->tcpc->set_current_limit)
		ret = port->tcpc->set_current_limit(port->tcpc, max_ma, mv);

	return ret;
}

static int tcpm_set_attached_state(struct tcpm_port *port, bool attached)
{
	return port->tcpc->set_roles(port->tcpc, attached, port->pwr_role,
				     port->data_role);
}

static int tcpm_set_roles(struct tcpm_port *port, bool attached, int state,
			  enum typec_role role, enum typec_data_role data)
{
	enum typec_orientation orientation;
	enum usb_role usb_role;
	int ret;

	if (port->polarity == TYPEC_POLARITY_CC1)
		orientation = TYPEC_ORIENTATION_NORMAL;
	else
		orientation = TYPEC_ORIENTATION_REVERSE;

	if (port->typec_caps.data == TYPEC_PORT_DRD) {
		if (data == TYPEC_HOST)
			usb_role = USB_ROLE_HOST;
		else
			usb_role = USB_ROLE_DEVICE;
	} else if (port->typec_caps.data == TYPEC_PORT_DFP) {
		if (data == TYPEC_HOST) {
			if (role == TYPEC_SOURCE)
				usb_role = USB_ROLE_HOST;
			else
				usb_role = USB_ROLE_NONE;
		} else {
			return -ENOTSUPP;
		}
	} else {
		if (data == TYPEC_DEVICE) {
			if (role == TYPEC_SINK)
				usb_role = USB_ROLE_DEVICE;
			else
				usb_role = USB_ROLE_NONE;
		} else {
			return -ENOTSUPP;
		}
	}

	ret = tcpm_mux_set(port, state, usb_role, orientation);
	if (ret < 0)
		return ret;

	ret = port->tcpc->set_roles(port->tcpc, attached, role, data);
	if (ret < 0)
		return ret;

	if (port->tcpc->set_orientation) {
		ret = port->tcpc->set_orientation(port->tcpc, orientation);
		if (ret < 0)
			return ret;
	}

	port->pwr_role = role;
	port->data_role = data;
	typec_set_data_role(port->typec_port, data);
	typec_set_pwr_role(port->typec_port, role);

	return 0;
}

static int tcpm_set_pwr_role(struct tcpm_port *port, enum typec_role role)
{
	int ret;

	ret = port->tcpc->set_roles(port->tcpc, true, role,
				    port->data_role);
	if (ret < 0)
		return ret;

	port->pwr_role = role;
	typec_set_pwr_role(port->typec_port, role);

	return 0;
}

/*
 * Transform the PDO to be compliant to PD rev2.0.
 * Return 0 if the PDO type is not defined in PD rev2.0.
 * Otherwise, return the converted PDO.
 */
static u32 tcpm_forge_legacy_pdo(struct tcpm_port *port, u32 pdo, enum typec_role role)
{
	switch (pdo_type(pdo)) {
	case PDO_TYPE_FIXED:
		if (role == TYPEC_SINK)
			return pdo & ~PDO_FIXED_FRS_CURR_MASK;
		else
			return pdo & ~PDO_FIXED_UNCHUNK_EXT;
	case PDO_TYPE_VAR:
	case PDO_TYPE_BATT:
		return pdo;
	case PDO_TYPE_APDO:
	default:
		return 0;
	}
}

static int tcpm_pd_send_revision(struct tcpm_port *port)
{
	struct pd_message msg;
	u32 rmdo;

	memset(&msg, 0, sizeof(msg));
	rmdo = RMDO(port->pd_rev.rev_major, port->pd_rev.rev_minor,
		    port->pd_rev.ver_major, port->pd_rev.ver_minor);
	msg.payload[0] = cpu_to_le32(rmdo);
	msg.header = PD_HEADER_LE(PD_DATA_REVISION,
				  port->pwr_role,
				  port->data_role,
				  port->negotiated_rev,
				  port->message_id,
				  1);
	return tcpm_pd_transmit(port, TCPC_TX_SOP, &msg);
}

static int tcpm_pd_send_source_caps(struct tcpm_port *port)
{
	struct pd_message msg;
	u32 pdo;
	unsigned int i, nr_pdo = 0;

	memset(&msg, 0, sizeof(msg));

	for (i = 0; i < port->nr_src_pdo; i++) {
		if (port->negotiated_rev >= PD_REV30) {
			msg.payload[nr_pdo++] =	cpu_to_le32(port->src_pdo[i]);
		} else {
			pdo = tcpm_forge_legacy_pdo(port, port->src_pdo[i], TYPEC_SOURCE);
			if (pdo)
				msg.payload[nr_pdo++] = cpu_to_le32(pdo);
		}
	}

	if (!nr_pdo) {
		/* No source capabilities defined, sink only */
		msg.header = PD_HEADER_LE(PD_CTRL_REJECT,
					  port->pwr_role,
					  port->data_role,
					  port->negotiated_rev,
					  port->message_id, 0);
	} else {
		msg.header = PD_HEADER_LE(PD_DATA_SOURCE_CAP,
					  port->pwr_role,
					  port->data_role,
					  port->negotiated_rev,
					  port->message_id,
					  nr_pdo);
	}

	return tcpm_pd_transmit(port, TCPC_TX_SOP, &msg);
}

static int tcpm_pd_send_sink_caps(struct tcpm_port *port)
{
	struct pd_message msg;
	u32 pdo;
	unsigned int i, nr_pdo = 0;

	memset(&msg, 0, sizeof(msg));

	for (i = 0; i < port->nr_snk_pdo; i++) {
		if (port->negotiated_rev >= PD_REV30) {
			msg.payload[nr_pdo++] =	cpu_to_le32(port->snk_pdo[i]);
		} else {
			pdo = tcpm_forge_legacy_pdo(port, port->snk_pdo[i], TYPEC_SINK);
			if (pdo)
				msg.payload[nr_pdo++] = cpu_to_le32(pdo);
		}
	}

	if (!nr_pdo) {
		/* No sink capabilities defined, source only */
		msg.header = PD_HEADER_LE(PD_CTRL_REJECT,
					  port->pwr_role,
					  port->data_role,
					  port->negotiated_rev,
					  port->message_id, 0);
	} else {
		msg.header = PD_HEADER_LE(PD_DATA_SINK_CAP,
					  port->pwr_role,
					  port->data_role,
					  port->negotiated_rev,
					  port->message_id,
					  nr_pdo);
	}

	return tcpm_pd_transmit(port, TCPC_TX_SOP, &msg);
}

static void mod_tcpm_delayed_work(struct tcpm_port *port, unsigned int delay_ms)
{
	if (delay_ms) {
		hrtimer_start(&port->state_machine_timer, ms_to_ktime(delay_ms), HRTIMER_MODE_REL);
	} else {
		hrtimer_cancel(&port->state_machine_timer);
		kthread_queue_work(port->wq, &port->state_machine);
	}
}

static void mod_vdm_delayed_work(struct tcpm_port *port, unsigned int delay_ms)
{
	if (delay_ms) {
		hrtimer_start(&port->vdm_state_machine_timer, ms_to_ktime(delay_ms),
			      HRTIMER_MODE_REL);
	} else {
		hrtimer_cancel(&port->vdm_state_machine_timer);
		kthread_queue_work(port->wq, &port->vdm_state_machine);
	}
}

static void mod_enable_frs_delayed_work(struct tcpm_port *port, unsigned int delay_ms)
{
	if (delay_ms) {
		hrtimer_start(&port->enable_frs_timer, ms_to_ktime(delay_ms), HRTIMER_MODE_REL);
	} else {
		hrtimer_cancel(&port->enable_frs_timer);
		kthread_queue_work(port->wq, &port->enable_frs);
	}
}

static void mod_send_discover_delayed_work(struct tcpm_port *port, unsigned int delay_ms)
{
	if (delay_ms) {
		hrtimer_start(&port->send_discover_timer, ms_to_ktime(delay_ms), HRTIMER_MODE_REL);
	} else {
		hrtimer_cancel(&port->send_discover_timer);
		kthread_queue_work(port->wq, &port->send_discover_work);
	}
}

static void tcpm_set_state(struct tcpm_port *port, enum tcpm_state state,
			   unsigned int delay_ms)
{
	if (delay_ms) {
		tcpm_log(port, "pending state change %s -> %s @ %u ms [%s %s]",
			 tcpm_states[port->state], tcpm_states[state], delay_ms,
			 pd_rev[port->negotiated_rev], tcpm_ams_str[port->ams]);
		port->delayed_state = state;
		mod_tcpm_delayed_work(port, delay_ms);
		port->delayed_runtime = ktime_add(ktime_get(), ms_to_ktime(delay_ms));
		port->delay_ms = delay_ms;
	} else {
		tcpm_log(port, "state change %s -> %s [%s %s]",
			 tcpm_states[port->state], tcpm_states[state],
			 pd_rev[port->negotiated_rev], tcpm_ams_str[port->ams]);
		port->delayed_state = INVALID_STATE;
		port->prev_state = port->state;
		port->state = state;
		/*
		 * Don't re-queue the state machine work item if we're currently
		 * in the state machine and we're immediately changing states.
		 * tcpm_state_machine_work() will continue running the state
		 * machine.
		 */
		if (!port->state_machine_running)
			mod_tcpm_delayed_work(port, 0);
	}
}

static void tcpm_set_state_cond(struct tcpm_port *port, enum tcpm_state state,
				unsigned int delay_ms)
{
	if (port->enter_state == port->state)
		tcpm_set_state(port, state, delay_ms);
	else
		tcpm_log(port,
			 "skipped %sstate change %s -> %s [%u ms], context state %s [%s %s]",
			 delay_ms ? "delayed " : "",
			 tcpm_states[port->state], tcpm_states[state],
			 delay_ms, tcpm_states[port->enter_state],
			 pd_rev[port->negotiated_rev], tcpm_ams_str[port->ams]);
}

static void tcpm_queue_message(struct tcpm_port *port,
			       enum pd_msg_request message)
{
	port->queued_message = message;
	mod_tcpm_delayed_work(port, 0);
}

static bool tcpm_vdm_ams(struct tcpm_port *port)
{
	switch (port->ams) {
	case DISCOVER_IDENTITY:
	case SOURCE_STARTUP_CABLE_PLUG_DISCOVER_IDENTITY:
	case DISCOVER_SVIDS:
	case DISCOVER_MODES:
	case DFP_TO_UFP_ENTER_MODE:
	case DFP_TO_UFP_EXIT_MODE:
	case DFP_TO_CABLE_PLUG_ENTER_MODE:
	case DFP_TO_CABLE_PLUG_EXIT_MODE:
	case ATTENTION:
	case UNSTRUCTURED_VDMS:
	case STRUCTURED_VDMS:
		break;
	default:
		return false;
	}

	return true;
}

static bool tcpm_ams_interruptible(struct tcpm_port *port)
{
	switch (port->ams) {
	/* Interruptible AMS */
	case NONE_AMS:
	case SECURITY:
	case FIRMWARE_UPDATE:
	case DISCOVER_IDENTITY:
	case SOURCE_STARTUP_CABLE_PLUG_DISCOVER_IDENTITY:
	case DISCOVER_SVIDS:
	case DISCOVER_MODES:
	case DFP_TO_UFP_ENTER_MODE:
	case DFP_TO_UFP_EXIT_MODE:
	case DFP_TO_CABLE_PLUG_ENTER_MODE:
	case DFP_TO_CABLE_PLUG_EXIT_MODE:
	case UNSTRUCTURED_VDMS:
	case STRUCTURED_VDMS:
	case COUNTRY_INFO:
	case COUNTRY_CODES:
		break;
	/* Non-Interruptible AMS */
	default:
		if (port->in_ams)
			return false;
		break;
	}

	return true;
}

static int tcpm_ams_start(struct tcpm_port *port, enum tcpm_ams ams)
{
	int ret = 0;

	tcpm_log(port, "AMS %s start", tcpm_ams_str[ams]);

	if (!tcpm_ams_interruptible(port) &&
	    !(ams == HARD_RESET || ams == SOFT_RESET_AMS)) {
		port->upcoming_state = INVALID_STATE;
		tcpm_log(port, "AMS %s not interruptible, aborting",
			 tcpm_ams_str[port->ams]);
		return -EAGAIN;
	}

	if (port->pwr_role == TYPEC_SOURCE) {
		enum typec_cc_status cc_req = port->cc_req;

		port->ams = ams;

		if (ams == HARD_RESET) {
			tcpm_set_cc(port, tcpm_rp_cc(port));
			tcpm_pd_transmit(port, TCPC_TX_HARD_RESET, NULL);
			tcpm_set_state(port, HARD_RESET_START, 0);
			return ret;
		} else if (ams == SOFT_RESET_AMS) {
			if (!port->explicit_contract)
				tcpm_set_cc(port, tcpm_rp_cc(port));
			tcpm_set_state(port, SOFT_RESET_SEND, 0);
			return ret;
		} else if (tcpm_vdm_ams(port)) {
			/* tSinkTx is enforced in vdm_run_state_machine */
			if (port->negotiated_rev >= PD_REV30)
				tcpm_set_cc(port, SINK_TX_NG);
			return ret;
		}

		if (port->negotiated_rev >= PD_REV30)
			tcpm_set_cc(port, SINK_TX_NG);

		switch (port->state) {
		case SRC_READY:
		case SRC_STARTUP:
		case SRC_SOFT_RESET_WAIT_SNK_TX:
		case SOFT_RESET:
		case SOFT_RESET_SEND:
			if (port->negotiated_rev >= PD_REV30)
				tcpm_set_state(port, AMS_START,
					       cc_req == SINK_TX_OK ?
					       PD_T_SINK_TX : 0);
			else
				tcpm_set_state(port, AMS_START, 0);
			break;
		default:
			if (port->negotiated_rev >= PD_REV30)
				tcpm_set_state(port, SRC_READY,
					       cc_req == SINK_TX_OK ?
					       PD_T_SINK_TX : 0);
			else
				tcpm_set_state(port, SRC_READY, 0);
			break;
		}
	} else {
		if (port->negotiated_rev >= PD_REV30 &&
		    !tcpm_sink_tx_ok(port) &&
		    ams != SOFT_RESET_AMS &&
		    ams != HARD_RESET) {
			port->upcoming_state = INVALID_STATE;
			tcpm_log(port, "Sink TX No Go");
			return -EAGAIN;
		}

		port->ams = ams;

		if (ams == HARD_RESET) {
			tcpm_pd_transmit(port, TCPC_TX_HARD_RESET, NULL);
			tcpm_set_state(port, HARD_RESET_START, 0);
			return ret;
		} else if (tcpm_vdm_ams(port)) {
			return ret;
		}

		if (port->state == SNK_READY ||
		    port->state == SNK_SOFT_RESET)
			tcpm_set_state(port, AMS_START, 0);
		else
			tcpm_set_state(port, SNK_READY, 0);
	}

	return ret;
}

/*
 * VDM/VDO handling functions
 */
static void tcpm_queue_vdm(struct tcpm_port *port, const u32 header,
			   const u32 *data, int cnt, enum tcpm_transmit_type tx_sop_type)
{
	u32 vdo_hdr = port->vdo_data[0];

	WARN_ON(!mutex_is_locked(&port->lock));

	/* If is sending discover_identity, handle received message first */
	if (PD_VDO_SVDM(vdo_hdr) && PD_VDO_CMD(vdo_hdr) == CMD_DISCOVER_IDENT) {
		if (tx_sop_type == TCPC_TX_SOP_PRIME)
			port->send_discover_prime = true;
		else
			port->send_discover = true;
		mod_send_discover_delayed_work(port, SEND_DISCOVER_RETRY_MS);
	} else {
		/* Make sure we are not still processing a previous VDM packet */
		WARN_ON(port->vdm_state > VDM_STATE_DONE);
	}

	port->vdo_count = cnt + 1;
	port->vdo_data[0] = header;
	memcpy(&port->vdo_data[1], data, sizeof(u32) * cnt);
	/* Set ready, vdm state machine will actually send */
	port->vdm_retries = 0;
	port->vdm_state = VDM_STATE_READY;
	port->vdm_sm_running = true;

	port->tx_sop_type = tx_sop_type;

	mod_vdm_delayed_work(port, 0);
}

static void tcpm_queue_vdm_work(struct kthread_work *work)
{
	struct altmode_vdm_event *event = container_of(work,
						       struct altmode_vdm_event,
						       work);
	struct tcpm_port *port = event->port;

	mutex_lock(&port->lock);
	if (port->state != SRC_READY && port->state != SNK_READY &&
	    port->state != SRC_VDM_IDENTITY_REQUEST) {
		tcpm_log_force(port, "dropping altmode_vdm_event");
		goto port_unlock;
	}

	tcpm_queue_vdm(port, event->header, event->data, event->cnt, event->tx_sop_type);

port_unlock:
	kfree(event->data);
	kfree(event);
	mutex_unlock(&port->lock);
}

static int tcpm_queue_vdm_unlocked(struct tcpm_port *port, const u32 header,
				   const u32 *data, int cnt, enum tcpm_transmit_type tx_sop_type)
{
	struct altmode_vdm_event *event;
	u32 *data_cpy;
	int ret = -ENOMEM;

	event = kzalloc(sizeof(*event), GFP_KERNEL);
	if (!event)
		goto err_event;

	data_cpy = kcalloc(cnt, sizeof(u32), GFP_KERNEL);
	if (!data_cpy)
		goto err_data;

	kthread_init_work(&event->work, tcpm_queue_vdm_work);
	event->port = port;
	event->header = header;
	memcpy(data_cpy, data, sizeof(u32) * cnt);
	event->data = data_cpy;
	event->cnt = cnt;
	event->tx_sop_type = tx_sop_type;

	ret = kthread_queue_work(port->wq, &event->work);
	if (!ret) {
		ret = -EBUSY;
		goto err_queue;
	}

	return 0;

err_queue:
	kfree(data_cpy);
err_data:
	kfree(event);
err_event:
	tcpm_log_force(port, "failed to queue altmode vdm, err:%d", ret);
	return ret;
}

static void svdm_consume_identity(struct tcpm_port *port, const u32 *p, int cnt)
{
	u32 vdo = p[VDO_INDEX_IDH];
	u32 product = p[VDO_INDEX_PRODUCT];

	memset(&port->mode_data, 0, sizeof(port->mode_data));

	port->partner_ident.id_header = vdo;
	port->partner_ident.cert_stat = p[VDO_INDEX_CSTAT];
	port->partner_ident.product = product;

	if (port->partner)
		typec_partner_set_identity(port->partner);

	tcpm_log(port, "Identity: %04x:%04x.%04x",
		 PD_IDH_VID(vdo),
		 PD_PRODUCT_PID(product), product & 0xffff);
}

static void svdm_consume_identity_sop_prime(struct tcpm_port *port, const u32 *p, int cnt)
{
	u32 idh = p[VDO_INDEX_IDH];
	u32 product = p[VDO_INDEX_PRODUCT];
	int svdm_version;

	/*
	 * Attempt to consume identity only if cable currently is not set
	 */
	if (!IS_ERR_OR_NULL(port->cable))
		goto register_plug;

	/* Reset cable identity */
	memset(&port->cable_ident, 0, sizeof(port->cable_ident));

	/* Fill out id header, cert, product, cable VDO 1 */
	port->cable_ident.id_header = idh;
	port->cable_ident.cert_stat = p[VDO_INDEX_CSTAT];
	port->cable_ident.product = product;
	port->cable_ident.vdo[0] = p[VDO_INDEX_CABLE_1];

	/* Fill out cable desc, infer svdm_version from pd revision */
	port->cable_desc.type = (enum typec_plug_type) (VDO_TYPEC_CABLE_TYPE(p[VDO_INDEX_CABLE_1]) +
							USB_PLUG_TYPE_A);
	port->cable_desc.active = PD_IDH_PTYPE(idh) == IDH_PTYPE_ACABLE ? 1 : 0;
	/* Log PD Revision and additional cable VDO from negotiated revision */
	switch (port->negotiated_rev_prime) {
	case PD_REV30:
		port->cable_desc.pd_revision = 0x0300;
		if (port->cable_desc.active)
			port->cable_ident.vdo[1] = p[VDO_INDEX_CABLE_2];
		break;
	case PD_REV20:
		port->cable_desc.pd_revision = 0x0200;
		break;
	default:
		port->cable_desc.pd_revision = 0x0200;
		break;
	}
	port->cable_desc.identity = &port->cable_ident;
	/* Register Cable, set identity and svdm_version */
	port->cable = typec_register_cable(port->typec_port, &port->cable_desc);
	if (IS_ERR_OR_NULL(port->cable))
		return;
	typec_cable_set_identity(port->cable);
	/* Get SVDM version */
	svdm_version = PD_VDO_SVDM_VER(p[VDO_INDEX_HDR]);
	typec_cable_set_svdm_version(port->cable, svdm_version);

register_plug:
	if (IS_ERR_OR_NULL(port->plug_prime)) {
		port->plug_prime_desc.index = TYPEC_PLUG_SOP_P;
		port->plug_prime = typec_register_plug(port->cable,
						       &port->plug_prime_desc);
	}
}

static bool svdm_consume_svids(struct tcpm_port *port, const u32 *p, int cnt,
			       enum tcpm_transmit_type rx_sop_type)
{
	struct pd_mode_data *pmdata = rx_sop_type == TCPC_TX_SOP_PRIME ?
				      &port->mode_data_prime : &port->mode_data;
	int i;

	for (i = 1; i < cnt; i++) {
		u16 svid;

		svid = (p[i] >> 16) & 0xffff;
		if (!svid)
			return false;

		if (pmdata->nsvids >= SVID_DISCOVERY_MAX)
			goto abort;

		pmdata->svids[pmdata->nsvids++] = svid;
		tcpm_log(port, "SVID %d: 0x%x", pmdata->nsvids, svid);

		svid = p[i] & 0xffff;
		if (!svid)
			return false;

		if (pmdata->nsvids >= SVID_DISCOVERY_MAX)
			goto abort;

		pmdata->svids[pmdata->nsvids++] = svid;
		tcpm_log(port, "SVID %d: 0x%x", pmdata->nsvids, svid);
	}

	/*
	 * PD3.0 Spec 6.4.4.3.2: The SVIDs are returned 2 per VDO (see Table
	 * 6-43), and can be returned maximum 6 VDOs per response (see Figure
	 * 6-19). If the Respondersupports 12 or more SVID then the Discover
	 * SVIDs Command Shall be executed multiple times until a Discover
	 * SVIDs VDO is returned ending either with a SVID value of 0x0000 in
	 * the last part of the last VDO or with a VDO containing two SVIDs
	 * with values of 0x0000.
	 *
	 * However, some odd dockers support SVIDs less than 12 but without
	 * 0x0000 in the last VDO, so we need to break the Discover SVIDs
	 * request and return false here.
	 */
	return cnt == 7;
abort:
	tcpm_log(port, "SVID_DISCOVERY_MAX(%d) too low!", SVID_DISCOVERY_MAX);
	return false;
}

static void svdm_consume_modes(struct tcpm_port *port, const u32 *p, int cnt,
			       enum tcpm_transmit_type rx_sop_type)
{
	struct pd_mode_data *pmdata = &port->mode_data;
	struct typec_altmode_desc *paltmode;
	int i;

	switch (rx_sop_type) {
	case TCPC_TX_SOP_PRIME:
		pmdata = &port->mode_data_prime;
		if (pmdata->altmodes >= ARRAY_SIZE(port->plug_prime_altmode)) {
			/* Already logged in svdm_consume_svids() */
			return;
		}
		break;
	case TCPC_TX_SOP:
		pmdata = &port->mode_data;
		if (pmdata->altmodes >= ARRAY_SIZE(port->partner_altmode)) {
			/* Already logged in svdm_consume_svids() */
			return;
		}
		break;
	default:
		return;
	}

	for (i = 1; i < cnt; i++) {
		paltmode = &pmdata->altmode_desc[pmdata->altmodes];
		memset(paltmode, 0, sizeof(*paltmode));

		paltmode->svid = pmdata->svids[pmdata->svid_index];
		paltmode->mode = i;
		paltmode->vdo = p[i];

		tcpm_log(port, " Alternate mode %d: SVID 0x%04x, VDO %d: 0x%08x",
			 pmdata->altmodes, paltmode->svid,
			 paltmode->mode, paltmode->vdo);

		pmdata->altmodes++;
	}
}

static void tcpm_register_partner_altmodes(struct tcpm_port *port)
{
	struct pd_mode_data *modep = &port->mode_data;
	struct typec_altmode *altmode;
	int i;

	if (!port->partner)
		return;

	for (i = 0; i < modep->altmodes; i++) {
		altmode = typec_partner_register_altmode(port->partner,
						&modep->altmode_desc[i]);
		if (IS_ERR(altmode)) {
			tcpm_log(port, "Failed to register partner SVID 0x%04x",
				 modep->altmode_desc[i].svid);
			altmode = NULL;
		}
		port->partner_altmode[i] = altmode;
	}
}

static void tcpm_register_plug_altmodes(struct tcpm_port *port)
{
	struct pd_mode_data *modep = &port->mode_data_prime;
	struct typec_altmode *altmode;
	int i;

	typec_plug_set_num_altmodes(port->plug_prime, modep->altmodes);

	for (i = 0; i < modep->altmodes; i++) {
		altmode = typec_plug_register_altmode(port->plug_prime,
						&modep->altmode_desc[i]);
		if (IS_ERR(altmode)) {
			tcpm_log(port, "Failed to register plug SVID 0x%04x",
				 modep->altmode_desc[i].svid);
			altmode = NULL;
		}
		port->plug_prime_altmode[i] = altmode;
	}
}

#define supports_modal(port)	PD_IDH_MODAL_SUPP((port)->partner_ident.id_header)
#define supports_modal_cable(port)     PD_IDH_MODAL_SUPP((port)->cable_ident.id_header)
#define supports_host(port)    PD_IDH_HOST_SUPP((port->partner_ident.id_header))

/*
 * Helper to determine whether the port is capable of SOP' communication at the
 * current point in time.
 */
static bool tcpm_can_communicate_sop_prime(struct tcpm_port *port)
{
	/* Check to see if tcpc supports SOP' communication */
	if (!port->tcpc->cable_comm_capable || !port->tcpc->cable_comm_capable(port->tcpc))
		return false;
	/*
	 * Power Delivery 2.0 Section 6.3.11
	 * Before communicating with a Cable Plug a Port Should ensure that it
	 * is the Vconn Source and that the Cable Plugs are powered by
	 * performing a Vconn swap if necessary. Since it cannot be guaranteed
	 * that the present Vconn Source is supplying Vconn, the only means to
	 * ensure that the Cable Plugs are powered is for a Port wishing to
	 * communicate with a Cable Plug is to become the Vconn Source.
	 *
	 * Power Delivery 3.0 Section 6.3.11
	 * Before communicating with a Cable Plug a Port Shall ensure that it
	 * is the Vconn source.
	 */
	if (port->vconn_role != TYPEC_SOURCE)
		return false;
	/*
	 * Power Delivery 2.0 Section 2.4.4
	 * When no Contract or an Implicit Contract is in place the Source can
	 * communicate with a Cable Plug using SOP' packets in order to discover
	 * its characteristics.
	 *
	 * Power Delivery 3.0 Section 2.4.4
	 * When no Contract or an Implicit Contract is in place only the Source
	 * port that is supplying Vconn is allowed to send packets to a Cable
	 * Plug and is allowed to respond to packets from the Cable Plug.
	 */
	if (!port->explicit_contract)
		return port->pwr_role == TYPEC_SOURCE;
	if (port->negotiated_rev == PD_REV30)
		return true;
	/*
	 * Power Delivery 2.0 Section 2.4.4
	 *
	 * When an Explicit Contract is in place the DFP (either the Source or
	 * the Sink) can communicate with the Cable Plug(s) using SOP’/SOP”
	 * Packets (see Figure 2-3).
	 */
	if (port->negotiated_rev == PD_REV20)
		return port->data_role == TYPEC_HOST;
	return false;
}

static bool tcpm_attempt_vconn_swap_discovery(struct tcpm_port *port)
{
	if (!port->tcpc->attempt_vconn_swap_discovery)
		return false;

	/* Port is already source, no need to perform swap */
	if (port->vconn_role == TYPEC_SOURCE)
		return false;

	/*
	 * Partner needs to support Alternate Modes with modal support. If
	 * partner is also capable of being a USB Host, it could be a device
	 * that supports Alternate Modes as the DFP.
	 */
	if (!supports_modal(port) || supports_host(port))
		return false;

	if ((port->negotiated_rev == PD_REV20 && port->data_role == TYPEC_HOST) ||
	    port->negotiated_rev == PD_REV30)
		return port->tcpc->attempt_vconn_swap_discovery(port->tcpc);

	return false;
}


static bool tcpm_cable_vdm_supported(struct tcpm_port *port)
{
	return !IS_ERR_OR_NULL(port->cable) &&
	       typec_cable_is_active(port->cable) &&
	       supports_modal_cable(port) &&
	       tcpm_can_communicate_sop_prime(port);
}

static int tcpm_pd_svdm(struct tcpm_port *port, struct typec_altmode *adev,
			const u32 *p, int cnt, u32 *response,
			enum adev_actions *adev_action,
			enum tcpm_transmit_type rx_sop_type,
			enum tcpm_transmit_type *response_tx_sop_type)
{
	struct typec_port *typec = port->typec_port;
	struct typec_altmode *pdev, *pdev_prime;
	struct pd_mode_data *modep, *modep_prime;
	int svdm_version;
	int rlen = 0;
	int cmd_type;
	int cmd;
	int i;
	int ret;

	cmd_type = PD_VDO_CMDT(p[0]);
	cmd = PD_VDO_CMD(p[0]);

	tcpm_log(port, "Rx VDM cmd 0x%x type %d cmd %d len %d",
		 p[0], cmd_type, cmd, cnt);

	switch (rx_sop_type) {
	case TCPC_TX_SOP_PRIME:
		modep_prime = &port->mode_data_prime;
		pdev_prime = typec_match_altmode(port->plug_prime_altmode,
						 ALTMODE_DISCOVERY_MAX,
						 PD_VDO_VID(p[0]),
						 PD_VDO_OPOS(p[0]));
		svdm_version = typec_get_cable_svdm_version(typec);
		/*
		 * Update SVDM version if cable was discovered before port partner.
		 */
		if (!IS_ERR_OR_NULL(port->cable) &&
		    PD_VDO_SVDM_VER(p[0]) < svdm_version)
			typec_cable_set_svdm_version(port->cable, svdm_version);
		break;
	case TCPC_TX_SOP:
		modep = &port->mode_data;
		pdev = typec_match_altmode(port->partner_altmode,
					   ALTMODE_DISCOVERY_MAX,
					   PD_VDO_VID(p[0]),
					   PD_VDO_OPOS(p[0]));
		svdm_version = typec_get_negotiated_svdm_version(typec);
		if (svdm_version < 0)
			return 0;
		break;
	default:
		modep = &port->mode_data;
		pdev = typec_match_altmode(port->partner_altmode,
					   ALTMODE_DISCOVERY_MAX,
					   PD_VDO_VID(p[0]),
					   PD_VDO_OPOS(p[0]));
		svdm_version = typec_get_negotiated_svdm_version(typec);
		if (svdm_version < 0)
			return 0;
		break;
	}

	switch (cmd_type) {
	case CMDT_INIT:
		/*
		 * Only the port or port partner is allowed to initialize SVDM
		 * commands over SOP'. In case the port partner initializes a
		 * sequence when it is not allowed to send SOP' messages, drop
		 * the message should the TCPM port try to process it.
		 */
		if (rx_sop_type == TCPC_TX_SOP_PRIME)
			return 0;

		switch (cmd) {
		case CMD_DISCOVER_IDENT:
			if (PD_VDO_VID(p[0]) != USB_SID_PD)
				break;

			if (IS_ERR_OR_NULL(port->partner))
				break;

			if (PD_VDO_SVDM_VER(p[0]) < svdm_version) {
				typec_partner_set_svdm_version(port->partner,
							       PD_VDO_SVDM_VER(p[0]));
				svdm_version = PD_VDO_SVDM_VER(p[0]);
			}

			port->ams = DISCOVER_IDENTITY;
			/*
			 * PD2.0 Spec 6.10.3: respond with NAK as DFP (data host)
			 * PD3.1 Spec 6.4.4.2.5.1: respond with NAK if "invalid field" or
			 * "wrong configuation" or "Unrecognized"
			 */
			if ((port->data_role == TYPEC_DEVICE || svdm_version >= SVDM_VER_2_0) &&
			    port->nr_snk_vdo) {
				if (svdm_version < SVDM_VER_2_0) {
					for (i = 0; i < port->nr_snk_vdo_v1; i++)
						response[i + 1] = port->snk_vdo_v1[i];
					rlen = port->nr_snk_vdo_v1 + 1;

				} else {
					for (i = 0; i < port->nr_snk_vdo; i++)
						response[i + 1] = port->snk_vdo[i];
					rlen = port->nr_snk_vdo + 1;
				}
			}
			break;
		case CMD_DISCOVER_SVID:
			port->ams = DISCOVER_SVIDS;
			break;
		case CMD_DISCOVER_MODES:
			port->ams = DISCOVER_MODES;
			break;
		case CMD_ENTER_MODE:
			port->ams = DFP_TO_UFP_ENTER_MODE;
			break;
		case CMD_EXIT_MODE:
			port->ams = DFP_TO_UFP_EXIT_MODE;
			break;
		case CMD_ATTENTION:
			/* Attention command does not have response */
			*adev_action = ADEV_ATTENTION;
			return 0;
		default:
			break;
		}
		if (rlen >= 1) {
			response[0] = p[0] | VDO_CMDT(CMDT_RSP_ACK);
		} else if (rlen == 0) {
			response[0] = p[0] | VDO_CMDT(CMDT_RSP_NAK);
			rlen = 1;
		} else {
			response[0] = p[0] | VDO_CMDT(CMDT_RSP_BUSY);
			rlen = 1;
		}
		response[0] = (response[0] & ~VDO_SVDM_VERS_MASK) |
			      (VDO_SVDM_VERS(typec_get_negotiated_svdm_version(typec)));
		break;
	case CMDT_RSP_ACK:
		/*
		 * Silently drop message if we are not connected, but can process
		 * if SOP' Discover Identity prior to explicit contract.
		 */
		if (IS_ERR_OR_NULL(port->partner) &&
		    !(rx_sop_type == TCPC_TX_SOP_PRIME && cmd == CMD_DISCOVER_IDENT))
			break;

		tcpm_ams_finish(port);

		switch (cmd) {
		/*
		 * SVDM Command Flow for SOP and SOP':
		 * SOP		Discover Identity
		 * SOP'		Discover Identity
		 * SOP		Discover SVIDs
		 *		Discover Modes
		 * (Active Cables)
		 * SOP'		Discover SVIDs
		 *		Discover Modes
		 *
		 * Perform Discover SOP' if the port can communicate with cable
		 * plug.
		 */
		case CMD_DISCOVER_IDENT:
			switch (rx_sop_type) {
			case TCPC_TX_SOP:
				if (PD_VDO_SVDM_VER(p[0]) < svdm_version) {
					typec_partner_set_svdm_version(port->partner,
								       PD_VDO_SVDM_VER(p[0]));
					/* If cable is discovered before partner, downgrade svdm */
					if (!IS_ERR_OR_NULL(port->cable) &&
					    (typec_get_cable_svdm_version(port->typec_port) >
					    svdm_version))
						typec_cable_set_svdm_version(port->cable,
									     svdm_version);
				}
				/* 6.4.4.3.1 */
				svdm_consume_identity(port, p, cnt);
				/* Attempt Vconn swap, delay SOP' discovery if necessary */
				if (tcpm_attempt_vconn_swap_discovery(port)) {
					port->send_discover_prime = true;
					port->upcoming_state = VCONN_SWAP_SEND;
					ret = tcpm_ams_start(port, VCONN_SWAP);
					if (!ret)
						return 0;
					/* Cannot perform Vconn swap */
					port->upcoming_state = INVALID_STATE;
					port->send_discover_prime = false;
				}

				/*
				 * Attempt Discover Identity on SOP' if the
				 * cable was not discovered previously, and use
				 * the SVDM version of the partner to probe.
				 */
				if (IS_ERR_OR_NULL(port->cable) &&
				    tcpm_can_communicate_sop_prime(port)) {
					*response_tx_sop_type = TCPC_TX_SOP_PRIME;
					port->send_discover_prime = true;
					response[0] = VDO(USB_SID_PD, 1,
							  typec_get_negotiated_svdm_version(typec),
							  CMD_DISCOVER_IDENT);
					rlen = 1;
				} else {
					*response_tx_sop_type = TCPC_TX_SOP;
					response[0] = VDO(USB_SID_PD, 1,
							  typec_get_negotiated_svdm_version(typec),
							  CMD_DISCOVER_SVID);
					rlen = 1;
				}
				break;
			case TCPC_TX_SOP_PRIME:
				/*
				 * svdm_consume_identity_sop_prime will determine
				 * the svdm_version for the cable moving forward.
				 */
				svdm_consume_identity_sop_prime(port, p, cnt);

				/*
				 * If received in SRC_VDM_IDENTITY_REQUEST, continue
				 * to SRC_SEND_CAPABILITIES
				 */
				if (port->state == SRC_VDM_IDENTITY_REQUEST) {
					tcpm_set_state(port, SRC_SEND_CAPABILITIES, 0);
					return 0;
				}

				*response_tx_sop_type = TCPC_TX_SOP;
				response[0] = VDO(USB_SID_PD, 1,
						  typec_get_negotiated_svdm_version(typec),
						  CMD_DISCOVER_SVID);
				rlen = 1;
				break;
			default:
				return 0;
			}
			break;
		case CMD_DISCOVER_SVID:
			*response_tx_sop_type = rx_sop_type;
			/* 6.4.4.3.2 */
			if (svdm_consume_svids(port, p, cnt, rx_sop_type)) {
				response[0] = VDO(USB_SID_PD, 1, svdm_version, CMD_DISCOVER_SVID);
				rlen = 1;
			} else {
				if (rx_sop_type == TCPC_TX_SOP) {
					if (modep->nsvids && supports_modal(port)) {
						response[0] = VDO(modep->svids[0], 1, svdm_version,
								CMD_DISCOVER_MODES);
						rlen = 1;
					}
				} else if (rx_sop_type == TCPC_TX_SOP_PRIME) {
					if (modep_prime->nsvids) {
						response[0] = VDO(modep_prime->svids[0], 1,
								  svdm_version, CMD_DISCOVER_MODES);
						rlen = 1;
					}
				}
			}
			break;
		case CMD_DISCOVER_MODES:
			if (rx_sop_type == TCPC_TX_SOP) {
				/* 6.4.4.3.3 */
				svdm_consume_modes(port, p, cnt, rx_sop_type);
				modep->svid_index++;
				if (modep->svid_index < modep->nsvids) {
					u16 svid = modep->svids[modep->svid_index];
					*response_tx_sop_type = TCPC_TX_SOP;
					response[0] = VDO(svid, 1, svdm_version,
							  CMD_DISCOVER_MODES);
					rlen = 1;
				} else if (tcpm_cable_vdm_supported(port)) {
					*response_tx_sop_type = TCPC_TX_SOP_PRIME;
					response[0] = VDO(USB_SID_PD, 1,
							  typec_get_cable_svdm_version(typec),
							  CMD_DISCOVER_SVID);
					rlen = 1;
				} else {
					tcpm_register_partner_altmodes(port);
				}
			} else if (rx_sop_type == TCPC_TX_SOP_PRIME) {
				/* 6.4.4.3.3 */
				svdm_consume_modes(port, p, cnt, rx_sop_type);
				modep_prime->svid_index++;
				if (modep_prime->svid_index < modep_prime->nsvids) {
					u16 svid = modep_prime->svids[modep_prime->svid_index];
					*response_tx_sop_type = TCPC_TX_SOP_PRIME;
					response[0] = VDO(svid, 1,
							  typec_get_cable_svdm_version(typec),
							  CMD_DISCOVER_MODES);
					rlen = 1;
				} else {
					tcpm_register_plug_altmodes(port);
					tcpm_register_partner_altmodes(port);
				}
			}
			break;
		case CMD_ENTER_MODE:
			*response_tx_sop_type = rx_sop_type;
			if (rx_sop_type == TCPC_TX_SOP) {
				if (adev && pdev) {
					typec_altmode_update_active(pdev, true);
					*adev_action = ADEV_QUEUE_VDM_SEND_EXIT_MODE_ON_FAIL;
				}
			} else if (rx_sop_type == TCPC_TX_SOP_PRIME) {
				if (adev && pdev_prime) {
					typec_altmode_update_active(pdev_prime, true);
					*adev_action = ADEV_QUEUE_VDM_SEND_EXIT_MODE_ON_FAIL;
				}
			}
			return 0;
		case CMD_EXIT_MODE:
			*response_tx_sop_type = rx_sop_type;
			if (rx_sop_type == TCPC_TX_SOP) {
				if (adev && pdev) {
					typec_altmode_update_active(pdev, false);
					/* Back to USB Operation */
					*adev_action = ADEV_NOTIFY_USB_AND_QUEUE_VDM;
					return 0;
				}
			}
			break;
		case VDO_CMD_VENDOR(0) ... VDO_CMD_VENDOR(15):
			break;
		default:
			/* Unrecognized SVDM */
			response[0] = p[0] | VDO_CMDT(CMDT_RSP_NAK);
			rlen = 1;
			response[0] = (response[0] & ~VDO_SVDM_VERS_MASK) |
				      (VDO_SVDM_VERS(svdm_version));
			break;
		}
		break;
	case CMDT_RSP_NAK:
		tcpm_ams_finish(port);
		switch (cmd) {
		case CMD_DISCOVER_IDENT:
		case CMD_DISCOVER_SVID:
		case CMD_DISCOVER_MODES:
		case VDO_CMD_VENDOR(0) ... VDO_CMD_VENDOR(15):
			break;
		case CMD_ENTER_MODE:
			/* Back to USB Operation */
			*adev_action = ADEV_NOTIFY_USB_AND_QUEUE_VDM;
			return 0;
		default:
			/* Unrecognized SVDM */
			response[0] = p[0] | VDO_CMDT(CMDT_RSP_NAK);
			rlen = 1;
			response[0] = (response[0] & ~VDO_SVDM_VERS_MASK) |
				      (VDO_SVDM_VERS(svdm_version));
			break;
		}
		break;
	default:
		response[0] = p[0] | VDO_CMDT(CMDT_RSP_NAK);
		rlen = 1;
		response[0] = (response[0] & ~VDO_SVDM_VERS_MASK) |
			      (VDO_SVDM_VERS(svdm_version));
		break;
	}

	/* Informing the alternate mode drivers about everything */
	*adev_action = ADEV_QUEUE_VDM;
	return rlen;
}

static void tcpm_pd_handle_msg(struct tcpm_port *port,
			       enum pd_msg_request message,
			       enum tcpm_ams ams);

static void tcpm_handle_vdm_request(struct tcpm_port *port,
				    const __le32 *payload, int cnt,
				    enum tcpm_transmit_type rx_sop_type)
{
	enum adev_actions adev_action = ADEV_NONE;
	struct typec_altmode *adev;
	u32 p[PD_MAX_PAYLOAD];
	u32 response[8] = { };
	int i, rlen = 0;
	enum tcpm_transmit_type response_tx_sop_type = TCPC_TX_SOP;

	for (i = 0; i < cnt; i++)
		p[i] = le32_to_cpu(payload[i]);

	adev = typec_match_altmode(port->port_altmode, ALTMODE_DISCOVERY_MAX,
				   PD_VDO_VID(p[0]), PD_VDO_OPOS(p[0]));

	if (port->vdm_state == VDM_STATE_BUSY) {
		/* If UFP responded busy retry after timeout */
		if (PD_VDO_CMDT(p[0]) == CMDT_RSP_BUSY) {
			port->vdm_state = VDM_STATE_WAIT_RSP_BUSY;
			port->vdo_retry = (p[0] & ~VDO_CMDT_MASK) |
				CMDT_INIT;
			mod_vdm_delayed_work(port, PD_T_VDM_BUSY);
			return;
		}
		port->vdm_state = VDM_STATE_DONE;
	}

	if (PD_VDO_SVDM(p[0]) && (adev || tcpm_vdm_ams(port) || port->nr_snk_vdo)) {
		/*
		 * Here a SVDM is received (INIT or RSP or unknown). Set the vdm_sm_running in
		 * advance because we are dropping the lock but may send VDMs soon.
		 * For the cases of INIT received:
		 *  - If no response to send, it will be cleared later in this function.
		 *  - If there are responses to send, it will be cleared in the state machine.
		 * For the cases of RSP received:
		 *  - If no further INIT to send, it will be cleared later in this function.
		 *  - Otherwise, it will be cleared in the state machine if timeout or it will go
		 *    back here until no further INIT to send.
		 * For the cases of unknown type received:
		 *  - We will send NAK and the flag will be cleared in the state machine.
		 */
		port->vdm_sm_running = true;
		rlen = tcpm_pd_svdm(port, adev, p, cnt, response, &adev_action,
				    rx_sop_type, &response_tx_sop_type);
	} else {
		if (port->negotiated_rev >= PD_REV30)
			tcpm_pd_handle_msg(port, PD_MSG_CTRL_NOT_SUPP, NONE_AMS);
	}

	/*
	 * We are done with any state stored in the port struct now, except
	 * for any port struct changes done by the tcpm_queue_vdm() call
	 * below, which is a separate operation.
	 *
	 * So we can safely release the lock here; and we MUST release the
	 * lock here to avoid an AB BA lock inversion:
	 *
	 * If we keep the lock here then the lock ordering in this path is:
	 * 1. tcpm_pd_rx_handler take the tcpm port lock
	 * 2. One of the typec_altmode_* calls below takes the alt-mode's lock
	 *
	 * And we also have this ordering:
	 * 1. alt-mode driver takes the alt-mode's lock
	 * 2. alt-mode driver calls tcpm_altmode_enter which takes the
	 *    tcpm port lock
	 *
	 * Dropping our lock here avoids this.
	 */
	mutex_unlock(&port->lock);

	if (adev) {
		switch (adev_action) {
		case ADEV_NONE:
			break;
		case ADEV_NOTIFY_USB_AND_QUEUE_VDM:
			WARN_ON(typec_altmode_notify(adev, TYPEC_STATE_USB, NULL));
			typec_altmode_vdm(adev, p[0], &p[1], cnt);
			break;
		case ADEV_QUEUE_VDM:
			if (response_tx_sop_type == TCPC_TX_SOP_PRIME)
				typec_cable_altmode_vdm(adev, TYPEC_PLUG_SOP_P, p[0], &p[1], cnt);
			else
				typec_altmode_vdm(adev, p[0], &p[1], cnt);
			break;
		case ADEV_QUEUE_VDM_SEND_EXIT_MODE_ON_FAIL:
			if (response_tx_sop_type == TCPC_TX_SOP_PRIME) {
				if (typec_cable_altmode_vdm(adev, TYPEC_PLUG_SOP_P,
							    p[0], &p[1], cnt)) {
					int svdm_version = typec_get_cable_svdm_version(
										port->typec_port);
					if (svdm_version < 0)
						break;

					response[0] = VDO(adev->svid, 1, svdm_version,
							CMD_EXIT_MODE);
					response[0] |= VDO_OPOS(adev->mode);
					rlen = 1;
				}
			} else {
				if (typec_altmode_vdm(adev, p[0], &p[1], cnt)) {
					int svdm_version = typec_get_negotiated_svdm_version(
										port->typec_port);
					if (svdm_version < 0)
						break;

					response[0] = VDO(adev->svid, 1, svdm_version,
							CMD_EXIT_MODE);
					response[0] |= VDO_OPOS(adev->mode);
					rlen = 1;
				}
			}
			break;
		case ADEV_ATTENTION:
			if (typec_altmode_attention(adev, p[1]))
				tcpm_log(port, "typec_altmode_attention no port partner altmode");
			break;
		}
	}

	/*
	 * We must re-take the lock here to balance the unlock in
	 * tcpm_pd_rx_handler, note that no changes, other then the
	 * tcpm_queue_vdm call, are made while the lock is held again.
	 * All that is done after the call is unwinding the call stack until
	 * we return to tcpm_pd_rx_handler and do the unlock there.
	 */
	mutex_lock(&port->lock);

	if (rlen > 0)
		tcpm_queue_vdm(port, response[0], &response[1], rlen - 1, response_tx_sop_type);
	else
		port->vdm_sm_running = false;
}

static void tcpm_send_vdm(struct tcpm_port *port, u32 vid, int cmd,
			  const u32 *data, int count, enum tcpm_transmit_type tx_sop_type)
{
	int svdm_version;
	u32 header;

	switch (tx_sop_type) {
	case TCPC_TX_SOP_PRIME:
		/*
		 * If the port partner is discovered, then the port partner's
		 * SVDM Version will be returned
		 */
		svdm_version = typec_get_cable_svdm_version(port->typec_port);
		if (svdm_version < 0)
			svdm_version = SVDM_VER_MAX;
		break;
	case TCPC_TX_SOP:
		svdm_version = typec_get_negotiated_svdm_version(port->typec_port);
		if (svdm_version < 0)
			return;
		break;
	default:
		svdm_version = typec_get_negotiated_svdm_version(port->typec_port);
		if (svdm_version < 0)
			return;
		break;
	}

	if (WARN_ON(count > VDO_MAX_SIZE - 1))
		count = VDO_MAX_SIZE - 1;

	/* set VDM header with VID & CMD */
	header = VDO(vid, ((vid & USB_SID_PD) == USB_SID_PD) ?
			1 : (PD_VDO_CMD(cmd) <= CMD_ATTENTION),
			svdm_version, cmd);
	tcpm_queue_vdm(port, header, data, count, tx_sop_type);
}

static unsigned int vdm_ready_timeout(u32 vdm_hdr)
{
	unsigned int timeout;
	int cmd = PD_VDO_CMD(vdm_hdr);

	/* its not a structured VDM command */
	if (!PD_VDO_SVDM(vdm_hdr))
		return PD_T_VDM_UNSTRUCTURED;

	switch (PD_VDO_CMDT(vdm_hdr)) {
	case CMDT_INIT:
		if (cmd == CMD_ENTER_MODE || cmd == CMD_EXIT_MODE)
			timeout = PD_T_VDM_WAIT_MODE_E;
		else
			timeout = PD_T_VDM_SNDR_RSP;
		break;
	default:
		if (cmd == CMD_ENTER_MODE || cmd == CMD_EXIT_MODE)
			timeout = PD_T_VDM_E_MODE;
		else
			timeout = PD_T_VDM_RCVR_RSP;
		break;
	}
	return timeout;
}

static void vdm_run_state_machine(struct tcpm_port *port)
{
	struct pd_message msg;
	int i, res = 0;
	u32 vdo_hdr = port->vdo_data[0];
	u32 response[8] = { };

	switch (port->vdm_state) {
	case VDM_STATE_READY:
		/* Only transmit VDM if attached */
		if (!port->attached) {
			port->vdm_state = VDM_STATE_ERR_BUSY;
			break;
		}

		/*
		 * if there's traffic or we're not in PDO ready state don't send
		 * a VDM.
		 */
		if (port->state != SRC_READY && port->state != SNK_READY &&
		    port->state != SRC_VDM_IDENTITY_REQUEST) {
			port->vdm_sm_running = false;
			break;
		}

		/* TODO: AMS operation for Unstructured VDM */
		if (PD_VDO_SVDM(vdo_hdr) && PD_VDO_CMDT(vdo_hdr) == CMDT_INIT) {
			switch (PD_VDO_CMD(vdo_hdr)) {
			case CMD_DISCOVER_IDENT:
				res = tcpm_ams_start(port, DISCOVER_IDENTITY);
				if (res == 0) {
					switch (port->tx_sop_type) {
					case TCPC_TX_SOP_PRIME:
						port->send_discover_prime = false;
						break;
					case TCPC_TX_SOP:
						port->send_discover = false;
						break;
					default:
						port->send_discover = false;
						break;
					}
				} else if (res == -EAGAIN) {
					port->vdo_data[0] = 0;
					mod_send_discover_delayed_work(port,
								       SEND_DISCOVER_RETRY_MS);
				}
				break;
			case CMD_DISCOVER_SVID:
				res = tcpm_ams_start(port, DISCOVER_SVIDS);
				break;
			case CMD_DISCOVER_MODES:
				res = tcpm_ams_start(port, DISCOVER_MODES);
				break;
			case CMD_ENTER_MODE:
				res = tcpm_ams_start(port, DFP_TO_UFP_ENTER_MODE);
				break;
			case CMD_EXIT_MODE:
				res = tcpm_ams_start(port, DFP_TO_UFP_EXIT_MODE);
				break;
			case CMD_ATTENTION:
				res = tcpm_ams_start(port, ATTENTION);
				break;
			case VDO_CMD_VENDOR(0) ... VDO_CMD_VENDOR(15):
				res = tcpm_ams_start(port, STRUCTURED_VDMS);
				break;
			default:
				res = -EOPNOTSUPP;
				break;
			}

			if (res < 0) {
				port->vdm_state = VDM_STATE_ERR_BUSY;
				return;
			}
		}

		port->vdm_state = VDM_STATE_SEND_MESSAGE;
		mod_vdm_delayed_work(port, (port->negotiated_rev >= PD_REV30 &&
					    port->pwr_role == TYPEC_SOURCE &&
					    PD_VDO_SVDM(vdo_hdr) &&
					    PD_VDO_CMDT(vdo_hdr) == CMDT_INIT) ?
					   PD_T_SINK_TX : 0);
		break;
	case VDM_STATE_WAIT_RSP_BUSY:
		port->vdo_data[0] = port->vdo_retry;
		port->vdo_count = 1;
		port->vdm_state = VDM_STATE_READY;
		tcpm_ams_finish(port);
		break;
	case VDM_STATE_BUSY:
		port->vdm_state = VDM_STATE_ERR_TMOUT;
		if (port->ams != NONE_AMS)
			tcpm_ams_finish(port);
		break;
	case VDM_STATE_ERR_SEND:
		/*
		 * When sending Discover Identity to SOP' before establishing an
		 * explicit contract, do not retry. Instead, weave sending
		 * Source_Capabilities over SOP and Discover Identity over SOP'.
		 */
		if (port->state == SRC_VDM_IDENTITY_REQUEST) {
			tcpm_ams_finish(port);
			port->vdm_state = VDM_STATE_DONE;
			tcpm_set_state(port, SRC_SEND_CAPABILITIES, 0);
		/*
		 * A partner which does not support USB PD will not reply,
		 * so this is not a fatal error. At the same time, some
		 * devices may not return GoodCRC under some circumstances,
		 * so we need to retry.
		 */
		} else if (port->vdm_retries < 3) {
			tcpm_log(port, "VDM Tx error, retry");
			port->vdm_retries++;
			port->vdm_state = VDM_STATE_READY;
			if (PD_VDO_SVDM(vdo_hdr) && PD_VDO_CMDT(vdo_hdr) == CMDT_INIT)
				tcpm_ams_finish(port);
		} else {
			tcpm_ams_finish(port);
			if (port->tx_sop_type == TCPC_TX_SOP)
				break;
			/* Handle SOP' Transmission Errors */
			switch (PD_VDO_CMD(vdo_hdr)) {
			/*
			 * If Discover Identity fails on SOP', then resume
			 * discovery process on SOP only.
			 */
			case CMD_DISCOVER_IDENT:
				port->vdo_data[0] = 0;
				response[0] = VDO(USB_SID_PD, 1,
						  typec_get_negotiated_svdm_version(
									port->typec_port),
						  CMD_DISCOVER_SVID);
				tcpm_queue_vdm(port, response[0], &response[1],
					       0, TCPC_TX_SOP);
				break;
			/*
			 * If Discover SVIDs or Discover Modes fail, then
			 * proceed with Alt Mode discovery process on SOP.
			 */
			case CMD_DISCOVER_SVID:
				tcpm_register_partner_altmodes(port);
				break;
			case CMD_DISCOVER_MODES:
				tcpm_register_partner_altmodes(port);
				break;
			default:
				break;
			}
		}
		break;
	case VDM_STATE_SEND_MESSAGE:
		/* Prepare and send VDM */
		memset(&msg, 0, sizeof(msg));
		if (port->tx_sop_type == TCPC_TX_SOP_PRIME) {
			msg.header = PD_HEADER_LE(PD_DATA_VENDOR_DEF,
						  0,	/* Cable Plug Indicator for DFP/UFP */
						  0,	/* Reserved */
						  port->negotiated_rev_prime,
						  port->message_id_prime,
						  port->vdo_count);
		} else {
			msg.header = PD_HEADER_LE(PD_DATA_VENDOR_DEF,
						  port->pwr_role,
						  port->data_role,
						  port->negotiated_rev,
						  port->message_id,
						  port->vdo_count);
		}
		for (i = 0; i < port->vdo_count; i++)
			msg.payload[i] = cpu_to_le32(port->vdo_data[i]);
		res = tcpm_pd_transmit(port, port->tx_sop_type, &msg);
		if (res < 0) {
			port->vdm_state = VDM_STATE_ERR_SEND;
		} else {
			unsigned long timeout;

			port->vdm_retries = 0;
			port->vdo_data[0] = 0;
			port->vdm_state = VDM_STATE_BUSY;
			timeout = vdm_ready_timeout(vdo_hdr);
			mod_vdm_delayed_work(port, timeout);
		}
		break;
	default:
		break;
	}
}

static void vdm_state_machine_work(struct kthread_work *work)
{
	struct tcpm_port *port = container_of(work, struct tcpm_port, vdm_state_machine);
	enum vdm_states prev_state;

	mutex_lock(&port->lock);

	/*
	 * Continue running as long as the port is not busy and there was
	 * a state change.
	 */
	do {
		prev_state = port->vdm_state;
		vdm_run_state_machine(port);
	} while (port->vdm_state != prev_state &&
		 port->vdm_state != VDM_STATE_BUSY &&
		 port->vdm_state != VDM_STATE_SEND_MESSAGE);

	if (port->vdm_state < VDM_STATE_READY)
		port->vdm_sm_running = false;

	mutex_unlock(&port->lock);
}

enum pdo_err {
	PDO_NO_ERR,
	PDO_ERR_NO_VSAFE5V,
	PDO_ERR_VSAFE5V_NOT_FIRST,
	PDO_ERR_PDO_TYPE_NOT_IN_ORDER,
	PDO_ERR_FIXED_NOT_SORTED,
	PDO_ERR_VARIABLE_BATT_NOT_SORTED,
	PDO_ERR_DUPE_PDO,
	PDO_ERR_PPS_APDO_NOT_SORTED,
	PDO_ERR_DUPE_PPS_APDO,
};

static const char * const pdo_err_msg[] = {
	[PDO_ERR_NO_VSAFE5V] =
	" err: source/sink caps should at least have vSafe5V",
	[PDO_ERR_VSAFE5V_NOT_FIRST] =
	" err: vSafe5V Fixed Supply Object Shall always be the first object",
	[PDO_ERR_PDO_TYPE_NOT_IN_ORDER] =
	" err: PDOs should be in the following order: Fixed; Battery; Variable",
	[PDO_ERR_FIXED_NOT_SORTED] =
	" err: Fixed supply pdos should be in increasing order of their fixed voltage",
	[PDO_ERR_VARIABLE_BATT_NOT_SORTED] =
	" err: Variable/Battery supply pdos should be in increasing order of their minimum voltage",
	[PDO_ERR_DUPE_PDO] =
	" err: Variable/Batt supply pdos cannot have same min/max voltage",
	[PDO_ERR_PPS_APDO_NOT_SORTED] =
	" err: Programmable power supply apdos should be in increasing order of their maximum voltage",
	[PDO_ERR_DUPE_PPS_APDO] =
	" err: Programmable power supply apdos cannot have same min/max voltage and max current",
};

static enum pdo_err tcpm_caps_err(struct tcpm_port *port, const u32 *pdo,
				  unsigned int nr_pdo)
{
	unsigned int i;

	/* Should at least contain vSafe5v */
	if (nr_pdo < 1)
		return PDO_ERR_NO_VSAFE5V;

	/* The vSafe5V Fixed Supply Object Shall always be the first object */
	if (pdo_type(pdo[0]) != PDO_TYPE_FIXED ||
	    pdo_fixed_voltage(pdo[0]) != VSAFE5V)
		return PDO_ERR_VSAFE5V_NOT_FIRST;

	for (i = 1; i < nr_pdo; i++) {
		if (pdo_type(pdo[i]) < pdo_type(pdo[i - 1])) {
			return PDO_ERR_PDO_TYPE_NOT_IN_ORDER;
		} else if (pdo_type(pdo[i]) == pdo_type(pdo[i - 1])) {
			enum pd_pdo_type type = pdo_type(pdo[i]);

			switch (type) {
			/*
			 * The remaining Fixed Supply Objects, if
			 * present, shall be sent in voltage order;
			 * lowest to highest.
			 */
			case PDO_TYPE_FIXED:
				if (pdo_fixed_voltage(pdo[i]) <=
				    pdo_fixed_voltage(pdo[i - 1]))
					return PDO_ERR_FIXED_NOT_SORTED;
				break;
			/*
			 * The Battery Supply Objects and Variable
			 * supply, if present shall be sent in Minimum
			 * Voltage order; lowest to highest.
			 */
			case PDO_TYPE_VAR:
			case PDO_TYPE_BATT:
				if (pdo_min_voltage(pdo[i]) <
				    pdo_min_voltage(pdo[i - 1]))
					return PDO_ERR_VARIABLE_BATT_NOT_SORTED;
				else if ((pdo_min_voltage(pdo[i]) ==
					  pdo_min_voltage(pdo[i - 1])) &&
					 (pdo_max_voltage(pdo[i]) ==
					  pdo_max_voltage(pdo[i - 1])))
					return PDO_ERR_DUPE_PDO;
				break;
			/*
			 * The Programmable Power Supply APDOs, if present,
			 * shall be sent in Maximum Voltage order;
			 * lowest to highest.
			 */
			case PDO_TYPE_APDO:
				if (pdo_apdo_type(pdo[i]) != APDO_TYPE_PPS)
					break;

				if (pdo_pps_apdo_max_voltage(pdo[i]) <
				    pdo_pps_apdo_max_voltage(pdo[i - 1]))
					return PDO_ERR_PPS_APDO_NOT_SORTED;
				else if (pdo_pps_apdo_min_voltage(pdo[i]) ==
					  pdo_pps_apdo_min_voltage(pdo[i - 1]) &&
					 pdo_pps_apdo_max_voltage(pdo[i]) ==
					  pdo_pps_apdo_max_voltage(pdo[i - 1]) &&
					 pdo_pps_apdo_max_current(pdo[i]) ==
					  pdo_pps_apdo_max_current(pdo[i - 1]))
					return PDO_ERR_DUPE_PPS_APDO;
				break;
			default:
				tcpm_log_force(port, " Unknown pdo type");
			}
		}
	}

	return PDO_NO_ERR;
}

static int tcpm_validate_caps(struct tcpm_port *port, const u32 *pdo,
			      unsigned int nr_pdo)
{
	enum pdo_err err_index = tcpm_caps_err(port, pdo, nr_pdo);

	if (err_index != PDO_NO_ERR) {
		tcpm_log_force(port, " %s", pdo_err_msg[err_index]);
		return -EINVAL;
	}

	return 0;
}

static int tcpm_altmode_enter(struct typec_altmode *altmode, u32 *vdo)
{
	struct tcpm_port *port = typec_altmode_get_drvdata(altmode);
	int svdm_version;
	u32 header;

	svdm_version = typec_get_negotiated_svdm_version(port->typec_port);
	if (svdm_version < 0)
		return svdm_version;

	header = VDO(altmode->svid, vdo ? 2 : 1, svdm_version, CMD_ENTER_MODE);
	header |= VDO_OPOS(altmode->mode);

	return tcpm_queue_vdm_unlocked(port, header, vdo, vdo ? 1 : 0, TCPC_TX_SOP);
}

static int tcpm_altmode_exit(struct typec_altmode *altmode)
{
	struct tcpm_port *port = typec_altmode_get_drvdata(altmode);
	int svdm_version;
	u32 header;

	svdm_version = typec_get_negotiated_svdm_version(port->typec_port);
	if (svdm_version < 0)
		return svdm_version;

	header = VDO(altmode->svid, 1, svdm_version, CMD_EXIT_MODE);
	header |= VDO_OPOS(altmode->mode);

	return tcpm_queue_vdm_unlocked(port, header, NULL, 0, TCPC_TX_SOP);
}

static int tcpm_altmode_vdm(struct typec_altmode *altmode,
			    u32 header, const u32 *data, int count)
{
	struct tcpm_port *port = typec_altmode_get_drvdata(altmode);

	return tcpm_queue_vdm_unlocked(port, header, data, count - 1, TCPC_TX_SOP);
}

static const struct typec_altmode_ops tcpm_altmode_ops = {
	.enter = tcpm_altmode_enter,
	.exit = tcpm_altmode_exit,
	.vdm = tcpm_altmode_vdm,
};


static int tcpm_cable_altmode_enter(struct typec_altmode *altmode, enum typec_plug_index sop,
				    u32 *vdo)
{
	struct tcpm_port *port = typec_altmode_get_drvdata(altmode);
	int svdm_version;
	u32 header;

	svdm_version = typec_get_cable_svdm_version(port->typec_port);
	if (svdm_version < 0)
		return svdm_version;

	header = VDO(altmode->svid, vdo ? 2 : 1, svdm_version, CMD_ENTER_MODE);
	header |= VDO_OPOS(altmode->mode);

	return tcpm_queue_vdm_unlocked(port, header, vdo, vdo ? 1 : 0, TCPC_TX_SOP_PRIME);
}

static int tcpm_cable_altmode_exit(struct typec_altmode *altmode, enum typec_plug_index sop)
{
	struct tcpm_port *port = typec_altmode_get_drvdata(altmode);
	int svdm_version;
	u32 header;

	svdm_version = typec_get_cable_svdm_version(port->typec_port);
	if (svdm_version < 0)
		return svdm_version;

	header = VDO(altmode->svid, 1, svdm_version, CMD_EXIT_MODE);
	header |= VDO_OPOS(altmode->mode);

	return tcpm_queue_vdm_unlocked(port, header, NULL, 0, TCPC_TX_SOP_PRIME);
}

static int tcpm_cable_altmode_vdm(struct typec_altmode *altmode, enum typec_plug_index sop,
				  u32 header, const u32 *data, int count)
{
	struct tcpm_port *port = typec_altmode_get_drvdata(altmode);

	return tcpm_queue_vdm_unlocked(port, header, data, count - 1, TCPC_TX_SOP_PRIME);
}

static const struct typec_cable_ops tcpm_cable_ops = {
	.enter = tcpm_cable_altmode_enter,
	.exit = tcpm_cable_altmode_exit,
	.vdm = tcpm_cable_altmode_vdm,
};

/*
 * PD (data, control) command handling functions
 */
static inline enum tcpm_state ready_state(struct tcpm_port *port)
{
	if (port->pwr_role == TYPEC_SOURCE)
		return SRC_READY;
	else
		return SNK_READY;
}

static int tcpm_pd_send_control(struct tcpm_port *port,
				enum pd_ctrl_msg_type type,
				enum tcpm_transmit_type tx_sop_type);

static void tcpm_handle_alert(struct tcpm_port *port, const __le32 *payload,
			      int cnt)
{
	u32 p0 = le32_to_cpu(payload[0]);
	unsigned int type = usb_pd_ado_type(p0);

	if (!type) {
		tcpm_log(port, "Alert message received with no type");
		tcpm_queue_message(port, PD_MSG_CTRL_NOT_SUPP);
		return;
	}

	/* Just handling non-battery alerts for now */
	if (!(type & USB_PD_ADO_TYPE_BATT_STATUS_CHANGE)) {
		if (port->pwr_role == TYPEC_SOURCE) {
			port->upcoming_state = GET_STATUS_SEND;
			tcpm_ams_start(port, GETTING_SOURCE_SINK_STATUS);
		} else {
			/*
			 * Do not check SinkTxOk here in case the Source doesn't set its Rp to
			 * SinkTxOk in time.
			 */
			port->ams = GETTING_SOURCE_SINK_STATUS;
			tcpm_set_state(port, GET_STATUS_SEND, 0);
		}
	} else {
		tcpm_queue_message(port, PD_MSG_CTRL_NOT_SUPP);
	}
}

static int tcpm_set_auto_vbus_discharge_threshold(struct tcpm_port *port,
						  enum typec_pwr_opmode mode, bool pps_active,
						  u32 requested_vbus_voltage)
{
	int ret;

	if (!port->tcpc->set_auto_vbus_discharge_threshold)
		return 0;

	ret = port->tcpc->set_auto_vbus_discharge_threshold(port->tcpc, mode, pps_active,
							    requested_vbus_voltage,
							    port->pps_data.min_volt);
	tcpm_log_force(port,
		       "set_auto_vbus_discharge_threshold mode:%d pps_active:%c vbus:%u pps_apdo_min_volt:%u ret:%d",
		       mode, pps_active ? 'y' : 'n', requested_vbus_voltage,
		       port->pps_data.min_volt, ret);

	return ret;
}

static void tcpm_pd_handle_state(struct tcpm_port *port,
				 enum tcpm_state state,
				 enum tcpm_ams ams,
				 unsigned int delay_ms)
{
	switch (port->state) {
	case SRC_READY:
	case SNK_READY:
		port->ams = ams;
		tcpm_set_state(port, state, delay_ms);
		break;
	/* 8.3.3.4.1.1 and 6.8.1 power transitioning */
	case SNK_TRANSITION_SINK:
	case SNK_TRANSITION_SINK_VBUS:
	case SRC_TRANSITION_SUPPLY:
		tcpm_set_state(port, HARD_RESET_SEND, 0);
		break;
	default:
		if (!tcpm_ams_interruptible(port)) {
			tcpm_set_state(port, port->pwr_role == TYPEC_SOURCE ?
				       SRC_SOFT_RESET_WAIT_SNK_TX :
				       SNK_SOFT_RESET,
				       0);
		} else {
			/* process the Message 6.8.1 */
			port->upcoming_state = state;
			port->next_ams = ams;
			tcpm_set_state(port, ready_state(port), delay_ms);
		}
		break;
	}
}

static void tcpm_pd_handle_msg(struct tcpm_port *port,
			       enum pd_msg_request message,
			       enum tcpm_ams ams)
{
	switch (port->state) {
	case SRC_READY:
	case SNK_READY:
		port->ams = ams;
		tcpm_queue_message(port, message);
		break;
	/* PD 3.0 Spec 8.3.3.4.1.1 and 6.8.1 */
	case SNK_TRANSITION_SINK:
	case SNK_TRANSITION_SINK_VBUS:
	case SRC_TRANSITION_SUPPLY:
		tcpm_set_state(port, HARD_RESET_SEND, 0);
		break;
	default:
		if (!tcpm_ams_interruptible(port)) {
			tcpm_set_state(port, port->pwr_role == TYPEC_SOURCE ?
				       SRC_SOFT_RESET_WAIT_SNK_TX :
				       SNK_SOFT_RESET,
				       0);
		} else {
			port->next_ams = ams;
			tcpm_set_state(port, ready_state(port), 0);
			/* 6.8.1 process the Message */
			tcpm_queue_message(port, message);
		}
		break;
	}
}

static int tcpm_register_source_caps(struct tcpm_port *port)
{
	struct usb_power_delivery_desc desc = { port->negotiated_rev };
	struct usb_power_delivery_capabilities_desc caps = { };
	struct usb_power_delivery_capabilities *cap = port->partner_source_caps;

	if (!port->partner_pd)
		port->partner_pd = usb_power_delivery_register(NULL, &desc);
	if (IS_ERR(port->partner_pd))
		return PTR_ERR(port->partner_pd);

	memcpy(caps.pdo, port->source_caps, sizeof(u32) * port->nr_source_caps);
	caps.role = TYPEC_SOURCE;

	if (cap) {
		usb_power_delivery_unregister_capabilities(cap);
		port->partner_source_caps = NULL;
	}

	cap = usb_power_delivery_register_capabilities(port->partner_pd, &caps);
	if (IS_ERR(cap))
		return PTR_ERR(cap);

	port->partner_source_caps = cap;

	return 0;
}

static int tcpm_register_sink_caps(struct tcpm_port *port)
{
	struct usb_power_delivery_desc desc = { port->negotiated_rev };
	struct usb_power_delivery_capabilities_desc caps = { };
	struct usb_power_delivery_capabilities *cap;

	if (!port->partner_pd)
		port->partner_pd = usb_power_delivery_register(NULL, &desc);
	if (IS_ERR(port->partner_pd))
		return PTR_ERR(port->partner_pd);

	memcpy(caps.pdo, port->sink_caps, sizeof(u32) * port->nr_sink_caps);
	caps.role = TYPEC_SINK;

	cap = usb_power_delivery_register_capabilities(port->partner_pd, &caps);
	if (IS_ERR(cap))
		return PTR_ERR(cap);

	port->partner_sink_caps = cap;

	return 0;
}

static void tcpm_pd_data_request(struct tcpm_port *port,
				 const struct pd_message *msg,
				 enum tcpm_transmit_type rx_sop_type)
{
	enum pd_data_msg_type type = pd_header_type_le(msg->header);
	unsigned int cnt = pd_header_cnt_le(msg->header);
	unsigned int rev = pd_header_rev_le(msg->header);
	unsigned int i;
	enum frs_typec_current partner_frs_current;
	bool frs_enable;
	int ret;

	if (tcpm_vdm_ams(port) && type != PD_DATA_VENDOR_DEF) {
		port->vdm_state = VDM_STATE_ERR_BUSY;
		tcpm_ams_finish(port);
		mod_vdm_delayed_work(port, 0);
	}

	switch (type) {
	case PD_DATA_SOURCE_CAP:
		for (i = 0; i < cnt; i++)
			port->source_caps[i] = le32_to_cpu(msg->payload[i]);

		port->nr_source_caps = cnt;

		tcpm_log_source_caps(port);

		tcpm_validate_caps(port, port->source_caps,
				   port->nr_source_caps);

		tcpm_register_source_caps(port);

		/*
		 * Adjust revision in subsequent message headers, as required,
		 * to comply with 6.2.1.1.5 of the USB PD 3.0 spec. We don't
		 * support Rev 1.0 so just do nothing in that scenario.
		 */
		if (rev == PD_REV10) {
			if (port->ams == GET_SOURCE_CAPABILITIES)
				tcpm_ams_finish(port);
			break;
		}

		if (rev < PD_MAX_REV) {
			port->negotiated_rev = rev;
			if (port->negotiated_rev_prime > port->negotiated_rev)
				port->negotiated_rev_prime = port->negotiated_rev;
		}

		if (port->pwr_role == TYPEC_SOURCE) {
			if (port->ams == GET_SOURCE_CAPABILITIES)
				tcpm_pd_handle_state(port, SRC_READY, NONE_AMS, 0);
			/* Unexpected Source Capabilities */
			else
				tcpm_pd_handle_msg(port,
						   port->negotiated_rev < PD_REV30 ?
						   PD_MSG_CTRL_REJECT :
						   PD_MSG_CTRL_NOT_SUPP,
						   NONE_AMS);
		} else if (port->state == SNK_WAIT_CAPABILITIES ||
			   port->state == SNK_WAIT_CAPABILITIES_TIMEOUT) {
		/*
		 * This message may be received even if VBUS is not
		 * present. This is quite unexpected; see USB PD
		 * specification, sections 8.3.3.6.3.1 and 8.3.3.6.3.2.
		 * However, at the same time, we must be ready to
		 * receive this message and respond to it 15ms after
		 * receiving PS_RDY during power swap operations, no matter
		 * if VBUS is available or not (USB PD specification,
		 * section 6.5.9.2).
		 * So we need to accept the message either way,
		 * but be prepared to keep waiting for VBUS after it was
		 * handled.
		 */
			port->ams = POWER_NEGOTIATION;
			port->in_ams = true;
			tcpm_set_state(port, SNK_NEGOTIATE_CAPABILITIES, 0);
		} else {
			if (port->ams == GET_SOURCE_CAPABILITIES)
				tcpm_ams_finish(port);
			tcpm_pd_handle_state(port, SNK_NEGOTIATE_CAPABILITIES,
					     POWER_NEGOTIATION, 0);
		}
		break;
	case PD_DATA_REQUEST:
		/*
		 * Adjust revision in subsequent message headers, as required,
		 * to comply with 6.2.1.1.5 of the USB PD 3.0 spec. We don't
		 * support Rev 1.0 so just reject in that scenario.
		 */
		if (rev == PD_REV10) {
			tcpm_pd_handle_msg(port,
					   port->negotiated_rev < PD_REV30 ?
					   PD_MSG_CTRL_REJECT :
					   PD_MSG_CTRL_NOT_SUPP,
					   NONE_AMS);
			break;
		}

		if (rev < PD_MAX_REV) {
			port->negotiated_rev = rev;
			if (port->negotiated_rev_prime > port->negotiated_rev)
				port->negotiated_rev_prime = port->negotiated_rev;
		}

		if (port->pwr_role != TYPEC_SOURCE || cnt != 1) {
			tcpm_pd_handle_msg(port,
					   port->negotiated_rev < PD_REV30 ?
					   PD_MSG_CTRL_REJECT :
					   PD_MSG_CTRL_NOT_SUPP,
					   NONE_AMS);
			break;
		}

		port->sink_request = le32_to_cpu(msg->payload[0]);

		if (port->vdm_sm_running && port->explicit_contract) {
			tcpm_pd_handle_msg(port, PD_MSG_CTRL_WAIT, port->ams);
			break;
		}

		if (port->state == SRC_SEND_CAPABILITIES)
			tcpm_set_state(port, SRC_NEGOTIATE_CAPABILITIES, 0);
		else
			tcpm_pd_handle_state(port, SRC_NEGOTIATE_CAPABILITIES,
					     POWER_NEGOTIATION, 0);
		break;
	case PD_DATA_SINK_CAP:
		/* We don't do anything with this at the moment... */
		for (i = 0; i < cnt; i++)
			port->sink_caps[i] = le32_to_cpu(msg->payload[i]);

		partner_frs_current = (port->sink_caps[0] & PDO_FIXED_FRS_CURR_MASK) >>
			PDO_FIXED_FRS_CURR_SHIFT;
		frs_enable = partner_frs_current && (partner_frs_current <=
						     port->new_source_frs_current);
		tcpm_log(port,
			 "Port partner FRS capable partner_frs_current:%u port_frs_current:%u enable:%c",
			 partner_frs_current, port->new_source_frs_current, frs_enable ? 'y' : 'n');
		if (frs_enable) {
			ret  = port->tcpc->enable_frs(port->tcpc, true);
			tcpm_log(port, "Enable FRS %s, ret:%d\n", ret ? "fail" : "success", ret);
		}

		port->nr_sink_caps = cnt;
		port->sink_cap_done = true;
		tcpm_register_sink_caps(port);

		if (port->ams == GET_SINK_CAPABILITIES)
			tcpm_set_state(port, ready_state(port), 0);
		/* Unexpected Sink Capabilities */
		else
			tcpm_pd_handle_msg(port,
					   port->negotiated_rev < PD_REV30 ?
					   PD_MSG_CTRL_REJECT :
					   PD_MSG_CTRL_NOT_SUPP,
					   NONE_AMS);
		break;
	case PD_DATA_VENDOR_DEF:
		tcpm_handle_vdm_request(port, msg->payload, cnt, rx_sop_type);
		break;
	case PD_DATA_BIST:
		port->bist_request = le32_to_cpu(msg->payload[0]);
		tcpm_pd_handle_state(port, BIST_RX, BIST, 0);
		break;
	case PD_DATA_ALERT:
		if (port->state != SRC_READY && port->state != SNK_READY)
			tcpm_pd_handle_state(port, port->pwr_role == TYPEC_SOURCE ?
					     SRC_SOFT_RESET_WAIT_SNK_TX : SNK_SOFT_RESET,
					     NONE_AMS, 0);
		else
			tcpm_handle_alert(port, msg->payload, cnt);
		break;
	case PD_DATA_BATT_STATUS:
	case PD_DATA_GET_COUNTRY_INFO:
		/* Currently unsupported */
		tcpm_pd_handle_msg(port, port->negotiated_rev < PD_REV30 ?
				   PD_MSG_CTRL_REJECT :
				   PD_MSG_CTRL_NOT_SUPP,
				   NONE_AMS);
		break;
	default:
		tcpm_pd_handle_msg(port, port->negotiated_rev < PD_REV30 ?
				   PD_MSG_CTRL_REJECT :
				   PD_MSG_CTRL_NOT_SUPP,
				   NONE_AMS);
		tcpm_log(port, "Unrecognized data message type %#x", type);
		break;
	}
}

static void tcpm_pps_complete(struct tcpm_port *port, int result)
{
	if (port->pps_pending) {
		port->pps_status = result;
		port->pps_pending = false;
		complete(&port->pps_complete);
	}
}

static void tcpm_pd_ctrl_request(struct tcpm_port *port,
				 const struct pd_message *msg,
				 enum tcpm_transmit_type rx_sop_type)
{
	enum pd_ctrl_msg_type type = pd_header_type_le(msg->header);
	enum tcpm_state next_state;
	unsigned int rev = pd_header_rev_le(msg->header);

	/*
	 * Stop VDM state machine if interrupted by other Messages while NOT_SUPP is allowed in
	 * VDM AMS if waiting for VDM responses and will be handled later.
	 */
	if (tcpm_vdm_ams(port) && type != PD_CTRL_NOT_SUPP && type != PD_CTRL_GOOD_CRC) {
		port->vdm_state = VDM_STATE_ERR_BUSY;
		tcpm_ams_finish(port);
		mod_vdm_delayed_work(port, 0);
	}

	switch (type) {
	case PD_CTRL_GOOD_CRC:
	case PD_CTRL_PING:
		break;
	case PD_CTRL_GET_SOURCE_CAP:
		tcpm_pd_handle_msg(port, PD_MSG_DATA_SOURCE_CAP, GET_SOURCE_CAPABILITIES);
		break;
	case PD_CTRL_GET_SINK_CAP:
		tcpm_pd_handle_msg(port, PD_MSG_DATA_SINK_CAP, GET_SINK_CAPABILITIES);
		break;
	case PD_CTRL_GOTO_MIN:
		break;
	case PD_CTRL_PS_RDY:
		switch (port->state) {
		case SNK_TRANSITION_SINK:
			if (port->vbus_present) {
				tcpm_set_current_limit(port,
						       port->req_current_limit,
						       port->req_supply_voltage);
				port->explicit_contract = true;
				tcpm_set_auto_vbus_discharge_threshold(port,
								       TYPEC_PWR_MODE_PD,
								       port->pps_data.active,
								       port->supply_voltage);
				tcpm_set_state(port, SNK_READY, 0);
			} else {
				/*
				 * Seen after power swap. Keep waiting for VBUS
				 * in a transitional state.
				 */
				tcpm_set_state(port,
					       SNK_TRANSITION_SINK_VBUS, 0);
			}
			break;
		case PR_SWAP_SRC_SNK_SOURCE_OFF_CC_DEBOUNCED:
			tcpm_set_state(port, PR_SWAP_SRC_SNK_SINK_ON, 0);
			break;
		case PR_SWAP_SNK_SRC_SINK_OFF:
			tcpm_set_state(port, PR_SWAP_SNK_SRC_SOURCE_ON, 0);
			break;
		case VCONN_SWAP_WAIT_FOR_VCONN:
			tcpm_set_state(port, VCONN_SWAP_TURN_OFF_VCONN, 0);
			break;
		case FR_SWAP_SNK_SRC_TRANSITION_TO_OFF:
			tcpm_set_state(port, FR_SWAP_SNK_SRC_NEW_SINK_READY, 0);
			break;
		default:
			tcpm_pd_handle_state(port,
					     port->pwr_role == TYPEC_SOURCE ?
					     SRC_SOFT_RESET_WAIT_SNK_TX :
					     SNK_SOFT_RESET,
					     NONE_AMS, 0);
			break;
		}
		break;
	case PD_CTRL_REJECT:
	case PD_CTRL_WAIT:
	case PD_CTRL_NOT_SUPP:
		switch (port->state) {
		case SNK_NEGOTIATE_CAPABILITIES:
			/* USB PD specification, Figure 8-43 */
			if (port->explicit_contract)
				next_state = SNK_READY;
			else
				next_state = SNK_WAIT_CAPABILITIES;

			/* Threshold was relaxed before sending Request. Restore it back. */
			tcpm_set_auto_vbus_discharge_threshold(port, TYPEC_PWR_MODE_PD,
							       port->pps_data.active,
							       port->supply_voltage);
			tcpm_set_state(port, next_state, 0);
			break;
		case SNK_NEGOTIATE_PPS_CAPABILITIES:
			/* Revert data back from any requested PPS updates */
			port->pps_data.req_out_volt = port->supply_voltage;
			port->pps_data.req_op_curr = port->current_limit;
			port->pps_status = (type == PD_CTRL_WAIT ?
					    -EAGAIN : -EOPNOTSUPP);

			/* Threshold was relaxed before sending Request. Restore it back. */
			tcpm_set_auto_vbus_discharge_threshold(port, TYPEC_PWR_MODE_PD,
							       port->pps_data.active,
							       port->supply_voltage);

			tcpm_set_state(port, SNK_READY, 0);
			break;
		case DR_SWAP_SEND:
			port->swap_status = (type == PD_CTRL_WAIT ?
					     -EAGAIN : -EOPNOTSUPP);
			tcpm_set_state(port, DR_SWAP_CANCEL, 0);
			break;
		case PR_SWAP_SEND:
			port->swap_status = (type == PD_CTRL_WAIT ?
					     -EAGAIN : -EOPNOTSUPP);
			tcpm_set_state(port, PR_SWAP_CANCEL, 0);
			break;
		case VCONN_SWAP_SEND:
			port->swap_status = (type == PD_CTRL_WAIT ?
					     -EAGAIN : -EOPNOTSUPP);
			tcpm_set_state(port, VCONN_SWAP_CANCEL, 0);
			break;
		case FR_SWAP_SEND:
			tcpm_set_state(port, FR_SWAP_CANCEL, 0);
			break;
		case GET_SINK_CAP:
			port->sink_cap_done = true;
			tcpm_set_state(port, ready_state(port), 0);
			break;
		/*
		 * Some port partners do not support GET_STATUS, avoid soft reset the link to
		 * prevent redundant power re-negotiation
		 */
		case GET_STATUS_SEND:
			tcpm_set_state(port, ready_state(port), 0);
			break;
		case SRC_READY:
		case SNK_READY:
			if (port->vdm_state > VDM_STATE_READY) {
				port->vdm_state = VDM_STATE_DONE;
				if (tcpm_vdm_ams(port))
					tcpm_ams_finish(port);
				mod_vdm_delayed_work(port, 0);
				break;
			}
			fallthrough;
		default:
			tcpm_pd_handle_state(port,
					     port->pwr_role == TYPEC_SOURCE ?
					     SRC_SOFT_RESET_WAIT_SNK_TX :
					     SNK_SOFT_RESET,
					     NONE_AMS, 0);
			break;
		}
		break;
	case PD_CTRL_ACCEPT:
		switch (port->state) {
		case SNK_NEGOTIATE_CAPABILITIES:
			port->pps_data.active = false;
			tcpm_set_state(port, SNK_TRANSITION_SINK, 0);
			break;
		case SNK_NEGOTIATE_PPS_CAPABILITIES:
			port->pps_data.active = true;
			port->pps_data.min_volt = port->pps_data.req_min_volt;
			port->pps_data.max_volt = port->pps_data.req_max_volt;
			port->pps_data.max_curr = port->pps_data.req_max_curr;
			port->req_supply_voltage = port->pps_data.req_out_volt;
			port->req_current_limit = port->pps_data.req_op_curr;
			power_supply_changed(port->psy);
			tcpm_set_state(port, SNK_TRANSITION_SINK, 0);
			break;
		case SOFT_RESET_SEND:
			if (port->ams == SOFT_RESET_AMS)
				tcpm_ams_finish(port);
			/*
			 * SOP' Soft Reset is done after Vconn Swap,
			 * which returns to ready state
			 */
			if (rx_sop_type == TCPC_TX_SOP_PRIME) {
				if (rev < port->negotiated_rev_prime)
					port->negotiated_rev_prime = rev;
				tcpm_set_state(port, ready_state(port), 0);
				break;
			}
			if (port->pwr_role == TYPEC_SOURCE) {
				port->upcoming_state = SRC_SEND_CAPABILITIES;
				tcpm_ams_start(port, POWER_NEGOTIATION);
			} else {
				tcpm_set_state(port, SNK_WAIT_CAPABILITIES, 0);
			}
			break;
		case DR_SWAP_SEND:
			tcpm_set_state(port, DR_SWAP_CHANGE_DR, 0);
			break;
		case PR_SWAP_SEND:
			tcpm_set_state(port, PR_SWAP_START, 0);
			break;
		case VCONN_SWAP_SEND:
			tcpm_set_state(port, VCONN_SWAP_START, 0);
			break;
		case FR_SWAP_SEND:
			tcpm_set_state(port, FR_SWAP_SNK_SRC_TRANSITION_TO_OFF, 0);
			break;
		default:
			tcpm_pd_handle_state(port,
					     port->pwr_role == TYPEC_SOURCE ?
					     SRC_SOFT_RESET_WAIT_SNK_TX :
					     SNK_SOFT_RESET,
					     NONE_AMS, 0);
			break;
		}
		break;
	case PD_CTRL_SOFT_RESET:
		port->ams = SOFT_RESET_AMS;
		tcpm_set_state(port, SOFT_RESET, 0);
		break;
	case PD_CTRL_DR_SWAP:
		/*
		 * XXX
		 * 6.3.9: If an alternate mode is active, a request to swap
		 * alternate modes shall trigger a port reset.
		 */
		if (port->typec_caps.data != TYPEC_PORT_DRD) {
			tcpm_pd_handle_msg(port,
					   port->negotiated_rev < PD_REV30 ?
					   PD_MSG_CTRL_REJECT :
					   PD_MSG_CTRL_NOT_SUPP,
					   NONE_AMS);
		} else {
			if (port->send_discover && port->negotiated_rev < PD_REV30) {
				tcpm_queue_message(port, PD_MSG_CTRL_WAIT);
				break;
			}

			tcpm_pd_handle_state(port, DR_SWAP_ACCEPT, DATA_ROLE_SWAP, 0);
		}
		break;
	case PD_CTRL_PR_SWAP:
		if (port->port_type != TYPEC_PORT_DRP) {
			tcpm_pd_handle_msg(port,
					   port->negotiated_rev < PD_REV30 ?
					   PD_MSG_CTRL_REJECT :
					   PD_MSG_CTRL_NOT_SUPP,
					   NONE_AMS);
		} else {
			if (port->send_discover && port->negotiated_rev < PD_REV30) {
				tcpm_queue_message(port, PD_MSG_CTRL_WAIT);
				break;
			}

			tcpm_pd_handle_state(port, PR_SWAP_ACCEPT, POWER_ROLE_SWAP, 0);
		}
		break;
	case PD_CTRL_VCONN_SWAP:
		if (port->send_discover && port->negotiated_rev < PD_REV30) {
			tcpm_queue_message(port, PD_MSG_CTRL_WAIT);
			break;
		}

		tcpm_pd_handle_state(port, VCONN_SWAP_ACCEPT, VCONN_SWAP, 0);
		break;
	case PD_CTRL_GET_SOURCE_CAP_EXT:
	case PD_CTRL_GET_STATUS:
	case PD_CTRL_FR_SWAP:
	case PD_CTRL_GET_PPS_STATUS:
	case PD_CTRL_GET_COUNTRY_CODES:
		/* Currently not supported */
		tcpm_pd_handle_msg(port,
				   port->negotiated_rev < PD_REV30 ?
				   PD_MSG_CTRL_REJECT :
				   PD_MSG_CTRL_NOT_SUPP,
				   NONE_AMS);
		break;
	case PD_CTRL_GET_REVISION:
		if (port->negotiated_rev >= PD_REV30 && port->pd_rev.rev_major)
			tcpm_pd_handle_msg(port, PD_MSG_DATA_REV,
					   REVISION_INFORMATION);
		else
			tcpm_pd_handle_msg(port,
					   port->negotiated_rev < PD_REV30 ?
					   PD_MSG_CTRL_REJECT :
					   PD_MSG_CTRL_NOT_SUPP,
					   NONE_AMS);
		break;
	default:
		tcpm_pd_handle_msg(port,
				   port->negotiated_rev < PD_REV30 ?
				   PD_MSG_CTRL_REJECT :
				   PD_MSG_CTRL_NOT_SUPP,
				   NONE_AMS);
		tcpm_log(port, "Unrecognized ctrl message type %#x", type);
		break;
	}
}

static void tcpm_pd_ext_msg_request(struct tcpm_port *port,
				    const struct pd_message *msg)
{
	enum pd_ext_msg_type type = pd_header_type_le(msg->header);
	unsigned int data_size = pd_ext_header_data_size_le(msg->ext_msg.header);

	/* stopping VDM state machine if interrupted by other Messages */
	if (tcpm_vdm_ams(port)) {
		port->vdm_state = VDM_STATE_ERR_BUSY;
		tcpm_ams_finish(port);
		mod_vdm_delayed_work(port, 0);
	}

	if (!(le16_to_cpu(msg->ext_msg.header) & PD_EXT_HDR_CHUNKED)) {
		tcpm_pd_handle_msg(port, PD_MSG_CTRL_NOT_SUPP, NONE_AMS);
		tcpm_log(port, "Unchunked extended messages unsupported");
		return;
	}

	if (data_size > PD_EXT_MAX_CHUNK_DATA) {
		tcpm_pd_handle_state(port, CHUNK_NOT_SUPP, NONE_AMS, PD_T_CHUNK_NOT_SUPP);
		tcpm_log(port, "Chunk handling not yet supported");
		return;
	}

	switch (type) {
	case PD_EXT_STATUS:
	case PD_EXT_PPS_STATUS:
		if (port->ams == GETTING_SOURCE_SINK_STATUS) {
			tcpm_ams_finish(port);
			tcpm_set_state(port, ready_state(port), 0);
		} else {
			/* unexpected Status or PPS_Status Message */
			tcpm_pd_handle_state(port, port->pwr_role == TYPEC_SOURCE ?
					     SRC_SOFT_RESET_WAIT_SNK_TX : SNK_SOFT_RESET,
					     NONE_AMS, 0);
		}
		break;
	case PD_EXT_SOURCE_CAP_EXT:
	case PD_EXT_GET_BATT_CAP:
	case PD_EXT_GET_BATT_STATUS:
	case PD_EXT_BATT_CAP:
	case PD_EXT_GET_MANUFACTURER_INFO:
	case PD_EXT_MANUFACTURER_INFO:
	case PD_EXT_SECURITY_REQUEST:
	case PD_EXT_SECURITY_RESPONSE:
	case PD_EXT_FW_UPDATE_REQUEST:
	case PD_EXT_FW_UPDATE_RESPONSE:
	case PD_EXT_COUNTRY_INFO:
	case PD_EXT_COUNTRY_CODES:
		tcpm_pd_handle_msg(port, PD_MSG_CTRL_NOT_SUPP, NONE_AMS);
		break;
	default:
		tcpm_pd_handle_msg(port, PD_MSG_CTRL_NOT_SUPP, NONE_AMS);
		tcpm_log(port, "Unrecognized extended message type %#x", type);
		break;
	}
}

static void tcpm_pd_rx_handler(struct kthread_work *work)
{
	struct pd_rx_event *event = container_of(work,
						 struct pd_rx_event, work);
	const struct pd_message *msg = &event->msg;
	unsigned int cnt = pd_header_cnt_le(msg->header);
	struct tcpm_port *port = event->port;
	enum tcpm_transmit_type rx_sop_type = event->rx_sop_type;

	mutex_lock(&port->lock);

	tcpm_log(port, "PD RX, header: %#x [%d]", le16_to_cpu(msg->header),
		 port->attached);

	if (port->attached) {
		enum pd_ctrl_msg_type type = pd_header_type_le(msg->header);
		unsigned int msgid = pd_header_msgid_le(msg->header);

		/*
		 * Drop SOP' messages if cannot receive via
		 * tcpm_can_communicate_sop_prime
		 */
		if (rx_sop_type == TCPC_TX_SOP_PRIME &&
		    !tcpm_can_communicate_sop_prime(port))
			goto done;

		/*
		 * USB PD standard, 6.6.1.2:
		 * "... if MessageID value in a received Message is the
		 * same as the stored value, the receiver shall return a
		 * GoodCRC Message with that MessageID value and drop
		 * the Message (this is a retry of an already received
		 * Message). Note: this shall not apply to the Soft_Reset
		 * Message which always has a MessageID value of zero."
		 */
		switch (rx_sop_type) {
		case TCPC_TX_SOP_PRIME:
			if (msgid == port->rx_msgid_prime)
				goto done;
			port->rx_msgid_prime = msgid;
			break;
		case TCPC_TX_SOP:
		default:
			if (msgid == port->rx_msgid && type != PD_CTRL_SOFT_RESET)
				goto done;
			port->rx_msgid = msgid;
			break;
		}

		/*
		 * If both ends believe to be DFP/host, we have a data role
		 * mismatch.
		 */
		if (!!(le16_to_cpu(msg->header) & PD_HEADER_DATA_ROLE) ==
		    (port->data_role == TYPEC_HOST) && rx_sop_type == TCPC_TX_SOP) {
			tcpm_log(port,
				 "Data role mismatch, initiating error recovery");
			tcpm_set_state(port, ERROR_RECOVERY, 0);
		} else {
			if (le16_to_cpu(msg->header) & PD_HEADER_EXT_HDR)
				tcpm_pd_ext_msg_request(port, msg);
			else if (cnt)
				tcpm_pd_data_request(port, msg, rx_sop_type);
			else
				tcpm_pd_ctrl_request(port, msg, rx_sop_type);
		}
	}

done:
	mutex_unlock(&port->lock);
	kfree(event);
}

void tcpm_pd_receive(struct tcpm_port *port, const struct pd_message *msg,
		     enum tcpm_transmit_type rx_sop_type)
{
	struct pd_rx_event *event;

	event = kzalloc(sizeof(*event), GFP_ATOMIC);
	if (!event)
		return;

	kthread_init_work(&event->work, tcpm_pd_rx_handler);
	event->port = port;
	event->rx_sop_type = rx_sop_type;
	memcpy(&event->msg, msg, sizeof(*msg));
	kthread_queue_work(port->wq, &event->work);
}
EXPORT_SYMBOL_GPL(tcpm_pd_receive);

static int tcpm_pd_send_control(struct tcpm_port *port,
				enum pd_ctrl_msg_type type,
				enum tcpm_transmit_type tx_sop_type)
{
	struct pd_message msg;

	memset(&msg, 0, sizeof(msg));
	switch (tx_sop_type) {
	case TCPC_TX_SOP_PRIME:
		msg.header = PD_HEADER_LE(type,
					  0,	/* Cable Plug Indicator for DFP/UFP */
					  0,	/* Reserved */
					  port->negotiated_rev,
					  port->message_id_prime,
					  0);
		break;
	case TCPC_TX_SOP:
		msg.header = PD_HEADER_LE(type,
					  port->pwr_role,
					  port->data_role,
					  port->negotiated_rev,
					  port->message_id,
					  0);
		break;
	default:
		msg.header = PD_HEADER_LE(type,
					  port->pwr_role,
					  port->data_role,
					  port->negotiated_rev,
					  port->message_id,
					  0);
		break;
	}

	return tcpm_pd_transmit(port, tx_sop_type, &msg);
}

/*
 * Send queued message without affecting state.
 * Return true if state machine should go back to sleep,
 * false otherwise.
 */
static bool tcpm_send_queued_message(struct tcpm_port *port)
{
	enum pd_msg_request queued_message;
	int ret;

	do {
		queued_message = port->queued_message;
		port->queued_message = PD_MSG_NONE;

		switch (queued_message) {
		case PD_MSG_CTRL_WAIT:
			tcpm_pd_send_control(port, PD_CTRL_WAIT, TCPC_TX_SOP);
			break;
		case PD_MSG_CTRL_REJECT:
			tcpm_pd_send_control(port, PD_CTRL_REJECT, TCPC_TX_SOP);
			break;
		case PD_MSG_CTRL_NOT_SUPP:
			tcpm_pd_send_control(port, PD_CTRL_NOT_SUPP, TCPC_TX_SOP);
			break;
		case PD_MSG_DATA_SINK_CAP:
			ret = tcpm_pd_send_sink_caps(port);
			if (ret < 0) {
				tcpm_log(port, "Unable to send snk caps, ret=%d", ret);
				tcpm_set_state(port, SNK_SOFT_RESET, 0);
			}
			tcpm_ams_finish(port);
			break;
		case PD_MSG_DATA_SOURCE_CAP:
			ret = tcpm_pd_send_source_caps(port);
			if (ret < 0) {
				tcpm_log(port,
					 "Unable to send src caps, ret=%d",
					 ret);
				tcpm_set_state(port, SOFT_RESET_SEND, 0);
			} else if (port->pwr_role == TYPEC_SOURCE) {
				tcpm_ams_finish(port);
				tcpm_set_state(port, HARD_RESET_SEND,
					       PD_T_SENDER_RESPONSE);
			} else {
				tcpm_ams_finish(port);
			}
			break;
		case PD_MSG_DATA_REV:
			ret = tcpm_pd_send_revision(port);
			if (ret)
				tcpm_log(port,
					 "Unable to send revision msg, ret=%d",
					 ret);
			tcpm_ams_finish(port);
			break;
		default:
			break;
		}
	} while (port->queued_message != PD_MSG_NONE);

	if (port->delayed_state != INVALID_STATE) {
		if (ktime_after(port->delayed_runtime, ktime_get())) {
			mod_tcpm_delayed_work(port, ktime_to_ms(ktime_sub(port->delayed_runtime,
									  ktime_get())));
			return true;
		}
		port->delayed_state = INVALID_STATE;
	}
	return false;
}

static int tcpm_pd_check_request(struct tcpm_port *port)
{
	u32 pdo, rdo = port->sink_request;
	unsigned int max, op, pdo_max, index;
	enum pd_pdo_type type;

	index = rdo_index(rdo);
	if (!index || index > port->nr_src_pdo)
		return -EINVAL;

	pdo = port->src_pdo[index - 1];
	type = pdo_type(pdo);
	switch (type) {
	case PDO_TYPE_FIXED:
	case PDO_TYPE_VAR:
		max = rdo_max_current(rdo);
		op = rdo_op_current(rdo);
		pdo_max = pdo_max_current(pdo);

		if (op > pdo_max)
			return -EINVAL;
		if (max > pdo_max && !(rdo & RDO_CAP_MISMATCH))
			return -EINVAL;

		if (type == PDO_TYPE_FIXED)
			tcpm_log(port,
				 "Requested %u mV, %u mA for %u / %u mA",
				 pdo_fixed_voltage(pdo), pdo_max, op, max);
		else
			tcpm_log(port,
				 "Requested %u -> %u mV, %u mA for %u / %u mA",
				 pdo_min_voltage(pdo), pdo_max_voltage(pdo),
				 pdo_max, op, max);
		break;
	case PDO_TYPE_BATT:
		max = rdo_max_power(rdo);
		op = rdo_op_power(rdo);
		pdo_max = pdo_max_power(pdo);

		if (op > pdo_max)
			return -EINVAL;
		if (max > pdo_max && !(rdo & RDO_CAP_MISMATCH))
			return -EINVAL;
		tcpm_log(port,
			 "Requested %u -> %u mV, %u mW for %u / %u mW",
			 pdo_min_voltage(pdo), pdo_max_voltage(pdo),
			 pdo_max, op, max);
		break;
	default:
		return -EINVAL;
	}

	port->op_vsafe5v = index == 1;

	return 0;
}

#define min_power(x, y) min(pdo_max_power(x), pdo_max_power(y))
#define min_current(x, y) min(pdo_max_current(x), pdo_max_current(y))

static int tcpm_pd_select_pdo(struct tcpm_port *port, int *sink_pdo,
			      int *src_pdo)
{
	unsigned int i, j, max_src_mv = 0, min_src_mv = 0, max_mw = 0,
		     max_mv = 0, src_mw = 0, src_ma = 0, max_snk_mv = 0,
		     min_snk_mv = 0;
	int ret = -EINVAL;

	port->pps_data.supported = false;
	port->usb_type = POWER_SUPPLY_USB_TYPE_PD;
	power_supply_changed(port->psy);

	/*
	 * Select the source PDO providing the most power which has a
	 * matchig sink cap.
	 */
	for (i = 0; i < port->nr_source_caps; i++) {
		u32 pdo = port->source_caps[i];
		enum pd_pdo_type type = pdo_type(pdo);

		switch (type) {
		case PDO_TYPE_FIXED:
			max_src_mv = pdo_fixed_voltage(pdo);
			min_src_mv = max_src_mv;
			break;
		case PDO_TYPE_BATT:
		case PDO_TYPE_VAR:
			max_src_mv = pdo_max_voltage(pdo);
			min_src_mv = pdo_min_voltage(pdo);
			break;
		case PDO_TYPE_APDO:
			if (pdo_apdo_type(pdo) == APDO_TYPE_PPS) {
				port->pps_data.supported = true;
				port->usb_type =
					POWER_SUPPLY_USB_TYPE_PD_PPS;
				power_supply_changed(port->psy);
			}
			continue;
		default:
			tcpm_log(port, "Invalid source PDO type, ignoring");
			continue;
		}

		switch (type) {
		case PDO_TYPE_FIXED:
		case PDO_TYPE_VAR:
			src_ma = pdo_max_current(pdo);
			src_mw = src_ma * min_src_mv / 1000;
			break;
		case PDO_TYPE_BATT:
			src_mw = pdo_max_power(pdo);
			break;
		case PDO_TYPE_APDO:
			continue;
		default:
			tcpm_log(port, "Invalid source PDO type, ignoring");
			continue;
		}

		for (j = 0; j < port->nr_snk_pdo; j++) {
			pdo = port->snk_pdo[j];

			switch (pdo_type(pdo)) {
			case PDO_TYPE_FIXED:
				max_snk_mv = pdo_fixed_voltage(pdo);
				min_snk_mv = max_snk_mv;
				break;
			case PDO_TYPE_BATT:
			case PDO_TYPE_VAR:
				max_snk_mv = pdo_max_voltage(pdo);
				min_snk_mv = pdo_min_voltage(pdo);
				break;
			case PDO_TYPE_APDO:
				continue;
			default:
				tcpm_log(port, "Invalid sink PDO type, ignoring");
				continue;
			}

			if (max_src_mv <= max_snk_mv &&
				min_src_mv >= min_snk_mv) {
				/* Prefer higher voltages if available */
				if ((src_mw == max_mw && min_src_mv > max_mv) ||
							src_mw > max_mw) {
					*src_pdo = i;
					*sink_pdo = j;
					max_mw = src_mw;
					max_mv = min_src_mv;
					ret = 0;
				}
			}
		}
	}

	return ret;
}

static unsigned int tcpm_pd_select_pps_apdo(struct tcpm_port *port)
{
	unsigned int i, src_ma, max_temp_mw = 0, max_op_ma, op_mw;
	unsigned int src_pdo = 0;
	u32 pdo, src;

	for (i = 1; i < port->nr_source_caps; ++i) {
		pdo = port->source_caps[i];

		switch (pdo_type(pdo)) {
		case PDO_TYPE_APDO:
			if (pdo_apdo_type(pdo) != APDO_TYPE_PPS) {
				tcpm_log(port, "Not PPS APDO (source), ignoring");
				continue;
			}

			if (port->pps_data.req_out_volt > pdo_pps_apdo_max_voltage(pdo) ||
			    port->pps_data.req_out_volt < pdo_pps_apdo_min_voltage(pdo))
				continue;

			src_ma = pdo_pps_apdo_max_current(pdo);
			max_op_ma = min(src_ma, port->pps_data.req_op_curr);
			op_mw = max_op_ma * port->pps_data.req_out_volt / 1000;
			if (op_mw > max_temp_mw) {
				src_pdo = i;
				max_temp_mw = op_mw;
			}
			break;
		default:
			tcpm_log(port, "Not APDO type (source), ignoring");
			continue;
		}
	}

	if (src_pdo) {
		src = port->source_caps[src_pdo];

		port->pps_data.req_min_volt = pdo_pps_apdo_min_voltage(src);
		port->pps_data.req_max_volt = pdo_pps_apdo_max_voltage(src);
		port->pps_data.req_max_curr = pdo_pps_apdo_max_current(src);
		port->pps_data.req_op_curr = min(port->pps_data.req_max_curr,
						 port->pps_data.req_op_curr);
	}

	return src_pdo;
}

static int tcpm_pd_build_request(struct tcpm_port *port, u32 *rdo)
{
	unsigned int mv, ma, mw, flags;
	unsigned int max_ma, max_mw;
	enum pd_pdo_type type;
	u32 pdo, matching_snk_pdo;
	int src_pdo_index = 0;
	int snk_pdo_index = 0;
	int ret;

	ret = tcpm_pd_select_pdo(port, &snk_pdo_index, &src_pdo_index);
	if (ret < 0)
		return ret;

	pdo = port->source_caps[src_pdo_index];
	matching_snk_pdo = port->snk_pdo[snk_pdo_index];
	type = pdo_type(pdo);

	switch (type) {
	case PDO_TYPE_FIXED:
		mv = pdo_fixed_voltage(pdo);
		break;
	case PDO_TYPE_BATT:
	case PDO_TYPE_VAR:
		mv = pdo_min_voltage(pdo);
		break;
	default:
		tcpm_log(port, "Invalid PDO selected!");
		return -EINVAL;
	}

	/* Select maximum available current within the sink pdo's limit */
	if (type == PDO_TYPE_BATT) {
		mw = min_power(pdo, matching_snk_pdo);
		ma = 1000 * mw / mv;
	} else {
		ma = min_current(pdo, matching_snk_pdo);
		mw = ma * mv / 1000;
	}

	flags = RDO_USB_COMM | RDO_NO_SUSPEND;

	/* Set mismatch bit if offered power is less than operating power */
	max_ma = ma;
	max_mw = mw;
	if (mw < port->operating_snk_mw) {
		flags |= RDO_CAP_MISMATCH;
		if (type == PDO_TYPE_BATT &&
		    (pdo_max_power(matching_snk_pdo) > pdo_max_power(pdo)))
			max_mw = pdo_max_power(matching_snk_pdo);
		else if (pdo_max_current(matching_snk_pdo) >
			 pdo_max_current(pdo))
			max_ma = pdo_max_current(matching_snk_pdo);
	}

	tcpm_log(port, "cc=%d cc1=%d cc2=%d vbus=%d vconn=%s polarity=%d",
		 port->cc_req, port->cc1, port->cc2, port->vbus_source,
		 port->vconn_role == TYPEC_SOURCE ? "source" : "sink",
		 port->polarity);

	if (type == PDO_TYPE_BATT) {
		*rdo = RDO_BATT(src_pdo_index + 1, mw, max_mw, flags);

		tcpm_log(port, "Requesting PDO %d: %u mV, %u mW%s",
			 src_pdo_index, mv, mw,
			 flags & RDO_CAP_MISMATCH ? " [mismatch]" : "");
	} else {
		*rdo = RDO_FIXED(src_pdo_index + 1, ma, max_ma, flags);

		tcpm_log(port, "Requesting PDO %d: %u mV, %u mA%s",
			 src_pdo_index, mv, ma,
			 flags & RDO_CAP_MISMATCH ? " [mismatch]" : "");
	}

	port->req_current_limit = ma;
	port->req_supply_voltage = mv;

	return 0;
}

static int tcpm_pd_send_request(struct tcpm_port *port)
{
	struct pd_message msg;
	int ret;
	u32 rdo;

	ret = tcpm_pd_build_request(port, &rdo);
	if (ret < 0)
		return ret;

	/*
	 * Relax the threshold as voltage will be adjusted after Accept Message plus tSrcTransition.
	 * It is safer to modify the threshold here.
	 */
	tcpm_set_auto_vbus_discharge_threshold(port, TYPEC_PWR_MODE_USB, false, 0);

	memset(&msg, 0, sizeof(msg));
	msg.header = PD_HEADER_LE(PD_DATA_REQUEST,
				  port->pwr_role,
				  port->data_role,
				  port->negotiated_rev,
				  port->message_id, 1);
	msg.payload[0] = cpu_to_le32(rdo);

	return tcpm_pd_transmit(port, TCPC_TX_SOP, &msg);
}

static int tcpm_pd_build_pps_request(struct tcpm_port *port, u32 *rdo)
{
	unsigned int out_mv, op_ma, op_mw, max_mv, max_ma, flags;
	unsigned int src_pdo_index;

	src_pdo_index = tcpm_pd_select_pps_apdo(port);
	if (!src_pdo_index)
		return -EOPNOTSUPP;

	max_mv = port->pps_data.req_max_volt;
	max_ma = port->pps_data.req_max_curr;
	out_mv = port->pps_data.req_out_volt;
	op_ma = port->pps_data.req_op_curr;

	flags = RDO_USB_COMM | RDO_NO_SUSPEND;

	op_mw = (op_ma * out_mv) / 1000;
	if (op_mw < port->operating_snk_mw) {
		/*
		 * Try raising current to meet power needs. If that's not enough
		 * then try upping the voltage. If that's still not enough
		 * then we've obviously chosen a PPS APDO which really isn't
		 * suitable so abandon ship.
		 */
		op_ma = (port->operating_snk_mw * 1000) / out_mv;
		if ((port->operating_snk_mw * 1000) % out_mv)
			++op_ma;
		op_ma += RDO_PROG_CURR_MA_STEP - (op_ma % RDO_PROG_CURR_MA_STEP);

		if (op_ma > max_ma) {
			op_ma = max_ma;
			out_mv = (port->operating_snk_mw * 1000) / op_ma;
			if ((port->operating_snk_mw * 1000) % op_ma)
				++out_mv;
			out_mv += RDO_PROG_VOLT_MV_STEP -
				  (out_mv % RDO_PROG_VOLT_MV_STEP);

			if (out_mv > max_mv) {
				tcpm_log(port, "Invalid PPS APDO selected!");
				return -EINVAL;
			}
		}
	}

	tcpm_log(port, "cc=%d cc1=%d cc2=%d vbus=%d vconn=%s polarity=%d",
		 port->cc_req, port->cc1, port->cc2, port->vbus_source,
		 port->vconn_role == TYPEC_SOURCE ? "source" : "sink",
		 port->polarity);

	*rdo = RDO_PROG(src_pdo_index + 1, out_mv, op_ma, flags);

	tcpm_log(port, "Requesting APDO %d: %u mV, %u mA",
		 src_pdo_index, out_mv, op_ma);

	port->pps_data.req_op_curr = op_ma;
	port->pps_data.req_out_volt = out_mv;

	return 0;
}

static int tcpm_pd_send_pps_request(struct tcpm_port *port)
{
	struct pd_message msg;
	int ret;
	u32 rdo;

	ret = tcpm_pd_build_pps_request(port, &rdo);
	if (ret < 0)
		return ret;

	/* Relax the threshold as voltage will be adjusted right after Accept Message. */
	tcpm_set_auto_vbus_discharge_threshold(port, TYPEC_PWR_MODE_USB, false, 0);

	memset(&msg, 0, sizeof(msg));
	msg.header = PD_HEADER_LE(PD_DATA_REQUEST,
				  port->pwr_role,
				  port->data_role,
				  port->negotiated_rev,
				  port->message_id, 1);
	msg.payload[0] = cpu_to_le32(rdo);

	return tcpm_pd_transmit(port, TCPC_TX_SOP, &msg);
}

static int tcpm_set_vbus(struct tcpm_port *port, bool enable)
{
	int ret;

	if (enable && port->vbus_charge)
		return -EINVAL;

	tcpm_log(port, "vbus:=%d charge=%d", enable, port->vbus_charge);

	ret = port->tcpc->set_vbus(port->tcpc, enable, port->vbus_charge);
	if (ret < 0)
		return ret;

	port->vbus_source = enable;
	return 0;
}

static int tcpm_set_charge(struct tcpm_port *port, bool charge)
{
	int ret;

	if (charge && port->vbus_source)
		return -EINVAL;

	if (charge != port->vbus_charge) {
		tcpm_log(port, "vbus=%d charge:=%d", port->vbus_source, charge);
		ret = port->tcpc->set_vbus(port->tcpc, port->vbus_source,
					   charge);
		if (ret < 0)
			return ret;
	}
	port->vbus_charge = charge;
	power_supply_changed(port->psy);
	return 0;
}

static bool tcpm_start_toggling(struct tcpm_port *port, enum typec_cc_status cc)
{
	int ret;

	if (!port->tcpc->start_toggling)
		return false;

	tcpm_log_force(port, "Start toggling");
	ret = port->tcpc->start_toggling(port->tcpc, port->port_type, cc);
	return ret == 0;
}

static int tcpm_init_vbus(struct tcpm_port *port)
{
	int ret;

	ret = port->tcpc->set_vbus(port->tcpc, false, false);
	port->vbus_source = false;
	port->vbus_charge = false;
	return ret;
}

static int tcpm_init_vconn(struct tcpm_port *port)
{
	int ret;

	ret = port->tcpc->set_vconn(port->tcpc, false);
	port->vconn_role = TYPEC_SINK;
	return ret;
}

static void tcpm_typec_connect(struct tcpm_port *port)
{
	struct typec_partner *partner;

	if (!port->connected) {
		port->connected = true;
		/* Make sure we don't report stale identity information */
		memset(&port->partner_ident, 0, sizeof(port->partner_ident));
		port->partner_desc.usb_pd = port->pd_capable;
		if (tcpm_port_is_debug(port))
			port->partner_desc.accessory = TYPEC_ACCESSORY_DEBUG;
		else if (tcpm_port_is_audio(port))
			port->partner_desc.accessory = TYPEC_ACCESSORY_AUDIO;
		else
			port->partner_desc.accessory = TYPEC_ACCESSORY_NONE;
		partner = typec_register_partner(port->typec_port, &port->partner_desc);
		if (IS_ERR(partner)) {
			dev_err(port->dev, "Failed to register partner (%ld)\n", PTR_ERR(partner));
			return;
		}

		port->partner = partner;
		typec_partner_set_usb_power_delivery(port->partner, port->partner_pd);
	}
}

static int tcpm_src_attach(struct tcpm_port *port)
{
	enum typec_cc_polarity polarity =
				port->cc2 == TYPEC_CC_RD ? TYPEC_POLARITY_CC2
							 : TYPEC_POLARITY_CC1;
	int ret;

	if (port->attached)
		return 0;

	ret = tcpm_set_polarity(port, polarity);
	if (ret < 0)
		return ret;

	tcpm_enable_auto_vbus_discharge(port, true);

<<<<<<< HEAD
	ret = tcpm_set_roles(port, true, TYPEC_STATE_USB,
			     TYPEC_SOURCE, tcpm_data_role_for_source(port));
	if (ret < 0)
		return ret;

	if (port->pd_supported) {
		ret = port->tcpc->set_pd_rx(port->tcpc, true);
		if (ret < 0)
			goto out_disable_mux;
	}

=======
>>>>>>> 1aee3a44
	/*
	 * USB Type-C specification, version 1.2,
	 * chapter 4.5.2.2.8.1 (Attached.SRC Requirements)
	 * Enable VCONN only if the non-RD port is set to RA.
	 */
	if ((polarity == TYPEC_POLARITY_CC1 && port->cc2 == TYPEC_CC_RA) ||
	    (polarity == TYPEC_POLARITY_CC2 && port->cc1 == TYPEC_CC_RA)) {
		ret = tcpm_set_vconn(port, true);
		if (ret < 0)
			return ret;
	}

	ret = tcpm_set_vbus(port, true);
	if (ret < 0)
		goto out_disable_vconn;

	ret = tcpm_set_roles(port, true, TYPEC_STATE_USB, TYPEC_SOURCE,
			     tcpm_data_role_for_source(port));
	if (ret < 0)
		goto out_disable_vbus;

	if (port->pd_supported) {
		ret = port->tcpc->set_pd_rx(port->tcpc, true);
		if (ret < 0)
			goto out_disable_mux;
	}

	port->pd_capable = false;

	port->partner = NULL;

	port->attached = true;
	port->send_discover = true;
	port->send_discover_prime = false;

	return 0;

out_disable_mux:
	tcpm_mux_set(port, TYPEC_STATE_SAFE, USB_ROLE_NONE,
		     TYPEC_ORIENTATION_NONE);
out_disable_vbus:
	tcpm_set_vbus(port, false);
out_disable_vconn:
	tcpm_set_vconn(port, false);

	return ret;
}

static void tcpm_typec_disconnect(struct tcpm_port *port)
{
	/*
	 * Unregister plug/cable outside of port->connected because cable can
	 * be discovered before SRC_READY/SNK_READY states where port->connected
	 * is set.
	 */
	typec_unregister_plug(port->plug_prime);
	typec_unregister_cable(port->cable);
	port->plug_prime = NULL;
	port->cable = NULL;
	if (port->connected) {
		if (port->partner) {
			typec_partner_set_usb_power_delivery(port->partner, NULL);
			typec_unregister_partner(port->partner);
			port->partner = NULL;
		}
		port->connected = false;
	}
}

static void tcpm_unregister_altmodes(struct tcpm_port *port)
{
	struct pd_mode_data *modep = &port->mode_data;
	struct pd_mode_data *modep_prime = &port->mode_data_prime;
	int i;

	for (i = 0; i < modep->altmodes; i++) {
		typec_unregister_altmode(port->partner_altmode[i]);
		port->partner_altmode[i] = NULL;
	}
	for (i = 0; i < modep_prime->altmodes; i++) {
		typec_unregister_altmode(port->plug_prime_altmode[i]);
		port->plug_prime_altmode[i] = NULL;
	}

	memset(modep, 0, sizeof(*modep));
	memset(modep_prime, 0, sizeof(*modep_prime));
}

static void tcpm_set_partner_usb_comm_capable(struct tcpm_port *port, bool capable)
{
	tcpm_log(port, "Setting usb_comm capable %s", str_true_false(capable));

	if (port->tcpc->set_partner_usb_comm_capable)
		port->tcpc->set_partner_usb_comm_capable(port->tcpc, capable);
}

static void tcpm_reset_port(struct tcpm_port *port)
{
	tcpm_enable_auto_vbus_discharge(port, false);
	port->in_ams = false;
	port->ams = NONE_AMS;
	port->vdm_sm_running = false;
	tcpm_unregister_altmodes(port);
	tcpm_typec_disconnect(port);
	port->attached = false;
	port->pd_capable = false;
	port->pps_data.supported = false;
	tcpm_set_partner_usb_comm_capable(port, false);

	/*
	 * First Rx ID should be 0; set this to a sentinel of -1 so that
	 * we can check tcpm_pd_rx_handler() if we had seen it before.
	 */
	port->rx_msgid = -1;
	port->rx_msgid_prime = -1;

	port->tcpc->set_pd_rx(port->tcpc, false);
	tcpm_init_vbus(port);	/* also disables charging */
	tcpm_init_vconn(port);
	tcpm_set_current_limit(port, 0, 0);
	tcpm_set_polarity(port, TYPEC_POLARITY_CC1);
	tcpm_mux_set(port, TYPEC_STATE_SAFE, USB_ROLE_NONE,
		     TYPEC_ORIENTATION_NONE);
	tcpm_set_attached_state(port, false);
	port->try_src_count = 0;
	port->try_snk_count = 0;
	port->usb_type = POWER_SUPPLY_USB_TYPE_C;
	power_supply_changed(port->psy);
	port->nr_sink_caps = 0;
	port->sink_cap_done = false;
	if (port->tcpc->enable_frs)
		port->tcpc->enable_frs(port->tcpc, false);

	usb_power_delivery_unregister_capabilities(port->partner_sink_caps);
	port->partner_sink_caps = NULL;
	usb_power_delivery_unregister_capabilities(port->partner_source_caps);
	port->partner_source_caps = NULL;
	usb_power_delivery_unregister(port->partner_pd);
	port->partner_pd = NULL;
}

static void tcpm_detach(struct tcpm_port *port)
{
	if (tcpm_port_is_disconnected(port))
		port->hard_reset_count = 0;

	if (!port->attached)
		return;

	if (port->tcpc->set_bist_data) {
		tcpm_log(port, "disable BIST MODE TESTDATA");
		port->tcpc->set_bist_data(port->tcpc, false);
	}

	tcpm_reset_port(port);
}

static void tcpm_src_detach(struct tcpm_port *port)
{
	tcpm_detach(port);
}

static int tcpm_snk_attach(struct tcpm_port *port)
{
	int ret;

	if (port->attached)
		return 0;

	ret = tcpm_set_polarity(port, port->cc2 != TYPEC_CC_OPEN ?
				TYPEC_POLARITY_CC2 : TYPEC_POLARITY_CC1);
	if (ret < 0)
		return ret;

	tcpm_enable_auto_vbus_discharge(port, true);

	ret = tcpm_set_roles(port, true, TYPEC_STATE_USB,
			     TYPEC_SINK, tcpm_data_role_for_sink(port));
	if (ret < 0)
		return ret;

	port->pd_capable = false;

	port->partner = NULL;

	port->attached = true;
	port->send_discover = true;
	port->send_discover_prime = false;

	return 0;
}

static void tcpm_snk_detach(struct tcpm_port *port)
{
	tcpm_detach(port);
}

static int tcpm_acc_attach(struct tcpm_port *port)
{
	int ret;
	enum typec_role role;
	enum typec_data_role data;
	int state = TYPEC_STATE_USB;

	if (port->attached)
		return 0;

	role = tcpm_port_is_sink(port) ? TYPEC_SINK : TYPEC_SOURCE;
	data = tcpm_port_is_sink(port) ? tcpm_data_role_for_sink(port)
				       : tcpm_data_role_for_source(port);

	if (tcpm_port_is_audio(port))
		state = TYPEC_MODE_AUDIO;

	if (tcpm_port_is_debug(port))
		state = TYPEC_MODE_DEBUG;

	ret = tcpm_set_roles(port, true, state, role, data);
	if (ret < 0)
		return ret;

	port->partner = NULL;

	tcpm_typec_connect(port);

	port->attached = true;

	return 0;
}

static void tcpm_acc_detach(struct tcpm_port *port)
{
	tcpm_detach(port);
}

static inline enum tcpm_state hard_reset_state(struct tcpm_port *port)
{
	if (port->hard_reset_count < PD_N_HARD_RESET_COUNT)
		return HARD_RESET_SEND;
	if (port->pd_capable)
		return ERROR_RECOVERY;
	if (port->pwr_role == TYPEC_SOURCE)
		return SRC_UNATTACHED;
	if (port->state == SNK_WAIT_CAPABILITIES ||
	    port->state == SNK_WAIT_CAPABILITIES_TIMEOUT)
		return SNK_READY;
	return SNK_UNATTACHED;
}

static inline enum tcpm_state unattached_state(struct tcpm_port *port)
{
	if (port->port_type == TYPEC_PORT_DRP) {
		if (port->pwr_role == TYPEC_SOURCE)
			return SRC_UNATTACHED;
		else
			return SNK_UNATTACHED;
	} else if (port->port_type == TYPEC_PORT_SRC) {
		return SRC_UNATTACHED;
	}

	return SNK_UNATTACHED;
}

static void tcpm_swap_complete(struct tcpm_port *port, int result)
{
	if (port->swap_pending) {
		port->swap_status = result;
		port->swap_pending = false;
		port->non_pd_role_swap = false;
		complete(&port->swap_complete);
	}
}

static enum typec_pwr_opmode tcpm_get_pwr_opmode(enum typec_cc_status cc)
{
	switch (cc) {
	case TYPEC_CC_RP_1_5:
		return TYPEC_PWR_MODE_1_5A;
	case TYPEC_CC_RP_3_0:
		return TYPEC_PWR_MODE_3_0A;
	case TYPEC_CC_RP_DEF:
	default:
		return TYPEC_PWR_MODE_USB;
	}
}

static enum typec_cc_status tcpm_pwr_opmode_to_rp(enum typec_pwr_opmode opmode)
{
	switch (opmode) {
	case TYPEC_PWR_MODE_USB:
		return TYPEC_CC_RP_DEF;
	case TYPEC_PWR_MODE_1_5A:
		return TYPEC_CC_RP_1_5;
	case TYPEC_PWR_MODE_3_0A:
	case TYPEC_PWR_MODE_PD:
	default:
		return TYPEC_CC_RP_3_0;
	}
}

static void tcpm_set_initial_svdm_version(struct tcpm_port *port)
{
	if (!port->partner)
		return;

	switch (port->negotiated_rev) {
	case PD_REV30:
		break;
	/*
	 * 6.4.4.2.3 Structured VDM Version
	 * 2.0 states "At this time, there is only one version (1.0) defined.
	 * This field Shall be set to zero to indicate Version 1.0."
	 * 3.0 states "This field Shall be set to 01b to indicate Version 2.0."
	 * To ensure that we follow the Power Delivery revision we are currently
	 * operating on, downgrade the SVDM version to the highest one supported
	 * by the Power Delivery revision.
	 */
	case PD_REV20:
		typec_partner_set_svdm_version(port->partner, SVDM_VER_1_0);
		break;
	default:
		typec_partner_set_svdm_version(port->partner, SVDM_VER_1_0);
		break;
	}
}

static void tcpm_set_initial_negotiated_rev(struct tcpm_port *port)
{
	switch (port->pd_rev.rev_major) {
	case PD_CAP_REV10:
		port->negotiated_rev = PD_REV10;
		break;
	case PD_CAP_REV20:
		port->negotiated_rev = PD_REV20;
		break;
	case PD_CAP_REV30:
		port->negotiated_rev = PD_REV30;
		break;
	default:
		port->negotiated_rev = PD_MAX_REV;
		break;
	}
	port->negotiated_rev_prime = port->negotiated_rev;
}

static void run_state_machine(struct tcpm_port *port)
{
	int ret;
	enum typec_pwr_opmode opmode;
	unsigned int msecs;
	enum tcpm_state upcoming_state;

	if (port->tcpc->check_contaminant && port->state != CHECK_CONTAMINANT)
		port->potential_contaminant = ((port->enter_state == SRC_ATTACH_WAIT &&
						port->state == SRC_UNATTACHED) ||
					       (port->enter_state == SNK_ATTACH_WAIT &&
						port->state == SNK_UNATTACHED) ||
					       (port->enter_state == SNK_DEBOUNCED &&
						port->state == SNK_UNATTACHED));

	port->enter_state = port->state;
	switch (port->state) {
	case TOGGLING:
		break;
	case CHECK_CONTAMINANT:
		port->tcpc->check_contaminant(port->tcpc);
		break;
	/* SRC states */
	case SRC_UNATTACHED:
		if (!port->non_pd_role_swap)
			tcpm_swap_complete(port, -ENOTCONN);
		tcpm_src_detach(port);
		if (port->potential_contaminant) {
			tcpm_set_state(port, CHECK_CONTAMINANT, 0);
			break;
		}
		if (tcpm_start_toggling(port, tcpm_rp_cc(port))) {
			tcpm_set_state(port, TOGGLING, 0);
			break;
		}
		tcpm_set_cc(port, tcpm_rp_cc(port));
		if (port->port_type == TYPEC_PORT_DRP)
			tcpm_set_state(port, SNK_UNATTACHED, PD_T_DRP_SNK);
		break;
	case SRC_ATTACH_WAIT:
		if (tcpm_port_is_debug(port))
			tcpm_set_state(port, DEBUG_ACC_ATTACHED,
				       port->timings.cc_debounce_time);
		else if (tcpm_port_is_audio(port))
			tcpm_set_state(port, AUDIO_ACC_ATTACHED,
				       port->timings.cc_debounce_time);
		else if (tcpm_port_is_source(port) && port->vbus_vsafe0v)
			tcpm_set_state(port,
				       tcpm_try_snk(port) ? SNK_TRY
							  : SRC_ATTACHED,
				       port->timings.cc_debounce_time);
		break;

	case SNK_TRY:
		port->try_snk_count++;
		/*
		 * Requirements:
		 * - Do not drive vconn or vbus
		 * - Terminate CC pins (both) to Rd
		 * Action:
		 * - Wait for tDRPTry (PD_T_DRP_TRY).
		 *   Until then, ignore any state changes.
		 */
		tcpm_set_cc(port, TYPEC_CC_RD);
		tcpm_set_state(port, SNK_TRY_WAIT, PD_T_DRP_TRY);
		break;
	case SNK_TRY_WAIT:
		if (tcpm_port_is_sink(port)) {
			tcpm_set_state(port, SNK_TRY_WAIT_DEBOUNCE, 0);
		} else {
			tcpm_set_state(port, SRC_TRYWAIT, 0);
			port->max_wait = 0;
		}
		break;
	case SNK_TRY_WAIT_DEBOUNCE:
		tcpm_set_state(port, SNK_TRY_WAIT_DEBOUNCE_CHECK_VBUS,
			       PD_T_TRY_CC_DEBOUNCE);
		break;
	case SNK_TRY_WAIT_DEBOUNCE_CHECK_VBUS:
		if (port->vbus_present && tcpm_port_is_sink(port))
			tcpm_set_state(port, SNK_ATTACHED, 0);
		else
			port->max_wait = 0;
		break;
	case SRC_TRYWAIT:
		tcpm_set_cc(port, tcpm_rp_cc(port));
		if (port->max_wait == 0) {
			port->max_wait = jiffies +
					 msecs_to_jiffies(PD_T_DRP_TRY);
			tcpm_set_state(port, SRC_TRYWAIT_UNATTACHED,
				       PD_T_DRP_TRY);
		} else {
			if (time_is_after_jiffies(port->max_wait))
				tcpm_set_state(port, SRC_TRYWAIT_UNATTACHED,
					       jiffies_to_msecs(port->max_wait -
								jiffies));
			else
				tcpm_set_state(port, SNK_UNATTACHED, 0);
		}
		break;
	case SRC_TRYWAIT_DEBOUNCE:
		tcpm_set_state(port, SRC_ATTACHED, port->timings.cc_debounce_time);
		break;
	case SRC_TRYWAIT_UNATTACHED:
		tcpm_set_state(port, SNK_UNATTACHED, 0);
		break;

	case SRC_ATTACHED:
		ret = tcpm_src_attach(port);
		tcpm_set_state(port, SRC_UNATTACHED,
			       ret < 0 ? 0 : PD_T_PS_SOURCE_ON);
		break;
	case SRC_STARTUP:
		opmode =  tcpm_get_pwr_opmode(tcpm_rp_cc(port));
		typec_set_pwr_opmode(port->typec_port, opmode);
		port->pwr_opmode = TYPEC_PWR_MODE_USB;
		port->caps_count = 0;
		tcpm_set_initial_negotiated_rev(port);
		port->message_id = 0;
		port->message_id_prime = 0;
		port->rx_msgid = -1;
		port->rx_msgid_prime = -1;
		port->explicit_contract = false;
		/* SNK -> SRC POWER/FAST_ROLE_SWAP finished */
		if (port->ams == POWER_ROLE_SWAP ||
		    port->ams == FAST_ROLE_SWAP)
			tcpm_ams_finish(port);
		if (!port->pd_supported) {
			tcpm_set_state(port, SRC_READY, 0);
			break;
		}
		port->upcoming_state = SRC_SEND_CAPABILITIES;
		tcpm_ams_start(port, POWER_NEGOTIATION);
		break;
	case SRC_SEND_CAPABILITIES:
		port->caps_count++;
		if (port->caps_count > PD_N_CAPS_COUNT) {
			tcpm_set_state(port, SRC_READY, 0);
			break;
		}
		ret = tcpm_pd_send_source_caps(port);
		if (ret < 0) {
			if (tcpm_can_communicate_sop_prime(port) &&
			    IS_ERR_OR_NULL(port->cable))
				tcpm_set_state(port, SRC_VDM_IDENTITY_REQUEST, 0);
			else
				tcpm_set_state(port, SRC_SEND_CAPABILITIES,
					       PD_T_SEND_SOURCE_CAP);
		} else {
			/*
			 * Per standard, we should clear the reset counter here.
			 * However, that can result in state machine hang-ups.
			 * Reset it only in READY state to improve stability.
			 */
			/* port->hard_reset_count = 0; */
			port->caps_count = 0;
			port->pd_capable = true;
			tcpm_set_state_cond(port, SRC_SEND_CAPABILITIES_TIMEOUT,
					    PD_T_SENDER_RESPONSE);
		}
		break;
	case SRC_SEND_CAPABILITIES_TIMEOUT:
		/*
		 * Error recovery for a PD_DATA_SOURCE_CAP reply timeout.
		 *
		 * PD 2.0 sinks are supposed to accept src-capabilities with a
		 * 3.0 header and simply ignore any src PDOs which the sink does
		 * not understand such as PPS but some 2.0 sinks instead ignore
		 * the entire PD_DATA_SOURCE_CAP message, causing contract
		 * negotiation to fail.
		 *
		 * After PD_N_HARD_RESET_COUNT hard-reset attempts, we try
		 * sending src-capabilities with a lower PD revision to
		 * make these broken sinks work.
		 */
		if (port->hard_reset_count < PD_N_HARD_RESET_COUNT) {
			tcpm_set_state(port, HARD_RESET_SEND, 0);
		} else if (port->negotiated_rev > PD_REV20) {
			port->negotiated_rev--;
			port->hard_reset_count = 0;
			tcpm_set_state(port, SRC_SEND_CAPABILITIES, 0);
		} else {
			tcpm_set_state(port, hard_reset_state(port), 0);
		}
		break;
	case SRC_NEGOTIATE_CAPABILITIES:
		ret = tcpm_pd_check_request(port);
		if (ret < 0) {
			tcpm_pd_send_control(port, PD_CTRL_REJECT, TCPC_TX_SOP);
			if (!port->explicit_contract) {
				tcpm_set_state(port,
					       SRC_WAIT_NEW_CAPABILITIES, 0);
			} else {
				tcpm_set_state(port, SRC_READY, 0);
			}
		} else {
			tcpm_pd_send_control(port, PD_CTRL_ACCEPT, TCPC_TX_SOP);
			tcpm_set_partner_usb_comm_capable(port,
							  !!(port->sink_request & RDO_USB_COMM));
			tcpm_set_state(port, SRC_TRANSITION_SUPPLY,
				       PD_T_SRC_TRANSITION);
		}
		break;
	case SRC_TRANSITION_SUPPLY:
		/* XXX: regulator_set_voltage(vbus, ...) */
		tcpm_pd_send_control(port, PD_CTRL_PS_RDY, TCPC_TX_SOP);
		port->explicit_contract = true;
		typec_set_pwr_opmode(port->typec_port, TYPEC_PWR_MODE_PD);
		port->pwr_opmode = TYPEC_PWR_MODE_PD;
		tcpm_set_state_cond(port, SRC_READY, 0);
		break;
	case SRC_READY:
#if 1
		port->hard_reset_count = 0;
#endif
		port->try_src_count = 0;

		tcpm_swap_complete(port, 0);
		tcpm_typec_connect(port);

		if (port->ams != NONE_AMS)
			tcpm_ams_finish(port);
		if (port->next_ams != NONE_AMS) {
			port->ams = port->next_ams;
			port->next_ams = NONE_AMS;
		}

		/*
		 * If previous AMS is interrupted, switch to the upcoming
		 * state.
		 */
		if (port->upcoming_state != INVALID_STATE) {
			upcoming_state = port->upcoming_state;
			port->upcoming_state = INVALID_STATE;
			tcpm_set_state(port, upcoming_state, 0);
			break;
		}

		/*
		 * 6.4.4.3.1 Discover Identity
		 * "The Discover Identity Command Shall only be sent to SOP when there is an
		 * Explicit Contract."
		 *
		 * Discover Identity on SOP' should be discovered prior to the
		 * ready state, but if done after a Vconn Swap following Discover
		 * Identity on SOP then the discovery process can be run here
		 * as well.
		 */
		if (port->explicit_contract) {
			if (port->send_discover_prime) {
				port->tx_sop_type = TCPC_TX_SOP_PRIME;
			} else {
				port->tx_sop_type = TCPC_TX_SOP;
				tcpm_set_initial_svdm_version(port);
			}
			mod_send_discover_delayed_work(port, 0);
		} else {
			port->send_discover = false;
			port->send_discover_prime = false;
		}

		/*
		 * 6.3.5
		 * Sending ping messages is not necessary if
		 * - the source operates at vSafe5V
		 * or
		 * - The system is not operating in PD mode
		 * or
		 * - Both partners are connected using a Type-C connector
		 *
		 * There is no actual need to send PD messages since the local
		 * port type-c and the spec does not clearly say whether PD is
		 * possible when type-c is connected to Type-A/B
		 */
		break;
	case SRC_WAIT_NEW_CAPABILITIES:
		/* Nothing to do... */
		break;

	/* SNK states */
	case SNK_UNATTACHED:
		if (!port->non_pd_role_swap)
			tcpm_swap_complete(port, -ENOTCONN);
		tcpm_pps_complete(port, -ENOTCONN);
		tcpm_snk_detach(port);
		if (port->potential_contaminant) {
			tcpm_set_state(port, CHECK_CONTAMINANT, 0);
			break;
		}
		if (tcpm_start_toggling(port, TYPEC_CC_RD)) {
			tcpm_set_state(port, TOGGLING, 0);
			break;
		}
		tcpm_set_cc(port, TYPEC_CC_RD);
		if (port->port_type == TYPEC_PORT_DRP)
			tcpm_set_state(port, SRC_UNATTACHED, PD_T_DRP_SRC);
		break;
	case SNK_ATTACH_WAIT:
		if (tcpm_port_is_debug(port))
			tcpm_set_state(port, DEBUG_ACC_ATTACHED,
				       PD_T_CC_DEBOUNCE);
		else if (tcpm_port_is_audio(port))
			tcpm_set_state(port, AUDIO_ACC_ATTACHED,
				       PD_T_CC_DEBOUNCE);
		else if ((port->cc1 == TYPEC_CC_OPEN &&
		     port->cc2 != TYPEC_CC_OPEN) ||
		    (port->cc1 != TYPEC_CC_OPEN &&
		     port->cc2 == TYPEC_CC_OPEN))
			tcpm_set_state(port, SNK_DEBOUNCED,
				       port->timings.cc_debounce_time);
		else if (tcpm_port_is_disconnected(port))
			tcpm_set_state(port, SNK_UNATTACHED,
				       PD_T_PD_DEBOUNCE);
		break;
	case SNK_DEBOUNCED:
		if (tcpm_port_is_disconnected(port))
			tcpm_set_state(port, SNK_UNATTACHED,
				       PD_T_PD_DEBOUNCE);
		else if (tcpm_port_is_debug(port))
			tcpm_set_state(port, DEBUG_ACC_ATTACHED,
				       PD_T_CC_DEBOUNCE);
		else if (tcpm_port_is_audio(port))
			tcpm_set_state(port, AUDIO_ACC_ATTACHED,
				       PD_T_CC_DEBOUNCE);
		else if (port->vbus_present)
			tcpm_set_state(port,
				       tcpm_try_src(port) ? SRC_TRY
							  : SNK_ATTACHED,
				       0);
		break;
	case SRC_TRY:
		port->try_src_count++;
		tcpm_set_cc(port, tcpm_rp_cc(port));
		port->max_wait = 0;
		tcpm_set_state(port, SRC_TRY_WAIT, 0);
		break;
	case SRC_TRY_WAIT:
		if (port->max_wait == 0) {
			port->max_wait = jiffies +
					 msecs_to_jiffies(PD_T_DRP_TRY);
			msecs = PD_T_DRP_TRY;
		} else {
			if (time_is_after_jiffies(port->max_wait))
				msecs = jiffies_to_msecs(port->max_wait -
							 jiffies);
			else
				msecs = 0;
		}
		tcpm_set_state(port, SNK_TRYWAIT, msecs);
		break;
	case SRC_TRY_DEBOUNCE:
		tcpm_set_state(port, SRC_ATTACHED, PD_T_PD_DEBOUNCE);
		break;
	case SNK_TRYWAIT:
		tcpm_set_cc(port, TYPEC_CC_RD);
		tcpm_set_state(port, SNK_TRYWAIT_VBUS, port->timings.cc_debounce_time);
		break;
	case SNK_TRYWAIT_VBUS:
		/*
		 * TCPM stays in this state indefinitely until VBUS
		 * is detected as long as Rp is not detected for
		 * more than a time period of tPDDebounce.
		 */
		if (port->vbus_present && tcpm_port_is_sink(port)) {
			tcpm_set_state(port, SNK_ATTACHED, 0);
			break;
		}
		if (!tcpm_port_is_sink(port))
			tcpm_set_state(port, SNK_TRYWAIT_DEBOUNCE, 0);
		break;
	case SNK_TRYWAIT_DEBOUNCE:
		tcpm_set_state(port, SNK_UNATTACHED, PD_T_PD_DEBOUNCE);
		break;
	case SNK_ATTACHED:
		ret = tcpm_snk_attach(port);
		if (ret < 0)
			tcpm_set_state(port, SNK_UNATTACHED, 0);
		else
			/*
			 * For Type C port controllers that use Battery Charging
			 * Detection (based on BCv1.2 spec) to detect USB
			 * charger type, add a delay of "snk_bc12_cmpletion_time"
			 * before transitioning to SNK_STARTUP to allow BC1.2
			 * detection to complete before PD is eventually enabled
			 * in later states.
			 */
			tcpm_set_state(port, SNK_STARTUP,
				       port->timings.snk_bc12_cmpletion_time);
		break;
	case SNK_STARTUP:
		opmode =  tcpm_get_pwr_opmode(port->polarity ?
					      port->cc2 : port->cc1);
		typec_set_pwr_opmode(port->typec_port, opmode);
		port->pwr_opmode = TYPEC_PWR_MODE_USB;
		tcpm_set_initial_negotiated_rev(port);
		port->message_id = 0;
		port->message_id_prime = 0;
		port->rx_msgid = -1;
		port->rx_msgid_prime = -1;
		port->explicit_contract = false;

		if (port->ams == POWER_ROLE_SWAP ||
		    port->ams == FAST_ROLE_SWAP)
			/* SRC -> SNK POWER/FAST_ROLE_SWAP finished */
			tcpm_ams_finish(port);

		tcpm_set_state(port, SNK_DISCOVERY, 0);
		break;
	case SNK_DISCOVERY:
		if (port->vbus_present) {
			u32 current_lim = tcpm_get_current_limit(port);

			if (port->slow_charger_loop && (current_lim > PD_P_SNK_STDBY_MW / 5))
				current_lim = PD_P_SNK_STDBY_MW / 5;
			tcpm_set_current_limit(port, current_lim, 5000);
			/* Not sink vbus if operational current is 0mA */
			tcpm_set_charge(port, !port->pd_supported ||
					pdo_max_current(port->snk_pdo[0]));

			if (!port->pd_supported)
				tcpm_set_state(port, SNK_READY, 0);
			else
				tcpm_set_state(port, SNK_WAIT_CAPABILITIES, 0);
			break;
		}
		/*
		 * For DRP, timeouts differ. Also, handling is supposed to be
		 * different and much more complex (dead battery detection;
		 * see USB power delivery specification, section 8.3.3.6.1.5.1).
		 */
		tcpm_set_state(port, hard_reset_state(port),
			       port->port_type == TYPEC_PORT_DRP ?
					PD_T_DB_DETECT : PD_T_NO_RESPONSE);
		break;
	case SNK_DISCOVERY_DEBOUNCE:
		tcpm_set_state(port, SNK_DISCOVERY_DEBOUNCE_DONE,
			       port->timings.cc_debounce_time);
		break;
	case SNK_DISCOVERY_DEBOUNCE_DONE:
		if (!tcpm_port_is_disconnected(port) &&
		    tcpm_port_is_sink(port) &&
		    ktime_after(port->delayed_runtime, ktime_get())) {
			tcpm_set_state(port, SNK_DISCOVERY,
				       ktime_to_ms(ktime_sub(port->delayed_runtime, ktime_get())));
			break;
		}
		tcpm_set_state(port, unattached_state(port), 0);
		break;
	case SNK_WAIT_CAPABILITIES:
		ret = port->tcpc->set_pd_rx(port->tcpc, true);
		if (ret < 0) {
			tcpm_set_state(port, SNK_READY, 0);
			break;
		}
		/*
		 * If VBUS has never been low, and we time out waiting
		 * for source cap, try a soft reset first, in case we
		 * were already in a stable contract before this boot.
		 * Do this only once.
		 */
		if (port->vbus_never_low) {
			port->vbus_never_low = false;
			upcoming_state = SNK_SOFT_RESET;
		} else {
			if (!port->self_powered)
				upcoming_state = SNK_WAIT_CAPABILITIES_TIMEOUT;
			else
				upcoming_state = hard_reset_state(port);
		}

		tcpm_set_state(port, upcoming_state,
			       port->timings.sink_wait_cap_time);
		break;
	case SNK_WAIT_CAPABILITIES_TIMEOUT:
		/*
		 * There are some USB PD sources in the field, which do not
		 * properly implement the specification and fail to start
		 * sending Source Capability messages after a soft reset. The
		 * specification suggests to do a hard reset when no Source
		 * capability message is received within PD_T_SINK_WAIT_CAP,
		 * but that might effectively kil the machine's power source.
		 *
		 * This slightly diverges from the specification and tries to
		 * recover from this by explicitly asking for the capabilities
		 * using the Get_Source_Cap control message before falling back
		 * to a hard reset. The control message should also be supported
		 * and handled by all USB PD source and dual role devices
		 * according to the specification.
		 */
		if (tcpm_pd_send_control(port, PD_CTRL_GET_SOURCE_CAP, TCPC_TX_SOP))
			tcpm_set_state_cond(port, hard_reset_state(port), 0);
		else
			tcpm_set_state(port, hard_reset_state(port),
				       port->timings.sink_wait_cap_time);
		break;
	case SNK_NEGOTIATE_CAPABILITIES:
		port->pd_capable = true;
		tcpm_set_partner_usb_comm_capable(port,
						  !!(port->source_caps[0] & PDO_FIXED_USB_COMM));
		port->hard_reset_count = 0;
		ret = tcpm_pd_send_request(port);
		if (ret < 0) {
			/* Restore back to the original state */
			tcpm_set_auto_vbus_discharge_threshold(port, TYPEC_PWR_MODE_PD,
							       port->pps_data.active,
							       port->supply_voltage);
			/* Let the Source send capabilities again. */
			tcpm_set_state(port, SNK_WAIT_CAPABILITIES, 0);
		} else {
			tcpm_set_state_cond(port, hard_reset_state(port),
					    PD_T_SENDER_RESPONSE);
		}
		break;
	case SNK_NEGOTIATE_PPS_CAPABILITIES:
		ret = tcpm_pd_send_pps_request(port);
		if (ret < 0) {
			/* Restore back to the original state */
			tcpm_set_auto_vbus_discharge_threshold(port, TYPEC_PWR_MODE_PD,
							       port->pps_data.active,
							       port->supply_voltage);
			port->pps_status = ret;
			/*
			 * If this was called due to updates to sink
			 * capabilities, and pps is no longer valid, we should
			 * safely fall back to a standard PDO.
			 */
			if (port->update_sink_caps)
				tcpm_set_state(port, SNK_NEGOTIATE_CAPABILITIES, 0);
			else
				tcpm_set_state(port, SNK_READY, 0);
		} else {
			tcpm_set_state_cond(port, hard_reset_state(port),
					    PD_T_SENDER_RESPONSE);
		}
		break;
	case SNK_TRANSITION_SINK:
		/* From the USB PD spec:
		 * "The Sink Shall transition to Sink Standby before a positive or
		 * negative voltage transition of VBUS. During Sink Standby
		 * the Sink Shall reduce its power draw to pSnkStdby."
		 *
		 * This is not applicable to PPS though as the port can continue
		 * to draw negotiated power without switching to standby.
		 */
		if (port->supply_voltage != port->req_supply_voltage && !port->pps_data.active &&
		    port->current_limit * port->supply_voltage / 1000 > PD_P_SNK_STDBY_MW) {
			u32 stdby_ma = PD_P_SNK_STDBY_MW * 1000 / port->supply_voltage;

			tcpm_log(port, "Setting standby current %u mV @ %u mA",
				 port->supply_voltage, stdby_ma);
			tcpm_set_current_limit(port, stdby_ma, port->supply_voltage);
		}
		fallthrough;
	case SNK_TRANSITION_SINK_VBUS:
		tcpm_set_state(port, hard_reset_state(port),
			       PD_T_PS_TRANSITION);
		break;
	case SNK_READY:
		port->try_snk_count = 0;
		port->update_sink_caps = false;
		if (port->explicit_contract) {
			typec_set_pwr_opmode(port->typec_port,
					     TYPEC_PWR_MODE_PD);
			port->pwr_opmode = TYPEC_PWR_MODE_PD;
		}

		if (!port->pd_capable && port->slow_charger_loop)
			tcpm_set_current_limit(port, tcpm_get_current_limit(port), 5000);
		tcpm_swap_complete(port, 0);
		tcpm_typec_connect(port);
		if (port->pd_capable && port->source_caps[0] & PDO_FIXED_DUAL_ROLE)
			mod_enable_frs_delayed_work(port, 0);
		tcpm_pps_complete(port, port->pps_status);

		if (port->ams != NONE_AMS)
			tcpm_ams_finish(port);
		if (port->next_ams != NONE_AMS) {
			port->ams = port->next_ams;
			port->next_ams = NONE_AMS;
		}

		/*
		 * If previous AMS is interrupted, switch to the upcoming
		 * state.
		 */
		if (port->upcoming_state != INVALID_STATE) {
			upcoming_state = port->upcoming_state;
			port->upcoming_state = INVALID_STATE;
			tcpm_set_state(port, upcoming_state, 0);
			break;
		}

		/*
		 * 6.4.4.3.1 Discover Identity
		 * "The Discover Identity Command Shall only be sent to SOP when there is an
		 * Explicit Contract."
		 *
		 * Discover Identity on SOP' should be discovered prior to the
		 * ready state, but if done after a Vconn Swap following Discover
		 * Identity on SOP then the discovery process can be run here
		 * as well.
		 */
		if (port->explicit_contract) {
			if (port->send_discover_prime) {
				port->tx_sop_type = TCPC_TX_SOP_PRIME;
			} else {
				port->tx_sop_type = TCPC_TX_SOP;
				tcpm_set_initial_svdm_version(port);
			}
			mod_send_discover_delayed_work(port, 0);
		} else {
			port->send_discover = false;
			port->send_discover_prime = false;
		}

		power_supply_changed(port->psy);
		break;

	/* Accessory states */
	case ACC_UNATTACHED:
		tcpm_acc_detach(port);
		if (port->port_type == TYPEC_PORT_SRC)
			tcpm_set_state(port, SRC_UNATTACHED, 0);
		else
			tcpm_set_state(port, SNK_UNATTACHED, 0);
		break;
	case DEBUG_ACC_ATTACHED:
	case AUDIO_ACC_ATTACHED:
		ret = tcpm_acc_attach(port);
		if (ret < 0)
			tcpm_set_state(port, ACC_UNATTACHED, 0);
		break;
	case DEBUG_ACC_DEBOUNCE:
	case AUDIO_ACC_DEBOUNCE:
		tcpm_set_state(port, ACC_UNATTACHED, port->timings.cc_debounce_time);
		break;

	/* Hard_Reset states */
	case HARD_RESET_SEND:
		if (port->ams != NONE_AMS)
			tcpm_ams_finish(port);
		if (!port->self_powered && port->port_type == TYPEC_PORT_SNK)
			dev_err(port->dev, "Initiating hard-reset, which might result in machine power-loss.\n");
		/*
		 * State machine will be directed to HARD_RESET_START,
		 * thus set upcoming_state to INVALID_STATE.
		 */
		port->upcoming_state = INVALID_STATE;
		tcpm_ams_start(port, HARD_RESET);
		break;
	case HARD_RESET_START:
		port->sink_cap_done = false;
		if (port->tcpc->enable_frs)
			port->tcpc->enable_frs(port->tcpc, false);
		port->hard_reset_count++;
		port->tcpc->set_pd_rx(port->tcpc, false);
		tcpm_unregister_altmodes(port);
		port->nr_sink_caps = 0;
		port->send_discover = true;
		port->send_discover_prime = false;
		if (port->pwr_role == TYPEC_SOURCE)
			tcpm_set_state(port, SRC_HARD_RESET_VBUS_OFF,
				       PD_T_PS_HARD_RESET);
		else
			tcpm_set_state(port, SNK_HARD_RESET_SINK_OFF, 0);
		break;
	case SRC_HARD_RESET_VBUS_OFF:
		/*
		 * 7.1.5 Response to Hard Resets
		 * Hard Reset Signaling indicates a communication failure has occurred and the
		 * Source Shall stop driving VCONN, Shall remove Rp from the VCONN pin and Shall
		 * drive VBUS to vSafe0V as shown in Figure 7-9.
		 */
		tcpm_set_vconn(port, false);
		tcpm_set_vbus(port, false);
		tcpm_set_roles(port, port->self_powered, TYPEC_STATE_USB, TYPEC_SOURCE,
			       tcpm_data_role_for_source(port));
		/*
		 * If tcpc fails to notify vbus off, TCPM will wait for PD_T_SAFE_0V +
		 * PD_T_SRC_RECOVER before turning vbus back on.
		 * From Table 7-12 Sequence Description for a Source Initiated Hard Reset:
		 * 4. Policy Engine waits tPSHardReset after sending Hard Reset Signaling and then
		 * tells the Device Policy Manager to instruct the power supply to perform a
		 * Hard Reset. The transition to vSafe0V Shall occur within tSafe0V (t2).
		 * 5. After tSrcRecover the Source applies power to VBUS in an attempt to
		 * re-establish communication with the Sink and resume USB Default Operation.
		 * The transition to vSafe5V Shall occur within tSrcTurnOn(t4).
		 */
		tcpm_set_state(port, SRC_HARD_RESET_VBUS_ON, PD_T_SAFE_0V + PD_T_SRC_RECOVER);
		break;
	case SRC_HARD_RESET_VBUS_ON:
		tcpm_set_vconn(port, true);
		tcpm_set_vbus(port, true);
		if (port->ams == HARD_RESET)
			tcpm_ams_finish(port);
		if (port->pd_supported)
			port->tcpc->set_pd_rx(port->tcpc, true);
		tcpm_set_attached_state(port, true);
		tcpm_set_state(port, SRC_UNATTACHED, PD_T_PS_SOURCE_ON);
		break;
	case SNK_HARD_RESET_SINK_OFF:
		/* Do not discharge/disconnect during hard reset */
		tcpm_set_auto_vbus_discharge_threshold(port, TYPEC_PWR_MODE_USB, false, 0);
		memset(&port->pps_data, 0, sizeof(port->pps_data));
		tcpm_set_vconn(port, false);
		if (port->pd_capable)
			tcpm_set_charge(port, false);
		tcpm_set_roles(port, port->self_powered, TYPEC_STATE_USB, TYPEC_SINK,
			       tcpm_data_role_for_sink(port));
		/*
		 * VBUS may or may not toggle, depending on the adapter.
		 * If it doesn't toggle, transition to SNK_HARD_RESET_SINK_ON
		 * directly after timeout.
		 */
		tcpm_set_state(port, SNK_HARD_RESET_SINK_ON, PD_T_SAFE_0V);
		break;
	case SNK_HARD_RESET_WAIT_VBUS:
		if (port->ams == HARD_RESET)
			tcpm_ams_finish(port);
		/* Assume we're disconnected if VBUS doesn't come back. */
		tcpm_set_state(port, SNK_UNATTACHED,
			       PD_T_SRC_RECOVER_MAX + PD_T_SRC_TURN_ON);
		break;
	case SNK_HARD_RESET_SINK_ON:
		/* Note: There is no guarantee that VBUS is on in this state */
		/*
		 * XXX:
		 * The specification suggests that dual mode ports in sink
		 * mode should transition to state PE_SRC_Transition_to_default.
		 * See USB power delivery specification chapter 8.3.3.6.1.3.
		 * This would mean to
		 * - turn off VCONN, reset power supply
		 * - request hardware reset
		 * - turn on VCONN
		 * - Transition to state PE_Src_Startup
		 * SNK only ports shall transition to state Snk_Startup
		 * (see chapter 8.3.3.3.8).
		 * Similar, dual-mode ports in source mode should transition
		 * to PE_SNK_Transition_to_default.
		 */
		if (port->pd_capable) {
			tcpm_set_current_limit(port,
					       tcpm_get_current_limit(port),
					       5000);
			/* Not sink vbus if operational current is 0mA */
			tcpm_set_charge(port, !!pdo_max_current(port->snk_pdo[0]));
		}
		if (port->ams == HARD_RESET)
			tcpm_ams_finish(port);
		tcpm_set_attached_state(port, true);
		tcpm_set_auto_vbus_discharge_threshold(port, TYPEC_PWR_MODE_USB, false, VSAFE5V);
		tcpm_set_state(port, SNK_STARTUP, 0);
		break;

	/* Soft_Reset states */
	case SOFT_RESET:
		port->message_id = 0;
		port->rx_msgid = -1;
		/* remove existing capabilities */
		usb_power_delivery_unregister_capabilities(port->partner_source_caps);
		port->partner_source_caps = NULL;
		tcpm_pd_send_control(port, PD_CTRL_ACCEPT, TCPC_TX_SOP);
		tcpm_ams_finish(port);
		if (port->pwr_role == TYPEC_SOURCE) {
			port->upcoming_state = SRC_SEND_CAPABILITIES;
			tcpm_ams_start(port, POWER_NEGOTIATION);
		} else {
			tcpm_set_state(port, SNK_WAIT_CAPABILITIES, 0);
		}
		break;
	case SRC_SOFT_RESET_WAIT_SNK_TX:
	case SNK_SOFT_RESET:
		if (port->ams != NONE_AMS)
			tcpm_ams_finish(port);
		port->upcoming_state = SOFT_RESET_SEND;
		tcpm_ams_start(port, SOFT_RESET_AMS);
		break;
	case SOFT_RESET_SEND:
		/*
		 * Power Delivery 3.0 Section 6.3.13
		 *
		 * A Soft_Reset Message Shall be targeted at a specific entity
		 * depending on the type of SOP* packet used.
		 */
		if (port->tx_sop_type == TCPC_TX_SOP_PRIME) {
			port->message_id_prime = 0;
			port->rx_msgid_prime = -1;
			tcpm_pd_send_control(port, PD_CTRL_SOFT_RESET, TCPC_TX_SOP_PRIME);
			tcpm_set_state_cond(port, ready_state(port), PD_T_SENDER_RESPONSE);
		} else {
			port->message_id = 0;
			port->rx_msgid = -1;
			/* remove existing capabilities */
			usb_power_delivery_unregister_capabilities(port->partner_source_caps);
			port->partner_source_caps = NULL;
			if (tcpm_pd_send_control(port, PD_CTRL_SOFT_RESET, TCPC_TX_SOP))
				tcpm_set_state_cond(port, hard_reset_state(port), 0);
			else
				tcpm_set_state_cond(port, hard_reset_state(port),
						    PD_T_SENDER_RESPONSE);
		}
		break;

	/* DR_Swap states */
	case DR_SWAP_SEND:
		tcpm_pd_send_control(port, PD_CTRL_DR_SWAP, TCPC_TX_SOP);
		if (port->data_role == TYPEC_DEVICE || port->negotiated_rev > PD_REV20) {
			port->send_discover = true;
			port->send_discover_prime = false;
		}
		tcpm_set_state_cond(port, DR_SWAP_SEND_TIMEOUT,
				    PD_T_SENDER_RESPONSE);
		break;
	case DR_SWAP_ACCEPT:
		tcpm_pd_send_control(port, PD_CTRL_ACCEPT, TCPC_TX_SOP);
		if (port->data_role == TYPEC_DEVICE || port->negotiated_rev > PD_REV20) {
			port->send_discover = true;
			port->send_discover_prime = false;
		}
		tcpm_set_state_cond(port, DR_SWAP_CHANGE_DR, 0);
		break;
	case DR_SWAP_SEND_TIMEOUT:
		tcpm_swap_complete(port, -ETIMEDOUT);
		port->send_discover = false;
		port->send_discover_prime = false;
		tcpm_ams_finish(port);
		tcpm_set_state(port, ready_state(port), 0);
		break;
	case DR_SWAP_CHANGE_DR:
		tcpm_unregister_altmodes(port);
		if (port->data_role == TYPEC_HOST)
			tcpm_set_roles(port, true, TYPEC_STATE_USB, port->pwr_role,
				       TYPEC_DEVICE);
		else
			tcpm_set_roles(port, true, TYPEC_STATE_USB, port->pwr_role,
				       TYPEC_HOST);
		tcpm_ams_finish(port);
		tcpm_set_state(port, ready_state(port), 0);
		break;

	case FR_SWAP_SEND:
		if (tcpm_pd_send_control(port, PD_CTRL_FR_SWAP, TCPC_TX_SOP)) {
			tcpm_set_state(port, ERROR_RECOVERY, 0);
			break;
		}
		tcpm_set_state_cond(port, FR_SWAP_SEND_TIMEOUT, PD_T_SENDER_RESPONSE);
		break;
	case FR_SWAP_SEND_TIMEOUT:
		tcpm_set_state(port, ERROR_RECOVERY, 0);
		break;
	case FR_SWAP_SNK_SRC_TRANSITION_TO_OFF:
		tcpm_set_state(port, ERROR_RECOVERY, port->timings.ps_src_off_time);
		break;
	case FR_SWAP_SNK_SRC_NEW_SINK_READY:
		if (port->vbus_source)
			tcpm_set_state(port, FR_SWAP_SNK_SRC_SOURCE_VBUS_APPLIED, 0);
		else
			tcpm_set_state(port, ERROR_RECOVERY, PD_T_RECEIVER_RESPONSE);
		break;
	case FR_SWAP_SNK_SRC_SOURCE_VBUS_APPLIED:
		tcpm_set_pwr_role(port, TYPEC_SOURCE);
		if (tcpm_pd_send_control(port, PD_CTRL_PS_RDY, TCPC_TX_SOP)) {
			tcpm_set_state(port, ERROR_RECOVERY, 0);
			break;
		}
		tcpm_set_cc(port, tcpm_rp_cc(port));
		tcpm_set_state(port, SRC_STARTUP, PD_T_SWAP_SRC_START);
		break;

	/* PR_Swap states */
	case PR_SWAP_ACCEPT:
		tcpm_pd_send_control(port, PD_CTRL_ACCEPT, TCPC_TX_SOP);
		tcpm_set_state(port, PR_SWAP_START, 0);
		break;
	case PR_SWAP_SEND:
		tcpm_pd_send_control(port, PD_CTRL_PR_SWAP, TCPC_TX_SOP);
		tcpm_set_state_cond(port, PR_SWAP_SEND_TIMEOUT,
				    PD_T_SENDER_RESPONSE);
		break;
	case PR_SWAP_SEND_TIMEOUT:
		tcpm_swap_complete(port, -ETIMEDOUT);
		tcpm_set_state(port, ready_state(port), 0);
		break;
	case PR_SWAP_START:
		tcpm_apply_rc(port);
		if (port->pwr_role == TYPEC_SOURCE)
			tcpm_set_state(port, PR_SWAP_SRC_SNK_TRANSITION_OFF,
				       PD_T_SRC_TRANSITION);
		else
			tcpm_set_state(port, PR_SWAP_SNK_SRC_SINK_OFF, 0);
		break;
	case PR_SWAP_SRC_SNK_TRANSITION_OFF:
		/*
		 * Prevent vbus discharge circuit from turning on during PR_SWAP
		 * as this is not a disconnect.
		 */
		tcpm_set_vbus(port, false);
		port->explicit_contract = false;
		/* allow time for Vbus discharge, must be < tSrcSwapStdby */
		tcpm_set_state(port, PR_SWAP_SRC_SNK_SOURCE_OFF,
			       PD_T_SRCSWAPSTDBY);
		break;
	case PR_SWAP_SRC_SNK_SOURCE_OFF:
		tcpm_set_cc(port, TYPEC_CC_RD);
		/* allow CC debounce */
		tcpm_set_state(port, PR_SWAP_SRC_SNK_SOURCE_OFF_CC_DEBOUNCED,
			       port->timings.cc_debounce_time);
		break;
	case PR_SWAP_SRC_SNK_SOURCE_OFF_CC_DEBOUNCED:
		/*
		 * USB-PD standard, 6.2.1.4, Port Power Role:
		 * "During the Power Role Swap Sequence, for the initial Source
		 * Port, the Port Power Role field shall be set to Sink in the
		 * PS_RDY Message indicating that the initial Source’s power
		 * supply is turned off"
		 */
		tcpm_set_pwr_role(port, TYPEC_SINK);
		if (tcpm_pd_send_control(port, PD_CTRL_PS_RDY, TCPC_TX_SOP)) {
			tcpm_set_state(port, ERROR_RECOVERY, 0);
			break;
		}
		tcpm_set_state(port, ERROR_RECOVERY, PD_T_PS_SOURCE_ON_PRS);
		break;
	case PR_SWAP_SRC_SNK_SINK_ON:
		tcpm_enable_auto_vbus_discharge(port, true);
		/* Set the vbus disconnect threshold for implicit contract */
		tcpm_set_auto_vbus_discharge_threshold(port, TYPEC_PWR_MODE_USB, false, VSAFE5V);
		tcpm_set_state(port, SNK_STARTUP, 0);
		break;
	case PR_SWAP_SNK_SRC_SINK_OFF:
		/* will be source, remove existing capabilities */
		usb_power_delivery_unregister_capabilities(port->partner_source_caps);
		port->partner_source_caps = NULL;
		/*
		 * Prevent vbus discharge circuit from turning on during PR_SWAP
		 * as this is not a disconnect.
		 */
		tcpm_set_auto_vbus_discharge_threshold(port, TYPEC_PWR_MODE_USB,
						       port->pps_data.active, 0);
		tcpm_set_charge(port, false);
		tcpm_set_state(port, ERROR_RECOVERY, port->timings.ps_src_off_time);
		break;
	case PR_SWAP_SNK_SRC_SOURCE_ON:
		tcpm_enable_auto_vbus_discharge(port, true);
		tcpm_set_cc(port, tcpm_rp_cc(port));
		tcpm_set_vbus(port, true);
		/*
		 * allow time VBUS ramp-up, must be < tNewSrc
		 * Also, this window overlaps with CC debounce as well.
		 * So, Wait for the max of two which is PD_T_NEWSRC
		 */
		tcpm_set_state(port, PR_SWAP_SNK_SRC_SOURCE_ON_VBUS_RAMPED_UP,
			       PD_T_NEWSRC);
		break;
	case PR_SWAP_SNK_SRC_SOURCE_ON_VBUS_RAMPED_UP:
		/*
		 * USB PD standard, 6.2.1.4:
		 * "Subsequent Messages initiated by the Policy Engine,
		 * such as the PS_RDY Message sent to indicate that Vbus
		 * is ready, will have the Port Power Role field set to
		 * Source."
		 */
		tcpm_set_pwr_role(port, TYPEC_SOURCE);
		tcpm_pd_send_control(port, PD_CTRL_PS_RDY, TCPC_TX_SOP);
		tcpm_set_state(port, SRC_STARTUP, PD_T_SWAP_SRC_START);
		break;

	case VCONN_SWAP_ACCEPT:
		tcpm_pd_send_control(port, PD_CTRL_ACCEPT, TCPC_TX_SOP);
		tcpm_ams_finish(port);
		tcpm_set_state(port, VCONN_SWAP_START, 0);
		break;
	case VCONN_SWAP_SEND:
		tcpm_pd_send_control(port, PD_CTRL_VCONN_SWAP, TCPC_TX_SOP);
		tcpm_set_state(port, VCONN_SWAP_SEND_TIMEOUT,
			       PD_T_SENDER_RESPONSE);
		break;
	case VCONN_SWAP_SEND_TIMEOUT:
		tcpm_swap_complete(port, -ETIMEDOUT);
		tcpm_set_state(port, ready_state(port), 0);
		break;
	case VCONN_SWAP_START:
		if (port->vconn_role == TYPEC_SOURCE)
			tcpm_set_state(port, VCONN_SWAP_WAIT_FOR_VCONN, 0);
		else
			tcpm_set_state(port, VCONN_SWAP_TURN_ON_VCONN, 0);
		break;
	case VCONN_SWAP_WAIT_FOR_VCONN:
		tcpm_set_state(port, hard_reset_state(port),
			       PD_T_VCONN_SOURCE_ON);
		break;
	case VCONN_SWAP_TURN_ON_VCONN:
		ret = tcpm_set_vconn(port, true);
		tcpm_pd_send_control(port, PD_CTRL_PS_RDY, TCPC_TX_SOP);
		/*
		 * USB PD 3.0 Section 6.4.4.3.1
		 *
		 * Note that a Cable Plug or VPD will not be ready for PD
		 * Communication until tVCONNStable after VCONN has been applied
		 */
		if (!ret)
			tcpm_set_state(port, VCONN_SWAP_SEND_SOFT_RESET,
				       PD_T_VCONN_STABLE);
		else
			tcpm_set_state(port, ready_state(port), 0);
		break;
	case VCONN_SWAP_TURN_OFF_VCONN:
		tcpm_set_vconn(port, false);
		tcpm_set_state(port, ready_state(port), 0);
		break;
	case VCONN_SWAP_SEND_SOFT_RESET:
		tcpm_swap_complete(port, port->swap_status);
		if (tcpm_can_communicate_sop_prime(port)) {
			port->tx_sop_type = TCPC_TX_SOP_PRIME;
			port->upcoming_state = SOFT_RESET_SEND;
			tcpm_ams_start(port, SOFT_RESET_AMS);
		} else {
			tcpm_set_state(port, ready_state(port), 0);
		}
		break;

	case DR_SWAP_CANCEL:
	case PR_SWAP_CANCEL:
	case VCONN_SWAP_CANCEL:
		tcpm_swap_complete(port, port->swap_status);
		if (port->pwr_role == TYPEC_SOURCE)
			tcpm_set_state(port, SRC_READY, 0);
		else
			tcpm_set_state(port, SNK_READY, 0);
		break;
	case FR_SWAP_CANCEL:
		if (port->pwr_role == TYPEC_SOURCE)
			tcpm_set_state(port, SRC_READY, 0);
		else
			tcpm_set_state(port, SNK_READY, 0);
		break;

	case BIST_RX:
		switch (BDO_MODE_MASK(port->bist_request)) {
		case BDO_MODE_CARRIER2:
			tcpm_pd_transmit(port, TCPC_TX_BIST_MODE_2, NULL);
			tcpm_set_state(port, unattached_state(port),
				       PD_T_BIST_CONT_MODE);
			break;
		case BDO_MODE_TESTDATA:
			if (port->tcpc->set_bist_data) {
				tcpm_log(port, "Enable BIST MODE TESTDATA");
				port->tcpc->set_bist_data(port->tcpc, true);
			}
			break;
		default:
			break;
		}
		break;
	case GET_STATUS_SEND:
		tcpm_pd_send_control(port, PD_CTRL_GET_STATUS, TCPC_TX_SOP);
		tcpm_set_state(port, GET_STATUS_SEND_TIMEOUT,
			       PD_T_SENDER_RESPONSE);
		break;
	case GET_STATUS_SEND_TIMEOUT:
		tcpm_set_state(port, ready_state(port), 0);
		break;
	case GET_PPS_STATUS_SEND:
		tcpm_pd_send_control(port, PD_CTRL_GET_PPS_STATUS, TCPC_TX_SOP);
		tcpm_set_state(port, GET_PPS_STATUS_SEND_TIMEOUT,
			       PD_T_SENDER_RESPONSE);
		break;
	case GET_PPS_STATUS_SEND_TIMEOUT:
		tcpm_set_state(port, ready_state(port), 0);
		break;
	case GET_SINK_CAP:
		tcpm_pd_send_control(port, PD_CTRL_GET_SINK_CAP, TCPC_TX_SOP);
		tcpm_set_state(port, GET_SINK_CAP_TIMEOUT, PD_T_SENDER_RESPONSE);
		break;
	case GET_SINK_CAP_TIMEOUT:
		port->sink_cap_done = true;
		tcpm_set_state(port, ready_state(port), 0);
		break;
	case ERROR_RECOVERY:
		tcpm_swap_complete(port, -EPROTO);
		tcpm_pps_complete(port, -EPROTO);
		tcpm_set_state(port, PORT_RESET, 0);
		break;
	case PORT_RESET:
		tcpm_reset_port(port);
		if (port->self_powered)
			tcpm_set_cc(port, TYPEC_CC_OPEN);
		else
			tcpm_set_cc(port, tcpm_default_state(port) == SNK_UNATTACHED ?
				    TYPEC_CC_RD : tcpm_rp_cc(port));
		tcpm_set_state(port, PORT_RESET_WAIT_OFF,
			       PD_T_ERROR_RECOVERY);
		break;
	case PORT_RESET_WAIT_OFF:
		tcpm_set_state(port,
			       tcpm_default_state(port),
			       port->vbus_present ? port->timings.ps_src_off_time : 0);
		break;

	/* AMS intermediate state */
	case AMS_START:
		if (port->upcoming_state == INVALID_STATE) {
			tcpm_set_state(port, port->pwr_role == TYPEC_SOURCE ?
				       SRC_READY : SNK_READY, 0);
			break;
		}

		upcoming_state = port->upcoming_state;
		port->upcoming_state = INVALID_STATE;
		tcpm_set_state(port, upcoming_state, 0);
		break;

	/* Chunk state */
	case CHUNK_NOT_SUPP:
		tcpm_pd_send_control(port, PD_CTRL_NOT_SUPP, TCPC_TX_SOP);
		tcpm_set_state(port, port->pwr_role == TYPEC_SOURCE ? SRC_READY : SNK_READY, 0);
		break;

	/* Cable states */
	case SRC_VDM_IDENTITY_REQUEST:
		port->send_discover_prime = true;
		port->tx_sop_type = TCPC_TX_SOP_PRIME;
		mod_send_discover_delayed_work(port, 0);
		port->upcoming_state = SRC_SEND_CAPABILITIES;
		break;

	default:
		WARN(1, "Unexpected port state %d\n", port->state);
		break;
	}
}

static void tcpm_state_machine_work(struct kthread_work *work)
{
	struct tcpm_port *port = container_of(work, struct tcpm_port, state_machine);
	enum tcpm_state prev_state;

	mutex_lock(&port->lock);
	port->state_machine_running = true;

	if (port->queued_message && tcpm_send_queued_message(port))
		goto done;

	/* If we were queued due to a delayed state change, update it now */
	if (port->delayed_state) {
		tcpm_log(port, "state change %s -> %s [delayed %ld ms]",
			 tcpm_states[port->state],
			 tcpm_states[port->delayed_state], port->delay_ms);
		port->prev_state = port->state;
		port->state = port->delayed_state;
		port->delayed_state = INVALID_STATE;
	}

	/*
	 * Continue running as long as we have (non-delayed) state changes
	 * to make.
	 */
	do {
		prev_state = port->state;
		run_state_machine(port);
		if (port->queued_message)
			tcpm_send_queued_message(port);
	} while (port->state != prev_state && !port->delayed_state);

done:
	port->state_machine_running = false;
	mutex_unlock(&port->lock);
}

static void _tcpm_cc_change(struct tcpm_port *port, enum typec_cc_status cc1,
			    enum typec_cc_status cc2)
{
	enum typec_cc_status old_cc1, old_cc2;
	enum tcpm_state new_state;

	old_cc1 = port->cc1;
	old_cc2 = port->cc2;
	port->cc1 = cc1;
	port->cc2 = cc2;

	tcpm_log_force(port,
		       "CC1: %u -> %u, CC2: %u -> %u [state %s, polarity %d, %s]",
		       old_cc1, cc1, old_cc2, cc2, tcpm_states[port->state],
		       port->polarity,
		       tcpm_port_is_disconnected(port) ? "disconnected"
						       : "connected");

	switch (port->state) {
	case TOGGLING:
		if (tcpm_port_is_debug(port) || tcpm_port_is_audio(port) ||
		    tcpm_port_is_source(port))
			tcpm_set_state(port, SRC_ATTACH_WAIT, 0);
		else if (tcpm_port_is_sink(port))
			tcpm_set_state(port, SNK_ATTACH_WAIT, 0);
		break;
	case CHECK_CONTAMINANT:
		/* Wait for Toggling to be resumed */
		break;
	case SRC_UNATTACHED:
	case ACC_UNATTACHED:
		if (tcpm_port_is_debug(port) || tcpm_port_is_audio(port) ||
		    tcpm_port_is_source(port))
			tcpm_set_state(port, SRC_ATTACH_WAIT, 0);
		break;
	case SRC_ATTACH_WAIT:
		if (tcpm_port_is_disconnected(port) ||
		    tcpm_port_is_audio_detached(port))
			tcpm_set_state(port, SRC_UNATTACHED, 0);
		else if (cc1 != old_cc1 || cc2 != old_cc2)
			tcpm_set_state(port, SRC_ATTACH_WAIT, 0);
		break;
	case SRC_ATTACHED:
	case SRC_STARTUP:
	case SRC_SEND_CAPABILITIES:
	case SRC_READY:
		if (tcpm_port_is_disconnected(port) ||
		    !tcpm_port_is_source(port)) {
			if (port->port_type == TYPEC_PORT_SRC)
				tcpm_set_state(port, SRC_UNATTACHED, tcpm_wait_for_discharge(port));
			else
				tcpm_set_state(port, SNK_UNATTACHED, tcpm_wait_for_discharge(port));
		}
		break;
	case SNK_UNATTACHED:
		if (tcpm_port_is_debug(port) || tcpm_port_is_audio(port) ||
		    tcpm_port_is_sink(port))
			tcpm_set_state(port, SNK_ATTACH_WAIT, 0);
		break;
	case SNK_ATTACH_WAIT:
		if ((port->cc1 == TYPEC_CC_OPEN &&
		     port->cc2 != TYPEC_CC_OPEN) ||
		    (port->cc1 != TYPEC_CC_OPEN &&
		     port->cc2 == TYPEC_CC_OPEN))
			new_state = SNK_DEBOUNCED;
		else if (tcpm_port_is_disconnected(port))
			new_state = SNK_UNATTACHED;
		else
			break;
		if (new_state != port->delayed_state)
			tcpm_set_state(port, SNK_ATTACH_WAIT, 0);
		break;
	case SNK_DEBOUNCED:
		if (tcpm_port_is_disconnected(port))
			new_state = SNK_UNATTACHED;
		else if (port->vbus_present)
			new_state = tcpm_try_src(port) ? SRC_TRY : SNK_ATTACHED;
		else
			new_state = SNK_UNATTACHED;
		if (new_state != port->delayed_state)
			tcpm_set_state(port, SNK_DEBOUNCED, 0);
		break;
	case SNK_READY:
		/*
		 * EXIT condition is based primarily on vbus disconnect and CC is secondary.
		 * "A port that has entered into USB PD communications with the Source and
		 * has seen the CC voltage exceed vRd-USB may monitor the CC pin to detect
		 * cable disconnect in addition to monitoring VBUS.
		 *
		 * A port that is monitoring the CC voltage for disconnect (but is not in
		 * the process of a USB PD PR_Swap or USB PD FR_Swap) shall transition to
		 * Unattached.SNK within tSinkDisconnect after the CC voltage remains below
		 * vRd-USB for tPDDebounce."
		 *
		 * When set_auto_vbus_discharge_threshold is enabled, CC pins go
		 * away before vbus decays to disconnect threshold. Allow
		 * disconnect to be driven by vbus disconnect when auto vbus
		 * discharge is enabled.
		 */
		if (!port->auto_vbus_discharge_enabled && tcpm_port_is_disconnected(port))
			tcpm_set_state(port, unattached_state(port), 0);
		else if (!port->pd_capable &&
			 (cc1 != old_cc1 || cc2 != old_cc2))
			tcpm_set_current_limit(port,
					       tcpm_get_current_limit(port),
					       5000);
		break;

	case AUDIO_ACC_ATTACHED:
		if (cc1 == TYPEC_CC_OPEN || cc2 == TYPEC_CC_OPEN)
			tcpm_set_state(port, AUDIO_ACC_DEBOUNCE, 0);
		break;
	case AUDIO_ACC_DEBOUNCE:
		if (tcpm_port_is_audio(port))
			tcpm_set_state(port, AUDIO_ACC_ATTACHED, 0);
		break;

	case DEBUG_ACC_ATTACHED:
		if (cc1 == TYPEC_CC_OPEN || cc2 == TYPEC_CC_OPEN)
			tcpm_set_state(port, DEBUG_ACC_DEBOUNCE, 0);
		break;

	case DEBUG_ACC_DEBOUNCE:
		if (tcpm_port_is_debug(port))
			tcpm_set_state(port, DEBUG_ACC_ATTACHED, 0);
		break;

	case SNK_TRY:
		/* Do nothing, waiting for timeout */
		break;

	case SNK_DISCOVERY:
		/* CC line is unstable, wait for debounce */
		if (tcpm_port_is_disconnected(port))
			tcpm_set_state(port, SNK_DISCOVERY_DEBOUNCE, 0);
		break;
	case SNK_DISCOVERY_DEBOUNCE:
		break;

	case SRC_TRYWAIT:
		/* Hand over to state machine if needed */
		if (!port->vbus_present && tcpm_port_is_source(port))
			tcpm_set_state(port, SRC_TRYWAIT_DEBOUNCE, 0);
		break;
	case SRC_TRYWAIT_DEBOUNCE:
		if (port->vbus_present || !tcpm_port_is_source(port))
			tcpm_set_state(port, SRC_TRYWAIT, 0);
		break;
	case SNK_TRY_WAIT_DEBOUNCE:
		if (!tcpm_port_is_sink(port)) {
			port->max_wait = 0;
			tcpm_set_state(port, SRC_TRYWAIT, PD_T_PD_DEBOUNCE);
		}
		break;
	case SRC_TRY_WAIT:
		if (tcpm_port_is_source(port))
			tcpm_set_state(port, SRC_TRY_DEBOUNCE, 0);
		break;
	case SRC_TRY_DEBOUNCE:
		tcpm_set_state(port, SRC_TRY_WAIT, 0);
		break;
	case SNK_TRYWAIT_DEBOUNCE:
		if (tcpm_port_is_sink(port))
			tcpm_set_state(port, SNK_TRYWAIT_VBUS, 0);
		break;
	case SNK_TRYWAIT_VBUS:
		if (!tcpm_port_is_sink(port))
			tcpm_set_state(port, SNK_TRYWAIT_DEBOUNCE, 0);
		break;
	case SNK_TRY_WAIT_DEBOUNCE_CHECK_VBUS:
		if (!tcpm_port_is_sink(port))
			tcpm_set_state(port, SRC_TRYWAIT, PD_T_TRY_CC_DEBOUNCE);
		else
			tcpm_set_state(port, SNK_TRY_WAIT_DEBOUNCE_CHECK_VBUS, 0);
		break;
	case SNK_TRYWAIT:
		/* Do nothing, waiting for tCCDebounce */
		break;
	case PR_SWAP_SNK_SRC_SINK_OFF:
	case PR_SWAP_SRC_SNK_TRANSITION_OFF:
	case PR_SWAP_SRC_SNK_SOURCE_OFF:
	case PR_SWAP_SRC_SNK_SOURCE_OFF_CC_DEBOUNCED:
	case PR_SWAP_SNK_SRC_SOURCE_ON:
		/*
		 * CC state change is expected in PR_SWAP
		 * Ignore it.
		 */
		break;
	case FR_SWAP_SEND:
	case FR_SWAP_SEND_TIMEOUT:
	case FR_SWAP_SNK_SRC_TRANSITION_TO_OFF:
	case FR_SWAP_SNK_SRC_NEW_SINK_READY:
	case FR_SWAP_SNK_SRC_SOURCE_VBUS_APPLIED:
		/* Do nothing, CC change expected */
		break;

	case PORT_RESET:
	case PORT_RESET_WAIT_OFF:
		/*
		 * State set back to default mode once the timer completes.
		 * Ignore CC changes here.
		 */
		break;
	default:
		/*
		 * While acting as sink and auto vbus discharge is enabled, Allow disconnect
		 * to be driven by vbus disconnect.
		 */
		if (tcpm_port_is_disconnected(port) && !(port->pwr_role == TYPEC_SINK &&
							 port->auto_vbus_discharge_enabled))
			tcpm_set_state(port, unattached_state(port), 0);
		break;
	}
}

static void _tcpm_pd_vbus_on(struct tcpm_port *port)
{
	tcpm_log_force(port, "VBUS on");
	port->vbus_present = true;
	/*
	 * When vbus_present is true i.e. Voltage at VBUS is greater than VSAFE5V implicitly
	 * states that vbus is not at VSAFE0V, hence clear the vbus_vsafe0v flag here.
	 */
	port->vbus_vsafe0v = false;

	switch (port->state) {
	case SNK_TRANSITION_SINK_VBUS:
		port->explicit_contract = true;
		tcpm_set_state(port, SNK_READY, 0);
		break;
	case SNK_DISCOVERY:
		tcpm_set_state(port, SNK_DISCOVERY, 0);
		break;

	case SNK_DEBOUNCED:
		tcpm_set_state(port, tcpm_try_src(port) ? SRC_TRY
							: SNK_ATTACHED,
				       0);
		break;
	case SNK_HARD_RESET_WAIT_VBUS:
		tcpm_set_state(port, SNK_HARD_RESET_SINK_ON, 0);
		break;
	case SRC_ATTACHED:
		tcpm_set_state(port, SRC_STARTUP, 0);
		break;
	case SRC_HARD_RESET_VBUS_ON:
		tcpm_set_state(port, SRC_STARTUP, 0);
		break;

	case SNK_TRY:
		/* Do nothing, waiting for timeout */
		break;
	case SRC_TRYWAIT:
		/* Do nothing, Waiting for Rd to be detected */
		break;
	case SRC_TRYWAIT_DEBOUNCE:
		tcpm_set_state(port, SRC_TRYWAIT, 0);
		break;
	case SNK_TRY_WAIT_DEBOUNCE:
		/* Do nothing, waiting for PD_DEBOUNCE to do be done */
		break;
	case SNK_TRYWAIT:
		/* Do nothing, waiting for tCCDebounce */
		break;
	case SNK_TRYWAIT_VBUS:
		if (tcpm_port_is_sink(port))
			tcpm_set_state(port, SNK_ATTACHED, 0);
		break;
	case SNK_TRYWAIT_DEBOUNCE:
		/* Do nothing, waiting for Rp */
		break;
	case SNK_TRY_WAIT_DEBOUNCE_CHECK_VBUS:
		if (port->vbus_present && tcpm_port_is_sink(port))
			tcpm_set_state(port, SNK_ATTACHED, 0);
		break;
	case SRC_TRY_WAIT:
	case SRC_TRY_DEBOUNCE:
		/* Do nothing, waiting for sink detection */
		break;
	case FR_SWAP_SEND:
	case FR_SWAP_SEND_TIMEOUT:
	case FR_SWAP_SNK_SRC_TRANSITION_TO_OFF:
	case FR_SWAP_SNK_SRC_SOURCE_VBUS_APPLIED:
		if (port->tcpc->frs_sourcing_vbus)
			port->tcpc->frs_sourcing_vbus(port->tcpc);
		break;
	case FR_SWAP_SNK_SRC_NEW_SINK_READY:
		if (port->tcpc->frs_sourcing_vbus)
			port->tcpc->frs_sourcing_vbus(port->tcpc);
		tcpm_set_state(port, FR_SWAP_SNK_SRC_SOURCE_VBUS_APPLIED, 0);
		break;

	case PORT_RESET:
	case PORT_RESET_WAIT_OFF:
		/*
		 * State set back to default mode once the timer completes.
		 * Ignore vbus changes here.
		 */
		break;

	default:
		break;
	}
}

static void _tcpm_pd_vbus_off(struct tcpm_port *port)
{
	tcpm_log_force(port, "VBUS off");
	port->vbus_present = false;
	port->vbus_never_low = false;
	switch (port->state) {
	case SNK_HARD_RESET_SINK_OFF:
		tcpm_set_state(port, SNK_HARD_RESET_WAIT_VBUS, 0);
		break;
	case HARD_RESET_SEND:
		break;
	case SNK_TRY:
		/* Do nothing, waiting for timeout */
		break;
	case SRC_TRYWAIT:
		/* Hand over to state machine if needed */
		if (tcpm_port_is_source(port))
			tcpm_set_state(port, SRC_TRYWAIT_DEBOUNCE, 0);
		break;
	case SNK_TRY_WAIT_DEBOUNCE:
		/* Do nothing, waiting for PD_DEBOUNCE to do be done */
		break;
	case SNK_TRYWAIT:
	case SNK_TRYWAIT_VBUS:
	case SNK_TRYWAIT_DEBOUNCE:
		break;
	case SNK_ATTACH_WAIT:
	case SNK_DEBOUNCED:
		/* Do nothing, as TCPM is still waiting for vbus to reach VSAFE5V to connect */
		break;

	case SNK_NEGOTIATE_CAPABILITIES:
		break;

	case PR_SWAP_SRC_SNK_TRANSITION_OFF:
		tcpm_set_state(port, PR_SWAP_SRC_SNK_SOURCE_OFF, 0);
		break;

	case PR_SWAP_SNK_SRC_SINK_OFF:
		/* Do nothing, expected */
		break;

	case PR_SWAP_SNK_SRC_SOURCE_ON:
		/*
		 * Do nothing when vbus off notification is received.
		 * TCPM can wait for PD_T_NEWSRC in PR_SWAP_SNK_SRC_SOURCE_ON
		 * for the vbus source to ramp up.
		 */
		break;

	case PORT_RESET_WAIT_OFF:
		tcpm_set_state(port, tcpm_default_state(port), 0);
		break;

	case SRC_TRY_WAIT:
	case SRC_TRY_DEBOUNCE:
		/* Do nothing, waiting for sink detection */
		break;

	case SRC_STARTUP:
	case SRC_SEND_CAPABILITIES:
	case SRC_SEND_CAPABILITIES_TIMEOUT:
	case SRC_NEGOTIATE_CAPABILITIES:
	case SRC_TRANSITION_SUPPLY:
	case SRC_READY:
	case SRC_WAIT_NEW_CAPABILITIES:
		/*
		 * Force to unattached state to re-initiate connection.
		 * DRP port should move to Unattached.SNK instead of Unattached.SRC if
		 * sink removed. Although sink removal here is due to source's vbus collapse,
		 * treat it the same way for consistency.
		 */
		if (port->port_type == TYPEC_PORT_SRC)
			tcpm_set_state(port, SRC_UNATTACHED, tcpm_wait_for_discharge(port));
		else
			tcpm_set_state(port, SNK_UNATTACHED, tcpm_wait_for_discharge(port));
		break;

	case PORT_RESET:
		/*
		 * State set back to default mode once the timer completes.
		 * Ignore vbus changes here.
		 */
		break;

	case FR_SWAP_SEND:
	case FR_SWAP_SEND_TIMEOUT:
	case FR_SWAP_SNK_SRC_TRANSITION_TO_OFF:
	case FR_SWAP_SNK_SRC_NEW_SINK_READY:
	case FR_SWAP_SNK_SRC_SOURCE_VBUS_APPLIED:
		/* Do nothing, vbus drop expected */
		break;

	case SNK_HARD_RESET_WAIT_VBUS:
		/* Do nothing, its OK to receive vbus off events */
		break;

	default:
		if (port->pwr_role == TYPEC_SINK && port->attached)
			tcpm_set_state(port, SNK_UNATTACHED, tcpm_wait_for_discharge(port));
		break;
	}
}

static void _tcpm_pd_vbus_vsafe0v(struct tcpm_port *port)
{
	tcpm_log_force(port, "VBUS VSAFE0V");
	port->vbus_vsafe0v = true;
	switch (port->state) {
	case SRC_HARD_RESET_VBUS_OFF:
		/*
		 * After establishing the vSafe0V voltage condition on VBUS, the Source Shall wait
		 * tSrcRecover before re-applying VCONN and restoring VBUS to vSafe5V.
		 */
		tcpm_set_state(port, SRC_HARD_RESET_VBUS_ON, PD_T_SRC_RECOVER);
		break;
	case SRC_ATTACH_WAIT:
		if (tcpm_port_is_source(port))
			tcpm_set_state(port, tcpm_try_snk(port) ? SNK_TRY : SRC_ATTACHED,
				       port->timings.cc_debounce_time);
		break;
	case SRC_STARTUP:
	case SRC_SEND_CAPABILITIES:
	case SRC_SEND_CAPABILITIES_TIMEOUT:
	case SRC_NEGOTIATE_CAPABILITIES:
	case SRC_TRANSITION_SUPPLY:
	case SRC_READY:
	case SRC_WAIT_NEW_CAPABILITIES:
		if (port->auto_vbus_discharge_enabled) {
			if (port->port_type == TYPEC_PORT_SRC)
				tcpm_set_state(port, SRC_UNATTACHED, 0);
			else
				tcpm_set_state(port, SNK_UNATTACHED, 0);
		}
		break;
	case PR_SWAP_SNK_SRC_SINK_OFF:
	case PR_SWAP_SNK_SRC_SOURCE_ON:
		/* Do nothing, vsafe0v is expected during transition */
		break;
	case SNK_ATTACH_WAIT:
	case SNK_DEBOUNCED:
		/*Do nothing, still waiting for VSAFE5V for connect */
		break;
	case SNK_HARD_RESET_WAIT_VBUS:
		/* Do nothing, its OK to receive vbus off events */
		break;
	default:
		if (port->pwr_role == TYPEC_SINK && port->auto_vbus_discharge_enabled)
			tcpm_set_state(port, SNK_UNATTACHED, 0);
		break;
	}
}

static void _tcpm_pd_hard_reset(struct tcpm_port *port)
{
	tcpm_log_force(port, "Received hard reset");
	if (port->bist_request == BDO_MODE_TESTDATA && port->tcpc->set_bist_data)
		port->tcpc->set_bist_data(port->tcpc, false);

	switch (port->state) {
	case TOGGLING:
	case ERROR_RECOVERY:
	case PORT_RESET:
	case PORT_RESET_WAIT_OFF:
		return;
	default:
		break;
	}

	if (port->ams != NONE_AMS)
		port->ams = NONE_AMS;
	if (port->hard_reset_count < PD_N_HARD_RESET_COUNT)
		port->ams = HARD_RESET;
	/*
	 * If we keep receiving hard reset requests, executing the hard reset
	 * must have failed. Revert to error recovery if that happens.
	 */
	tcpm_set_state(port,
		       port->hard_reset_count < PD_N_HARD_RESET_COUNT ?
				HARD_RESET_START : ERROR_RECOVERY,
		       0);
}

static void tcpm_pd_event_handler(struct kthread_work *work)
{
	struct tcpm_port *port = container_of(work, struct tcpm_port,
					      event_work);
	u32 events;

	mutex_lock(&port->lock);

	spin_lock(&port->pd_event_lock);
	while (port->pd_events) {
		events = port->pd_events;
		port->pd_events = 0;
		spin_unlock(&port->pd_event_lock);
		if (events & TCPM_RESET_EVENT)
			_tcpm_pd_hard_reset(port);
		if (events & TCPM_VBUS_EVENT) {
			bool vbus;

			vbus = port->tcpc->get_vbus(port->tcpc);
			if (vbus) {
				_tcpm_pd_vbus_on(port);
			} else {
				_tcpm_pd_vbus_off(port);
				/*
				 * When TCPC does not support detecting vsafe0v voltage level,
				 * treat vbus absent as vsafe0v. Else invoke is_vbus_vsafe0v
				 * to see if vbus has discharge to VSAFE0V.
				 */
				if (!port->tcpc->is_vbus_vsafe0v ||
				    port->tcpc->is_vbus_vsafe0v(port->tcpc))
					_tcpm_pd_vbus_vsafe0v(port);
			}
		}
		if (events & TCPM_CC_EVENT) {
			enum typec_cc_status cc1, cc2;

			if (port->tcpc->get_cc(port->tcpc, &cc1, &cc2) == 0)
				_tcpm_cc_change(port, cc1, cc2);
		}
		if (events & TCPM_FRS_EVENT) {
			if (port->state == SNK_READY) {
				int ret;

				port->upcoming_state = FR_SWAP_SEND;
				ret = tcpm_ams_start(port, FAST_ROLE_SWAP);
				if (ret == -EAGAIN)
					port->upcoming_state = INVALID_STATE;
			} else {
				tcpm_log(port, "Discarding FRS_SIGNAL! Not in sink ready");
			}
		}
		if (events & TCPM_SOURCING_VBUS) {
			tcpm_log(port, "sourcing vbus");
			/*
			 * In fast role swap case TCPC autonomously sources vbus. Set vbus_source
			 * true as TCPM wouldn't have called tcpm_set_vbus.
			 *
			 * When vbus is sourced on the command on TCPM i.e. TCPM called
			 * tcpm_set_vbus to source vbus, vbus_source would already be true.
			 */
			port->vbus_source = true;
			_tcpm_pd_vbus_on(port);
		}
		if (events & TCPM_PORT_CLEAN) {
			tcpm_log(port, "port clean");
			if (port->state == CHECK_CONTAMINANT) {
				if (tcpm_start_toggling(port, tcpm_rp_cc(port)))
					tcpm_set_state(port, TOGGLING, 0);
				else
					tcpm_set_state(port, tcpm_default_state(port), 0);
			}
		}
		if (events & TCPM_PORT_ERROR) {
			tcpm_log(port, "port triggering error recovery");
			tcpm_set_state(port, ERROR_RECOVERY, 0);
		}

		spin_lock(&port->pd_event_lock);
	}
	spin_unlock(&port->pd_event_lock);
	mutex_unlock(&port->lock);
}

void tcpm_cc_change(struct tcpm_port *port)
{
	spin_lock(&port->pd_event_lock);
	port->pd_events |= TCPM_CC_EVENT;
	spin_unlock(&port->pd_event_lock);
	kthread_queue_work(port->wq, &port->event_work);
}
EXPORT_SYMBOL_GPL(tcpm_cc_change);

void tcpm_vbus_change(struct tcpm_port *port)
{
	spin_lock(&port->pd_event_lock);
	port->pd_events |= TCPM_VBUS_EVENT;
	spin_unlock(&port->pd_event_lock);
	kthread_queue_work(port->wq, &port->event_work);
}
EXPORT_SYMBOL_GPL(tcpm_vbus_change);

void tcpm_pd_hard_reset(struct tcpm_port *port)
{
	spin_lock(&port->pd_event_lock);
	port->pd_events = TCPM_RESET_EVENT;
	spin_unlock(&port->pd_event_lock);
	kthread_queue_work(port->wq, &port->event_work);
}
EXPORT_SYMBOL_GPL(tcpm_pd_hard_reset);

void tcpm_sink_frs(struct tcpm_port *port)
{
	spin_lock(&port->pd_event_lock);
	port->pd_events |= TCPM_FRS_EVENT;
	spin_unlock(&port->pd_event_lock);
	kthread_queue_work(port->wq, &port->event_work);
}
EXPORT_SYMBOL_GPL(tcpm_sink_frs);

void tcpm_sourcing_vbus(struct tcpm_port *port)
{
	spin_lock(&port->pd_event_lock);
	port->pd_events |= TCPM_SOURCING_VBUS;
	spin_unlock(&port->pd_event_lock);
	kthread_queue_work(port->wq, &port->event_work);
}
EXPORT_SYMBOL_GPL(tcpm_sourcing_vbus);

void tcpm_port_clean(struct tcpm_port *port)
{
	spin_lock(&port->pd_event_lock);
	port->pd_events |= TCPM_PORT_CLEAN;
	spin_unlock(&port->pd_event_lock);
	kthread_queue_work(port->wq, &port->event_work);
}
EXPORT_SYMBOL_GPL(tcpm_port_clean);

bool tcpm_port_is_toggling(struct tcpm_port *port)
{
	return port->port_type == TYPEC_PORT_DRP && port->state == TOGGLING;
}
EXPORT_SYMBOL_GPL(tcpm_port_is_toggling);

void tcpm_port_error_recovery(struct tcpm_port *port)
{
	spin_lock(&port->pd_event_lock);
	port->pd_events |= TCPM_PORT_ERROR;
	spin_unlock(&port->pd_event_lock);
	kthread_queue_work(port->wq, &port->event_work);
}
EXPORT_SYMBOL_GPL(tcpm_port_error_recovery);

static void tcpm_enable_frs_work(struct kthread_work *work)
{
	struct tcpm_port *port = container_of(work, struct tcpm_port, enable_frs);
	int ret;

	mutex_lock(&port->lock);
	/* Not FRS capable */
	if (!port->connected || port->port_type != TYPEC_PORT_DRP ||
	    port->pwr_opmode != TYPEC_PWR_MODE_PD ||
	    !port->tcpc->enable_frs ||
	    /* Sink caps queried */
	    port->sink_cap_done || port->negotiated_rev < PD_REV30)
		goto unlock;

	/* Send when the state machine is idle */
	if (port->state != SNK_READY || port->vdm_sm_running || port->send_discover ||
	    port->send_discover_prime)
		goto resched;

	port->upcoming_state = GET_SINK_CAP;
	ret = tcpm_ams_start(port, GET_SINK_CAPABILITIES);
	if (ret == -EAGAIN) {
		port->upcoming_state = INVALID_STATE;
	} else {
		port->sink_cap_done = true;
		goto unlock;
	}
resched:
	mod_enable_frs_delayed_work(port, GET_SINK_CAP_RETRY_MS);
unlock:
	mutex_unlock(&port->lock);
}

static void tcpm_send_discover_work(struct kthread_work *work)
{
	struct tcpm_port *port = container_of(work, struct tcpm_port, send_discover_work);

	mutex_lock(&port->lock);
	/* No need to send DISCOVER_IDENTITY anymore */
	if (!port->send_discover && !port->send_discover_prime)
		goto unlock;

	if (port->data_role == TYPEC_DEVICE && port->negotiated_rev < PD_REV30) {
		port->send_discover = false;
		port->send_discover_prime = false;
		goto unlock;
	}

	/* Retry if the port is not idle */
	if ((port->state != SRC_READY && port->state != SNK_READY &&
	     port->state != SRC_VDM_IDENTITY_REQUEST) || port->vdm_sm_running) {
		mod_send_discover_delayed_work(port, SEND_DISCOVER_RETRY_MS);
		goto unlock;
	}

	tcpm_send_vdm(port, USB_SID_PD, CMD_DISCOVER_IDENT, NULL, 0, port->tx_sop_type);

unlock:
	mutex_unlock(&port->lock);
}

static int tcpm_dr_set(struct typec_port *p, enum typec_data_role data)
{
	struct tcpm_port *port = typec_get_drvdata(p);
	int ret;

	mutex_lock(&port->swap_lock);
	mutex_lock(&port->lock);

	if (port->typec_caps.data != TYPEC_PORT_DRD) {
		ret = -EINVAL;
		goto port_unlock;
	}
	if (port->state != SRC_READY && port->state != SNK_READY) {
		ret = -EAGAIN;
		goto port_unlock;
	}

	if (port->data_role == data) {
		ret = 0;
		goto port_unlock;
	}

	/*
	 * XXX
	 * 6.3.9: If an alternate mode is active, a request to swap
	 * alternate modes shall trigger a port reset.
	 * Reject data role swap request in this case.
	 */

	if (!port->pd_capable) {
		/*
		 * If the partner is not PD capable, reset the port to
		 * trigger a role change. This can only work if a preferred
		 * role is configured, and if it matches the requested role.
		 */
		if (port->try_role == TYPEC_NO_PREFERRED_ROLE ||
		    port->try_role == port->pwr_role) {
			ret = -EINVAL;
			goto port_unlock;
		}
		port->non_pd_role_swap = true;
		tcpm_set_state(port, PORT_RESET, 0);
	} else {
		port->upcoming_state = DR_SWAP_SEND;
		ret = tcpm_ams_start(port, DATA_ROLE_SWAP);
		if (ret == -EAGAIN) {
			port->upcoming_state = INVALID_STATE;
			goto port_unlock;
		}
	}

	port->swap_status = 0;
	port->swap_pending = true;
	reinit_completion(&port->swap_complete);
	mutex_unlock(&port->lock);

	if (!wait_for_completion_timeout(&port->swap_complete,
				msecs_to_jiffies(PD_ROLE_SWAP_TIMEOUT)))
		ret = -ETIMEDOUT;
	else
		ret = port->swap_status;

	port->non_pd_role_swap = false;
	goto swap_unlock;

port_unlock:
	mutex_unlock(&port->lock);
swap_unlock:
	mutex_unlock(&port->swap_lock);
	return ret;
}

static int tcpm_pr_set(struct typec_port *p, enum typec_role role)
{
	struct tcpm_port *port = typec_get_drvdata(p);
	int ret;

	mutex_lock(&port->swap_lock);
	mutex_lock(&port->lock);

	if (port->port_type != TYPEC_PORT_DRP) {
		ret = -EINVAL;
		goto port_unlock;
	}
	if (port->state != SRC_READY && port->state != SNK_READY) {
		ret = -EAGAIN;
		goto port_unlock;
	}

	if (role == port->pwr_role) {
		ret = 0;
		goto port_unlock;
	}

	port->upcoming_state = PR_SWAP_SEND;
	ret = tcpm_ams_start(port, POWER_ROLE_SWAP);
	if (ret == -EAGAIN) {
		port->upcoming_state = INVALID_STATE;
		goto port_unlock;
	}

	port->swap_status = 0;
	port->swap_pending = true;
	reinit_completion(&port->swap_complete);
	mutex_unlock(&port->lock);

	if (!wait_for_completion_timeout(&port->swap_complete,
				msecs_to_jiffies(PD_ROLE_SWAP_TIMEOUT)))
		ret = -ETIMEDOUT;
	else
		ret = port->swap_status;

	goto swap_unlock;

port_unlock:
	mutex_unlock(&port->lock);
swap_unlock:
	mutex_unlock(&port->swap_lock);
	return ret;
}

static int tcpm_vconn_set(struct typec_port *p, enum typec_role role)
{
	struct tcpm_port *port = typec_get_drvdata(p);
	int ret;

	mutex_lock(&port->swap_lock);
	mutex_lock(&port->lock);

	if (port->state != SRC_READY && port->state != SNK_READY) {
		ret = -EAGAIN;
		goto port_unlock;
	}

	if (role == port->vconn_role) {
		ret = 0;
		goto port_unlock;
	}

	port->upcoming_state = VCONN_SWAP_SEND;
	ret = tcpm_ams_start(port, VCONN_SWAP);
	if (ret == -EAGAIN) {
		port->upcoming_state = INVALID_STATE;
		goto port_unlock;
	}

	port->swap_status = 0;
	port->swap_pending = true;
	reinit_completion(&port->swap_complete);
	mutex_unlock(&port->lock);

	if (!wait_for_completion_timeout(&port->swap_complete,
				msecs_to_jiffies(PD_ROLE_SWAP_TIMEOUT)))
		ret = -ETIMEDOUT;
	else
		ret = port->swap_status;

	goto swap_unlock;

port_unlock:
	mutex_unlock(&port->lock);
swap_unlock:
	mutex_unlock(&port->swap_lock);
	return ret;
}

static int tcpm_try_role(struct typec_port *p, int role)
{
	struct tcpm_port *port = typec_get_drvdata(p);
	struct tcpc_dev	*tcpc = port->tcpc;
	int ret = 0;

	mutex_lock(&port->lock);
	if (tcpc->try_role)
		ret = tcpc->try_role(tcpc, role);
	if (!ret)
		port->try_role = role;
	port->try_src_count = 0;
	port->try_snk_count = 0;
	mutex_unlock(&port->lock);

	return ret;
}

static int tcpm_pps_set_op_curr(struct tcpm_port *port, u16 req_op_curr)
{
	unsigned int target_mw;
	int ret;

	mutex_lock(&port->swap_lock);
	mutex_lock(&port->lock);

	if (!port->pps_data.active) {
		ret = -EOPNOTSUPP;
		goto port_unlock;
	}

	if (port->state != SNK_READY) {
		ret = -EAGAIN;
		goto port_unlock;
	}

	if (req_op_curr > port->pps_data.max_curr) {
		ret = -EINVAL;
		goto port_unlock;
	}

	target_mw = (req_op_curr * port->supply_voltage) / 1000;
	if (target_mw < port->operating_snk_mw) {
		ret = -EINVAL;
		goto port_unlock;
	}

	port->upcoming_state = SNK_NEGOTIATE_PPS_CAPABILITIES;
	ret = tcpm_ams_start(port, POWER_NEGOTIATION);
	if (ret == -EAGAIN) {
		port->upcoming_state = INVALID_STATE;
		goto port_unlock;
	}

	/* Round down operating current to align with PPS valid steps */
	req_op_curr = req_op_curr - (req_op_curr % RDO_PROG_CURR_MA_STEP);

	reinit_completion(&port->pps_complete);
	port->pps_data.req_op_curr = req_op_curr;
	port->pps_status = 0;
	port->pps_pending = true;
	mutex_unlock(&port->lock);

	if (!wait_for_completion_timeout(&port->pps_complete,
				msecs_to_jiffies(PD_PPS_CTRL_TIMEOUT)))
		ret = -ETIMEDOUT;
	else
		ret = port->pps_status;

	goto swap_unlock;

port_unlock:
	mutex_unlock(&port->lock);
swap_unlock:
	mutex_unlock(&port->swap_lock);

	return ret;
}

static int tcpm_pps_set_out_volt(struct tcpm_port *port, u16 req_out_volt)
{
	unsigned int target_mw;
	int ret;

	mutex_lock(&port->swap_lock);
	mutex_lock(&port->lock);

	if (!port->pps_data.active) {
		ret = -EOPNOTSUPP;
		goto port_unlock;
	}

	if (port->state != SNK_READY) {
		ret = -EAGAIN;
		goto port_unlock;
	}

	target_mw = (port->current_limit * req_out_volt) / 1000;
	if (target_mw < port->operating_snk_mw) {
		ret = -EINVAL;
		goto port_unlock;
	}

	port->upcoming_state = SNK_NEGOTIATE_PPS_CAPABILITIES;
	ret = tcpm_ams_start(port, POWER_NEGOTIATION);
	if (ret == -EAGAIN) {
		port->upcoming_state = INVALID_STATE;
		goto port_unlock;
	}

	/* Round down output voltage to align with PPS valid steps */
	req_out_volt = req_out_volt - (req_out_volt % RDO_PROG_VOLT_MV_STEP);

	reinit_completion(&port->pps_complete);
	port->pps_data.req_out_volt = req_out_volt;
	port->pps_status = 0;
	port->pps_pending = true;
	mutex_unlock(&port->lock);

	if (!wait_for_completion_timeout(&port->pps_complete,
				msecs_to_jiffies(PD_PPS_CTRL_TIMEOUT)))
		ret = -ETIMEDOUT;
	else
		ret = port->pps_status;

	goto swap_unlock;

port_unlock:
	mutex_unlock(&port->lock);
swap_unlock:
	mutex_unlock(&port->swap_lock);

	return ret;
}

static int tcpm_pps_activate(struct tcpm_port *port, bool activate)
{
	int ret = 0;

	mutex_lock(&port->swap_lock);
	mutex_lock(&port->lock);

	if (!port->pps_data.supported) {
		ret = -EOPNOTSUPP;
		goto port_unlock;
	}

	/* Trying to deactivate PPS when already deactivated so just bail */
	if (!port->pps_data.active && !activate)
		goto port_unlock;

	if (port->state != SNK_READY) {
		ret = -EAGAIN;
		goto port_unlock;
	}

	if (activate)
		port->upcoming_state = SNK_NEGOTIATE_PPS_CAPABILITIES;
	else
		port->upcoming_state = SNK_NEGOTIATE_CAPABILITIES;
	ret = tcpm_ams_start(port, POWER_NEGOTIATION);
	if (ret == -EAGAIN) {
		port->upcoming_state = INVALID_STATE;
		goto port_unlock;
	}

	reinit_completion(&port->pps_complete);
	port->pps_status = 0;
	port->pps_pending = true;

	/* Trigger PPS request or move back to standard PDO contract */
	if (activate) {
		port->pps_data.req_out_volt = port->supply_voltage;
		port->pps_data.req_op_curr = port->current_limit;
	}
	mutex_unlock(&port->lock);

	if (!wait_for_completion_timeout(&port->pps_complete,
				msecs_to_jiffies(PD_PPS_CTRL_TIMEOUT)))
		ret = -ETIMEDOUT;
	else
		ret = port->pps_status;

	goto swap_unlock;

port_unlock:
	mutex_unlock(&port->lock);
swap_unlock:
	mutex_unlock(&port->swap_lock);

	return ret;
}

static void tcpm_init(struct tcpm_port *port)
{
	enum typec_cc_status cc1, cc2;

	port->tcpc->init(port->tcpc);

	tcpm_reset_port(port);

	/*
	 * XXX
	 * Should possibly wait for VBUS to settle if it was enabled locally
	 * since tcpm_reset_port() will disable VBUS.
	 */
	port->vbus_present = port->tcpc->get_vbus(port->tcpc);
	if (port->vbus_present)
		port->vbus_never_low = true;

	/*
	 * 1. When vbus_present is true, voltage on VBUS is already at VSAFE5V.
	 * So implicitly vbus_vsafe0v = false.
	 *
	 * 2. When vbus_present is false and TCPC does NOT support querying
	 * vsafe0v status, then, it's best to assume vbus is at VSAFE0V i.e.
	 * vbus_vsafe0v is true.
	 *
	 * 3. When vbus_present is false and TCPC does support querying vsafe0v,
	 * then, query tcpc for vsafe0v status.
	 */
	if (port->vbus_present)
		port->vbus_vsafe0v = false;
	else if (!port->tcpc->is_vbus_vsafe0v)
		port->vbus_vsafe0v = true;
	else
		port->vbus_vsafe0v = port->tcpc->is_vbus_vsafe0v(port->tcpc);

	tcpm_set_state(port, tcpm_default_state(port), 0);

	if (port->tcpc->get_cc(port->tcpc, &cc1, &cc2) == 0)
		_tcpm_cc_change(port, cc1, cc2);

	/*
	 * Some adapters need a clean slate at startup, and won't recover
	 * otherwise. So do not try to be fancy and force a clean disconnect.
	 */
	tcpm_set_state(port, PORT_RESET, 0);
}

static int tcpm_port_type_set(struct typec_port *p, enum typec_port_type type)
{
	struct tcpm_port *port = typec_get_drvdata(p);

	mutex_lock(&port->lock);
	if (type == port->port_type)
		goto port_unlock;

	port->port_type = type;

	if (!port->connected) {
		tcpm_set_state(port, PORT_RESET, 0);
	} else if (type == TYPEC_PORT_SNK) {
		if (!(port->pwr_role == TYPEC_SINK &&
		      port->data_role == TYPEC_DEVICE))
			tcpm_set_state(port, PORT_RESET, 0);
	} else if (type == TYPEC_PORT_SRC) {
		if (!(port->pwr_role == TYPEC_SOURCE &&
		      port->data_role == TYPEC_HOST))
			tcpm_set_state(port, PORT_RESET, 0);
	}

port_unlock:
	mutex_unlock(&port->lock);
	return 0;
}

static struct pd_data *tcpm_find_pd_data(struct tcpm_port *port, struct usb_power_delivery *pd)
{
	int i;

	for (i = 0; port->pd_list[i]; i++) {
		if (port->pd_list[i]->pd == pd)
			return port->pd_list[i];
	}

	return ERR_PTR(-ENODATA);
}

static struct usb_power_delivery **tcpm_pd_get(struct typec_port *p)
{
	struct tcpm_port *port = typec_get_drvdata(p);

	return port->pds;
}

static int tcpm_pd_set(struct typec_port *p, struct usb_power_delivery *pd)
{
	struct tcpm_port *port = typec_get_drvdata(p);
	struct pd_data *data;
	int i, ret = 0;

	mutex_lock(&port->lock);

	if (port->selected_pd == pd)
		goto unlock;

	data = tcpm_find_pd_data(port, pd);
	if (IS_ERR(data)) {
		ret = PTR_ERR(data);
		goto unlock;
	}

	if (data->sink_desc.pdo[0]) {
		for (i = 0; i < PDO_MAX_OBJECTS && data->sink_desc.pdo[i]; i++)
			port->snk_pdo[i] = data->sink_desc.pdo[i];
		port->nr_snk_pdo = i;
		port->operating_snk_mw = data->operating_snk_mw;
	}

	if (data->source_desc.pdo[0]) {
		for (i = 0; i < PDO_MAX_OBJECTS && data->source_desc.pdo[i]; i++)
			port->src_pdo[i] = data->source_desc.pdo[i];
		port->nr_src_pdo = i;
	}

	switch (port->state) {
	case SRC_UNATTACHED:
	case SRC_ATTACH_WAIT:
	case SRC_TRYWAIT:
		tcpm_set_cc(port, tcpm_rp_cc(port));
		break;
	case SRC_SEND_CAPABILITIES:
	case SRC_SEND_CAPABILITIES_TIMEOUT:
	case SRC_NEGOTIATE_CAPABILITIES:
	case SRC_READY:
	case SRC_WAIT_NEW_CAPABILITIES:
		port->caps_count = 0;
		port->upcoming_state = SRC_SEND_CAPABILITIES;
		ret = tcpm_ams_start(port, POWER_NEGOTIATION);
		if (ret == -EAGAIN) {
			port->upcoming_state = INVALID_STATE;
			goto unlock;
		}
		break;
	case SNK_NEGOTIATE_CAPABILITIES:
	case SNK_NEGOTIATE_PPS_CAPABILITIES:
	case SNK_READY:
	case SNK_TRANSITION_SINK:
	case SNK_TRANSITION_SINK_VBUS:
		if (port->pps_data.active)
			port->upcoming_state = SNK_NEGOTIATE_PPS_CAPABILITIES;
		else if (port->pd_capable)
			port->upcoming_state = SNK_NEGOTIATE_CAPABILITIES;
		else
			break;

		port->update_sink_caps = true;

		ret = tcpm_ams_start(port, POWER_NEGOTIATION);
		if (ret == -EAGAIN) {
			port->upcoming_state = INVALID_STATE;
			goto unlock;
		}
		break;
	default:
		break;
	}

	port->port_source_caps = data->source_cap;
	port->port_sink_caps = data->sink_cap;
	typec_port_set_usb_power_delivery(p, NULL);
	port->selected_pd = pd;
	typec_port_set_usb_power_delivery(p, port->selected_pd);
unlock:
	mutex_unlock(&port->lock);
	return ret;
}

static const struct typec_operations tcpm_ops = {
	.try_role = tcpm_try_role,
	.dr_set = tcpm_dr_set,
	.pr_set = tcpm_pr_set,
	.vconn_set = tcpm_vconn_set,
	.port_type_set = tcpm_port_type_set,
	.pd_get = tcpm_pd_get,
	.pd_set = tcpm_pd_set
};

void tcpm_tcpc_reset(struct tcpm_port *port)
{
	mutex_lock(&port->lock);
	/* XXX: Maintain PD connection if possible? */
	tcpm_init(port);
	mutex_unlock(&port->lock);
}
EXPORT_SYMBOL_GPL(tcpm_tcpc_reset);

static void tcpm_port_unregister_pd(struct tcpm_port *port)
{
	int i;

	port->port_sink_caps = NULL;
	port->port_source_caps = NULL;
	for (i = 0; i < port->pd_count; i++) {
		usb_power_delivery_unregister_capabilities(port->pd_list[i]->sink_cap);
		usb_power_delivery_unregister_capabilities(port->pd_list[i]->source_cap);
		devm_kfree(port->dev, port->pd_list[i]);
		port->pd_list[i] = NULL;
		usb_power_delivery_unregister(port->pds[i]);
		port->pds[i] = NULL;
	}
}

static int tcpm_port_register_pd(struct tcpm_port *port)
{
	u16 pd_revision = port->typec_caps.pd_revision;
	u16 pd_version = port->pd_rev.ver_major << 8 | port->pd_rev.ver_minor;
	struct usb_power_delivery_desc desc = { pd_revision, pd_version };
	struct usb_power_delivery_capabilities *cap;
	int ret, i;

	if (!port->nr_src_pdo && !port->nr_snk_pdo)
		return 0;

	for (i = 0; i < port->pd_count; i++) {
		port->pds[i] = usb_power_delivery_register(port->dev, &desc);
		if (IS_ERR(port->pds[i])) {
			ret = PTR_ERR(port->pds[i]);
			goto err_unregister;
		}
		port->pd_list[i]->pd = port->pds[i];

		if (port->pd_list[i]->source_desc.pdo[0]) {
			cap = usb_power_delivery_register_capabilities(port->pds[i],
								&port->pd_list[i]->source_desc);
			if (IS_ERR(cap)) {
				ret = PTR_ERR(cap);
				goto err_unregister;
			}
			port->pd_list[i]->source_cap = cap;
		}

		if (port->pd_list[i]->sink_desc.pdo[0]) {
			cap = usb_power_delivery_register_capabilities(port->pds[i],
								&port->pd_list[i]->sink_desc);
			if (IS_ERR(cap)) {
				ret = PTR_ERR(cap);
				goto err_unregister;
			}
			port->pd_list[i]->sink_cap = cap;
		}
	}

	port->port_source_caps = port->pd_list[0]->source_cap;
	port->port_sink_caps = port->pd_list[0]->sink_cap;
	port->selected_pd = port->pds[0];
	return 0;

err_unregister:
	tcpm_port_unregister_pd(port);

	return ret;
}

static void tcpm_fw_get_timings(struct tcpm_port *port, struct fwnode_handle *fwnode)
{
	int ret;
	u32 val;

	ret = fwnode_property_read_u32(fwnode, "sink-wait-cap-time-ms", &val);
	if (!ret)
		port->timings.sink_wait_cap_time = val;
	else
		port->timings.sink_wait_cap_time = PD_T_SINK_WAIT_CAP;

	ret = fwnode_property_read_u32(fwnode, "ps-source-off-time-ms", &val);
	if (!ret)
		port->timings.ps_src_off_time = val;
	else
		port->timings.ps_src_off_time = PD_T_PS_SOURCE_OFF;

	ret = fwnode_property_read_u32(fwnode, "cc-debounce-time-ms", &val);
	if (!ret)
		port->timings.cc_debounce_time = val;
	else
		port->timings.cc_debounce_time = PD_T_CC_DEBOUNCE;

	ret = fwnode_property_read_u32(fwnode, "sink-bc12-completion-time-ms", &val);
	if (!ret)
		port->timings.snk_bc12_cmpletion_time = val;
}

static int tcpm_fw_get_caps(struct tcpm_port *port, struct fwnode_handle *fwnode)
{
	struct fwnode_handle *capabilities, *caps = NULL;
	unsigned int nr_src_pdo, nr_snk_pdo;
	const char *opmode_str;
	u32 *src_pdo, *snk_pdo;
	u32 uw, frs_current;
	int ret = 0, i;
	int mode;

	if (!fwnode)
		return -EINVAL;

	/*
	 * This fwnode has a "compatible" property, but is never populated as a
	 * struct device. Instead we simply parse it to read the properties.
	 * This it breaks fw_devlink=on. To maintain backward compatibility
	 * with existing DT files, we work around this by deleting any
	 * fwnode_links to/from this fwnode.
	 */
	fw_devlink_purge_absent_suppliers(fwnode);

	ret = typec_get_fw_cap(&port->typec_caps, fwnode);
	if (ret < 0)
		return ret;

	mode = 0;

	if (fwnode_property_read_bool(fwnode, "accessory-mode-audio"))
		port->typec_caps.accessory[mode++] = TYPEC_ACCESSORY_AUDIO;

	if (fwnode_property_read_bool(fwnode, "accessory-mode-debug"))
		port->typec_caps.accessory[mode++] = TYPEC_ACCESSORY_DEBUG;

	port->port_type = port->typec_caps.type;
	port->pd_supported = !fwnode_property_read_bool(fwnode, "pd-disable");
	port->slow_charger_loop = fwnode_property_read_bool(fwnode, "slow-charger-loop");
	port->self_powered = fwnode_property_read_bool(fwnode, "self-powered");

	if (!port->pd_supported) {
		ret = fwnode_property_read_string(fwnode, "typec-power-opmode", &opmode_str);
		if (ret)
			return ret;
		ret = typec_find_pwr_opmode(opmode_str);
		if (ret < 0)
			return ret;
		port->src_rp = tcpm_pwr_opmode_to_rp(ret);
		return 0;
	}

	/* The following code are applicable to pd-capable ports, i.e. pd_supported is true. */

	/* FRS can only be supported by DRP ports */
	if (port->port_type == TYPEC_PORT_DRP) {
		ret = fwnode_property_read_u32(fwnode, "new-source-frs-typec-current",
					       &frs_current);
		if (!ret && frs_current <= FRS_5V_3A)
			port->new_source_frs_current = frs_current;

		if (ret)
			ret = 0;
	}

	/* For the backward compatibility, "capabilities" node is optional. */
	capabilities = fwnode_get_named_child_node(fwnode, "capabilities");
	if (!capabilities) {
		port->pd_count = 1;
	} else {
		port->pd_count = fwnode_get_child_node_count(capabilities);
		if (!port->pd_count) {
			ret = -ENODATA;
			goto put_capabilities;
		}
	}

	port->pds = devm_kcalloc(port->dev, port->pd_count, sizeof(struct usb_power_delivery *),
				 GFP_KERNEL);
	if (!port->pds) {
		ret = -ENOMEM;
		goto put_capabilities;
	}

	port->pd_list = devm_kcalloc(port->dev, port->pd_count, sizeof(struct pd_data *),
				     GFP_KERNEL);
	if (!port->pd_list) {
		ret = -ENOMEM;
		goto put_capabilities;
	}

	for (i = 0; i < port->pd_count; i++) {
		port->pd_list[i] = devm_kzalloc(port->dev, sizeof(struct pd_data), GFP_KERNEL);
		if (!port->pd_list[i]) {
			ret = -ENOMEM;
			goto put_capabilities;
		}

		src_pdo = port->pd_list[i]->source_desc.pdo;
		port->pd_list[i]->source_desc.role = TYPEC_SOURCE;
		snk_pdo = port->pd_list[i]->sink_desc.pdo;
		port->pd_list[i]->sink_desc.role = TYPEC_SINK;

		/* If "capabilities" is NULL, fall back to single pd cap population. */
		if (!capabilities)
			caps = fwnode;
		else
			caps = fwnode_get_next_child_node(capabilities, caps);

		if (port->port_type != TYPEC_PORT_SNK) {
			ret = fwnode_property_count_u32(caps, "source-pdos");
			if (ret == 0) {
				ret = -EINVAL;
				goto put_caps;
			}
			if (ret < 0)
				goto put_caps;

			nr_src_pdo = min(ret, PDO_MAX_OBJECTS);
			ret = fwnode_property_read_u32_array(caps, "source-pdos", src_pdo,
							     nr_src_pdo);
			if (ret)
				goto put_caps;

			ret = tcpm_validate_caps(port, src_pdo, nr_src_pdo);
			if (ret)
				goto put_caps;

			if (i == 0) {
				port->nr_src_pdo = nr_src_pdo;
				memcpy_and_pad(port->src_pdo, sizeof(u32) * PDO_MAX_OBJECTS,
					       port->pd_list[0]->source_desc.pdo,
					       sizeof(u32) * nr_src_pdo,
					       0);
			}
		}

		if (port->port_type != TYPEC_PORT_SRC) {
			ret = fwnode_property_count_u32(caps, "sink-pdos");
			if (ret == 0) {
				ret = -EINVAL;
				goto put_caps;
			}

			if (ret < 0)
				goto put_caps;

			nr_snk_pdo = min(ret, PDO_MAX_OBJECTS);
			ret = fwnode_property_read_u32_array(caps, "sink-pdos", snk_pdo,
							     nr_snk_pdo);
			if (ret)
				goto put_caps;

			ret = tcpm_validate_caps(port, snk_pdo, nr_snk_pdo);
			if (ret)
				goto put_caps;

			if (fwnode_property_read_u32(caps, "op-sink-microwatt", &uw) < 0) {
				ret = -EINVAL;
				goto put_caps;
			}

			port->pd_list[i]->operating_snk_mw = uw / 1000;

			if (i == 0) {
				port->nr_snk_pdo = nr_snk_pdo;
				memcpy_and_pad(port->snk_pdo, sizeof(u32) * PDO_MAX_OBJECTS,
					       port->pd_list[0]->sink_desc.pdo,
					       sizeof(u32) * nr_snk_pdo,
					       0);
				port->operating_snk_mw = port->pd_list[0]->operating_snk_mw;
			}
		}
	}

put_caps:
	if (caps != fwnode)
		fwnode_handle_put(caps);
put_capabilities:
	fwnode_handle_put(capabilities);
	return ret;
}

static int tcpm_fw_get_snk_vdos(struct tcpm_port *port, struct fwnode_handle *fwnode)
{
	int ret;

	/* sink-vdos is optional */
	ret = fwnode_property_count_u32(fwnode, "sink-vdos");
	if (ret < 0)
		return 0;

	port->nr_snk_vdo = min(ret, VDO_MAX_OBJECTS);
	if (port->nr_snk_vdo) {
		ret = fwnode_property_read_u32_array(fwnode, "sink-vdos",
						     port->snk_vdo,
						     port->nr_snk_vdo);
		if (ret < 0)
			return ret;
	}

	/* If sink-vdos is found, sink-vdos-v1 is expected for backward compatibility. */
	if (port->nr_snk_vdo) {
		ret = fwnode_property_count_u32(fwnode, "sink-vdos-v1");
		if (ret < 0)
			return ret;
		else if (ret == 0)
			return -ENODATA;

		port->nr_snk_vdo_v1 = min(ret, VDO_MAX_OBJECTS);
		ret = fwnode_property_read_u32_array(fwnode, "sink-vdos-v1",
						     port->snk_vdo_v1,
						     port->nr_snk_vdo_v1);
		if (ret < 0)
			return ret;
	}

	return 0;
}

static void tcpm_fw_get_pd_revision(struct tcpm_port *port, struct fwnode_handle *fwnode)
{
	int ret;
	u8 val[4];

	ret = fwnode_property_count_u8(fwnode, "pd-revision");
	if (!ret || ret != 4) {
		tcpm_log(port, "Unable to find pd-revision property or incorrect array size");
		return;
	}

	ret = fwnode_property_read_u8_array(fwnode, "pd-revision", val, 4);
	if (ret) {
		tcpm_log(port, "Failed to parse pd-revision, ret:(%d)", ret);
		return;
	}

	port->pd_rev.rev_major = val[0];
	port->pd_rev.rev_minor = val[1];
	port->pd_rev.ver_major = val[2];
	port->pd_rev.ver_minor = val[3];
}

/* Power Supply access to expose source power information */
enum tcpm_psy_online_states {
	TCPM_PSY_OFFLINE = 0,
	TCPM_PSY_FIXED_ONLINE,
	TCPM_PSY_PROG_ONLINE,
};

static enum power_supply_property tcpm_psy_props[] = {
	POWER_SUPPLY_PROP_USB_TYPE,
	POWER_SUPPLY_PROP_ONLINE,
	POWER_SUPPLY_PROP_VOLTAGE_MIN,
	POWER_SUPPLY_PROP_VOLTAGE_MAX,
	POWER_SUPPLY_PROP_VOLTAGE_NOW,
	POWER_SUPPLY_PROP_CURRENT_MAX,
	POWER_SUPPLY_PROP_CURRENT_NOW,
};

static int tcpm_psy_get_online(struct tcpm_port *port,
			       union power_supply_propval *val)
{
	if (port->vbus_charge) {
		if (port->pps_data.active)
			val->intval = TCPM_PSY_PROG_ONLINE;
		else
			val->intval = TCPM_PSY_FIXED_ONLINE;
	} else {
		val->intval = TCPM_PSY_OFFLINE;
	}

	return 0;
}

static int tcpm_psy_get_voltage_min(struct tcpm_port *port,
				    union power_supply_propval *val)
{
	if (port->pps_data.active)
		val->intval = port->pps_data.min_volt * 1000;
	else
		val->intval = port->supply_voltage * 1000;

	return 0;
}

static int tcpm_psy_get_voltage_max(struct tcpm_port *port,
				    union power_supply_propval *val)
{
	if (port->pps_data.active)
		val->intval = port->pps_data.max_volt * 1000;
	else
		val->intval = port->supply_voltage * 1000;

	return 0;
}

static int tcpm_psy_get_voltage_now(struct tcpm_port *port,
				    union power_supply_propval *val)
{
	val->intval = port->supply_voltage * 1000;

	return 0;
}

static int tcpm_psy_get_current_max(struct tcpm_port *port,
				    union power_supply_propval *val)
{
	if (port->pps_data.active)
		val->intval = port->pps_data.max_curr * 1000;
	else
		val->intval = port->current_limit * 1000;

	return 0;
}

static int tcpm_psy_get_current_now(struct tcpm_port *port,
				    union power_supply_propval *val)
{
	val->intval = port->current_limit * 1000;

	return 0;
}

static int tcpm_psy_get_input_power_limit(struct tcpm_port *port,
					  union power_supply_propval *val)
{
	unsigned int src_mv, src_ma, max_src_uw = 0;
	unsigned int i, tmp;

	for (i = 0; i < port->nr_source_caps; i++) {
		u32 pdo = port->source_caps[i];

		if (pdo_type(pdo) == PDO_TYPE_FIXED) {
			src_mv = pdo_fixed_voltage(pdo);
			src_ma = pdo_max_current(pdo);
			tmp = src_mv * src_ma;
			max_src_uw = max(tmp, max_src_uw);
		}
	}

	val->intval = max_src_uw;
	return 0;
}

static int tcpm_psy_get_prop(struct power_supply *psy,
			     enum power_supply_property psp,
			     union power_supply_propval *val)
{
	struct tcpm_port *port = power_supply_get_drvdata(psy);
	int ret = 0;

	switch (psp) {
	case POWER_SUPPLY_PROP_USB_TYPE:
		val->intval = port->usb_type;
		break;
	case POWER_SUPPLY_PROP_ONLINE:
		ret = tcpm_psy_get_online(port, val);
		break;
	case POWER_SUPPLY_PROP_VOLTAGE_MIN:
		ret = tcpm_psy_get_voltage_min(port, val);
		break;
	case POWER_SUPPLY_PROP_VOLTAGE_MAX:
		ret = tcpm_psy_get_voltage_max(port, val);
		break;
	case POWER_SUPPLY_PROP_VOLTAGE_NOW:
		ret = tcpm_psy_get_voltage_now(port, val);
		break;
	case POWER_SUPPLY_PROP_CURRENT_MAX:
		ret = tcpm_psy_get_current_max(port, val);
		break;
	case POWER_SUPPLY_PROP_CURRENT_NOW:
		ret = tcpm_psy_get_current_now(port, val);
		break;
	case POWER_SUPPLY_PROP_INPUT_POWER_LIMIT:
		tcpm_psy_get_input_power_limit(port, val);
		break;
	default:
		ret = -EINVAL;
		break;
	}

	return ret;
}

static int tcpm_psy_set_online(struct tcpm_port *port,
			       const union power_supply_propval *val)
{
	int ret;

	switch (val->intval) {
	case TCPM_PSY_FIXED_ONLINE:
		ret = tcpm_pps_activate(port, false);
		break;
	case TCPM_PSY_PROG_ONLINE:
		ret = tcpm_pps_activate(port, true);
		break;
	default:
		ret = -EINVAL;
		break;
	}

	return ret;
}

static int tcpm_psy_set_prop(struct power_supply *psy,
			     enum power_supply_property psp,
			     const union power_supply_propval *val)
{
	struct tcpm_port *port = power_supply_get_drvdata(psy);
	int ret;

	/*
	 * All the properties below are related to USB PD. The check needs to be
	 * property specific when a non-pd related property is added.
	 */
	if (!port->pd_supported)
		return -EOPNOTSUPP;

	switch (psp) {
	case POWER_SUPPLY_PROP_ONLINE:
		ret = tcpm_psy_set_online(port, val);
		break;
	case POWER_SUPPLY_PROP_VOLTAGE_NOW:
		ret = tcpm_pps_set_out_volt(port, val->intval / 1000);
		break;
	case POWER_SUPPLY_PROP_CURRENT_NOW:
		if (val->intval > port->pps_data.max_curr * 1000)
			ret = -EINVAL;
		else
			ret = tcpm_pps_set_op_curr(port, val->intval / 1000);
		break;
	default:
		ret = -EINVAL;
		break;
	}
	power_supply_changed(port->psy);
	return ret;
}

static int tcpm_psy_prop_writeable(struct power_supply *psy,
				   enum power_supply_property psp)
{
	switch (psp) {
	case POWER_SUPPLY_PROP_ONLINE:
	case POWER_SUPPLY_PROP_VOLTAGE_NOW:
	case POWER_SUPPLY_PROP_CURRENT_NOW:
		return 1;
	default:
		return 0;
	}
}

static const char *tcpm_psy_name_prefix = "tcpm-source-psy-";

static int devm_tcpm_psy_register(struct tcpm_port *port)
{
	struct power_supply_config psy_cfg = {};
	const char *port_dev_name = dev_name(port->dev);
	size_t psy_name_len = strlen(tcpm_psy_name_prefix) +
				     strlen(port_dev_name) + 1;
	char *psy_name;

	psy_cfg.drv_data = port;
	psy_cfg.fwnode = dev_fwnode(port->dev);
	psy_name = devm_kzalloc(port->dev, psy_name_len, GFP_KERNEL);
	if (!psy_name)
		return -ENOMEM;

	snprintf(psy_name, psy_name_len, "%s%s", tcpm_psy_name_prefix,
		 port_dev_name);
	port->psy_desc.name = psy_name;
	port->psy_desc.type = POWER_SUPPLY_TYPE_USB;
	port->psy_desc.usb_types = BIT(POWER_SUPPLY_USB_TYPE_C)  |
				   BIT(POWER_SUPPLY_USB_TYPE_PD) |
				   BIT(POWER_SUPPLY_USB_TYPE_PD_PPS);
	port->psy_desc.properties = tcpm_psy_props;
	port->psy_desc.num_properties = ARRAY_SIZE(tcpm_psy_props);
	port->psy_desc.get_property = tcpm_psy_get_prop;
	port->psy_desc.set_property = tcpm_psy_set_prop;
	port->psy_desc.property_is_writeable = tcpm_psy_prop_writeable;

	port->usb_type = POWER_SUPPLY_USB_TYPE_C;

	port->psy = devm_power_supply_register(port->dev, &port->psy_desc,
					       &psy_cfg);

	return PTR_ERR_OR_ZERO(port->psy);
}

static enum hrtimer_restart state_machine_timer_handler(struct hrtimer *timer)
{
	struct tcpm_port *port = container_of(timer, struct tcpm_port, state_machine_timer);

	if (port->registered)
		kthread_queue_work(port->wq, &port->state_machine);
	return HRTIMER_NORESTART;
}

static enum hrtimer_restart vdm_state_machine_timer_handler(struct hrtimer *timer)
{
	struct tcpm_port *port = container_of(timer, struct tcpm_port, vdm_state_machine_timer);

	if (port->registered)
		kthread_queue_work(port->wq, &port->vdm_state_machine);
	return HRTIMER_NORESTART;
}

static enum hrtimer_restart enable_frs_timer_handler(struct hrtimer *timer)
{
	struct tcpm_port *port = container_of(timer, struct tcpm_port, enable_frs_timer);

	if (port->registered)
		kthread_queue_work(port->wq, &port->enable_frs);
	return HRTIMER_NORESTART;
}

static enum hrtimer_restart send_discover_timer_handler(struct hrtimer *timer)
{
	struct tcpm_port *port = container_of(timer, struct tcpm_port, send_discover_timer);

	if (port->registered)
		kthread_queue_work(port->wq, &port->send_discover_work);
	return HRTIMER_NORESTART;
}

struct tcpm_port *tcpm_register_port(struct device *dev, struct tcpc_dev *tcpc)
{
	struct tcpm_port *port;
	int err;

	if (!dev || !tcpc ||
	    !tcpc->get_vbus || !tcpc->set_cc || !tcpc->get_cc ||
	    !tcpc->set_polarity || !tcpc->set_vconn || !tcpc->set_vbus ||
	    !tcpc->set_pd_rx || !tcpc->set_roles || !tcpc->pd_transmit)
		return ERR_PTR(-EINVAL);

	port = devm_kzalloc(dev, sizeof(*port), GFP_KERNEL);
	if (!port)
		return ERR_PTR(-ENOMEM);

	port->dev = dev;
	port->tcpc = tcpc;

	mutex_init(&port->lock);
	mutex_init(&port->swap_lock);

	port->wq = kthread_run_worker(0, dev_name(dev));
	if (IS_ERR(port->wq))
		return ERR_CAST(port->wq);
	sched_set_fifo(port->wq->task);

	kthread_init_work(&port->state_machine, tcpm_state_machine_work);
	kthread_init_work(&port->vdm_state_machine, vdm_state_machine_work);
	kthread_init_work(&port->event_work, tcpm_pd_event_handler);
	kthread_init_work(&port->enable_frs, tcpm_enable_frs_work);
	kthread_init_work(&port->send_discover_work, tcpm_send_discover_work);
	hrtimer_setup(&port->state_machine_timer, state_machine_timer_handler, CLOCK_MONOTONIC,
		      HRTIMER_MODE_REL);
	hrtimer_setup(&port->vdm_state_machine_timer, vdm_state_machine_timer_handler,
		      CLOCK_MONOTONIC, HRTIMER_MODE_REL);
	hrtimer_setup(&port->enable_frs_timer, enable_frs_timer_handler, CLOCK_MONOTONIC,
		      HRTIMER_MODE_REL);
	hrtimer_setup(&port->send_discover_timer, send_discover_timer_handler, CLOCK_MONOTONIC,
		      HRTIMER_MODE_REL);

	spin_lock_init(&port->pd_event_lock);

	init_completion(&port->tx_complete);
	init_completion(&port->swap_complete);
	init_completion(&port->pps_complete);
	tcpm_debugfs_init(port);

	err = tcpm_fw_get_caps(port, tcpc->fwnode);
	if (err < 0)
		goto out_destroy_wq;
	err = tcpm_fw_get_snk_vdos(port, tcpc->fwnode);
	if (err < 0)
		goto out_destroy_wq;

	tcpm_fw_get_timings(port, tcpc->fwnode);
	tcpm_fw_get_pd_revision(port, tcpc->fwnode);

	port->try_role = port->typec_caps.prefer_role;

	port->typec_caps.revision = 0x0120;	/* Type-C spec release 1.2 */

	if (port->pd_rev.rev_major)
		port->typec_caps.pd_revision = port->pd_rev.rev_major << 8 |
					       port->pd_rev.rev_minor;
	else
		port->typec_caps.pd_revision = 0x0300;	/* USB-PD spec release 3.0 */

	port->typec_caps.svdm_version = SVDM_VER_2_0;
	port->typec_caps.driver_data = port;
	port->typec_caps.ops = &tcpm_ops;
	port->typec_caps.orientation_aware = 1;

	port->partner_desc.identity = &port->partner_ident;

	port->role_sw = usb_role_switch_get(port->dev);
	if (!port->role_sw)
		port->role_sw = fwnode_usb_role_switch_get(tcpc->fwnode);
	if (IS_ERR(port->role_sw)) {
		err = PTR_ERR(port->role_sw);
		goto out_destroy_wq;
	}

	err = devm_tcpm_psy_register(port);
	if (err)
		goto out_role_sw_put;
	power_supply_changed(port->psy);

	err = tcpm_port_register_pd(port);
	if (err)
		goto out_role_sw_put;

	if (port->pds)
		port->typec_caps.pd = port->pds[0];

	port->typec_port = typec_register_port(port->dev, &port->typec_caps);
	if (IS_ERR(port->typec_port)) {
		err = PTR_ERR(port->typec_port);
		goto out_unregister_pd;
	}

	typec_port_register_altmodes(port->typec_port,
				     &tcpm_altmode_ops, port,
				     port->port_altmode, ALTMODE_DISCOVERY_MAX);
	typec_port_register_cable_ops(port->port_altmode, ARRAY_SIZE(port->port_altmode),
				      &tcpm_cable_ops);
	port->registered = true;

	mutex_lock(&port->lock);
	tcpm_init(port);
	mutex_unlock(&port->lock);

	tcpm_log(port, "%s: registered", dev_name(dev));
	return port;

out_unregister_pd:
	tcpm_port_unregister_pd(port);
out_role_sw_put:
	usb_role_switch_put(port->role_sw);
out_destroy_wq:
	tcpm_debugfs_exit(port);
	kthread_destroy_worker(port->wq);
	return ERR_PTR(err);
}
EXPORT_SYMBOL_GPL(tcpm_register_port);

void tcpm_unregister_port(struct tcpm_port *port)
{
	int i;

	port->registered = false;
	kthread_destroy_worker(port->wq);

	hrtimer_cancel(&port->send_discover_timer);
	hrtimer_cancel(&port->enable_frs_timer);
	hrtimer_cancel(&port->vdm_state_machine_timer);
	hrtimer_cancel(&port->state_machine_timer);

	tcpm_reset_port(port);

	tcpm_port_unregister_pd(port);

	for (i = 0; i < ARRAY_SIZE(port->port_altmode); i++)
		typec_unregister_altmode(port->port_altmode[i]);
	typec_unregister_port(port->typec_port);
	usb_role_switch_put(port->role_sw);
	tcpm_debugfs_exit(port);
}
EXPORT_SYMBOL_GPL(tcpm_unregister_port);

MODULE_AUTHOR("Guenter Roeck <groeck@chromium.org>");
MODULE_DESCRIPTION("USB Type-C Port Manager");
MODULE_LICENSE("GPL");<|MERGE_RESOLUTION|>--- conflicted
+++ resolved
@@ -4410,20 +4410,6 @@
 
 	tcpm_enable_auto_vbus_discharge(port, true);
 
-<<<<<<< HEAD
-	ret = tcpm_set_roles(port, true, TYPEC_STATE_USB,
-			     TYPEC_SOURCE, tcpm_data_role_for_source(port));
-	if (ret < 0)
-		return ret;
-
-	if (port->pd_supported) {
-		ret = port->tcpc->set_pd_rx(port->tcpc, true);
-		if (ret < 0)
-			goto out_disable_mux;
-	}
-
-=======
->>>>>>> 1aee3a44
 	/*
 	 * USB Type-C specification, version 1.2,
 	 * chapter 4.5.2.2.8.1 (Attached.SRC Requirements)
