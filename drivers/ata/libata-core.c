// SPDX-License-Identifier: GPL-2.0-or-later
/*
 *  libata-core.c - helper library for ATA
 *
 *  Copyright 2003-2004 Red Hat, Inc.  All rights reserved.
 *  Copyright 2003-2004 Jeff Garzik
 *
 *  libata documentation is available via 'make {ps|pdf}docs',
 *  as Documentation/driver-api/libata.rst
 *
 *  Hardware documentation available from http://www.t13.org/ and
 *  http://www.sata-io.org/
 *
 *  Standards documents from:
 *	http://www.t13.org (ATA standards, PCI DMA IDE spec)
 *	http://www.t10.org (SCSI MMC - for ATAPI MMC)
 *	http://www.sata-io.org (SATA)
 *	http://www.compactflash.org (CF)
 *	http://www.qic.org (QIC157 - Tape and DSC)
 *	http://www.ce-ata.org (CE-ATA: not supported)
 *
 * libata is essentially a library of internal helper functions for
 * low-level ATA host controller drivers.  As such, the API/ABI is
 * likely to change as new drivers are added and updated.
 * Do not depend on ABI/API stability.
 */

#include <linux/kernel.h>
#include <linux/module.h>
#include <linux/pci.h>
#include <linux/init.h>
#include <linux/list.h>
#include <linux/mm.h>
#include <linux/spinlock.h>
#include <linux/blkdev.h>
#include <linux/delay.h>
#include <linux/timer.h>
#include <linux/time.h>
#include <linux/interrupt.h>
#include <linux/completion.h>
#include <linux/suspend.h>
#include <linux/workqueue.h>
#include <linux/scatterlist.h>
#include <linux/io.h>
#include <linux/log2.h>
#include <linux/slab.h>
#include <linux/glob.h>
#include <scsi/scsi.h>
#include <scsi/scsi_cmnd.h>
#include <scsi/scsi_host.h>
#include <linux/libata.h>
#include <asm/byteorder.h>
#include <asm/unaligned.h>
#include <linux/cdrom.h>
#include <linux/ratelimit.h>
#include <linux/leds.h>
#include <linux/pm_runtime.h>
#include <linux/platform_device.h>
#include <asm/setup.h>

#define CREATE_TRACE_POINTS
#include <trace/events/libata.h>

#include "libata.h"
#include "libata-transport.h"

const struct ata_port_operations ata_base_port_ops = {
	.prereset		= ata_std_prereset,
	.postreset		= ata_std_postreset,
	.error_handler		= ata_std_error_handler,
	.sched_eh		= ata_std_sched_eh,
	.end_eh			= ata_std_end_eh,
};

const struct ata_port_operations sata_port_ops = {
	.inherits		= &ata_base_port_ops,

	.qc_defer		= ata_std_qc_defer,
	.hardreset		= sata_std_hardreset,
};
EXPORT_SYMBOL_GPL(sata_port_ops);

static unsigned int ata_dev_init_params(struct ata_device *dev,
					u16 heads, u16 sectors);
static unsigned int ata_dev_set_xfermode(struct ata_device *dev);
static void ata_dev_xfermask(struct ata_device *dev);
static unsigned long ata_dev_blacklisted(const struct ata_device *dev);

atomic_t ata_print_id = ATOMIC_INIT(0);

#ifdef CONFIG_ATA_FORCE
struct ata_force_param {
	const char	*name;
	u8		cbl;
	u8		spd_limit;
	unsigned long	xfer_mask;
	unsigned int	horkage_on;
	unsigned int	horkage_off;
	u16		lflags;
};

struct ata_force_ent {
	int			port;
	int			device;
	struct ata_force_param	param;
};

static struct ata_force_ent *ata_force_tbl;
static int ata_force_tbl_size;

static char ata_force_param_buf[COMMAND_LINE_SIZE] __initdata;
/* param_buf is thrown away after initialization, disallow read */
module_param_string(force, ata_force_param_buf, sizeof(ata_force_param_buf), 0);
MODULE_PARM_DESC(force, "Force ATA configurations including cable type, link speed and transfer mode (see Documentation/admin-guide/kernel-parameters.rst for details)");
#endif

static int atapi_enabled = 1;
module_param(atapi_enabled, int, 0444);
MODULE_PARM_DESC(atapi_enabled, "Enable discovery of ATAPI devices (0=off, 1=on [default])");

static int atapi_dmadir = 0;
module_param(atapi_dmadir, int, 0444);
MODULE_PARM_DESC(atapi_dmadir, "Enable ATAPI DMADIR bridge support (0=off [default], 1=on)");

int atapi_passthru16 = 1;
module_param(atapi_passthru16, int, 0444);
MODULE_PARM_DESC(atapi_passthru16, "Enable ATA_16 passthru for ATAPI devices (0=off, 1=on [default])");

int libata_fua = 0;
module_param_named(fua, libata_fua, int, 0444);
MODULE_PARM_DESC(fua, "FUA support (0=off [default], 1=on)");

static int ata_ignore_hpa;
module_param_named(ignore_hpa, ata_ignore_hpa, int, 0644);
MODULE_PARM_DESC(ignore_hpa, "Ignore HPA limit (0=keep BIOS limits, 1=ignore limits, using full disk)");

static int libata_dma_mask = ATA_DMA_MASK_ATA|ATA_DMA_MASK_ATAPI|ATA_DMA_MASK_CFA;
module_param_named(dma, libata_dma_mask, int, 0444);
MODULE_PARM_DESC(dma, "DMA enable/disable (0x1==ATA, 0x2==ATAPI, 0x4==CF)");

static int ata_probe_timeout;
module_param(ata_probe_timeout, int, 0444);
MODULE_PARM_DESC(ata_probe_timeout, "Set ATA probing timeout (seconds)");

int libata_noacpi = 0;
module_param_named(noacpi, libata_noacpi, int, 0444);
MODULE_PARM_DESC(noacpi, "Disable the use of ACPI in probe/suspend/resume (0=off [default], 1=on)");

int libata_allow_tpm = 0;
module_param_named(allow_tpm, libata_allow_tpm, int, 0444);
MODULE_PARM_DESC(allow_tpm, "Permit the use of TPM commands (0=off [default], 1=on)");

static int atapi_an;
module_param(atapi_an, int, 0444);
MODULE_PARM_DESC(atapi_an, "Enable ATAPI AN media presence notification (0=0ff [default], 1=on)");

MODULE_AUTHOR("Jeff Garzik");
MODULE_DESCRIPTION("Library module for ATA devices");
MODULE_LICENSE("GPL");
MODULE_VERSION(DRV_VERSION);

static inline bool ata_dev_print_info(struct ata_device *dev)
{
	struct ata_eh_context *ehc = &dev->link->eh_context;

	return ehc->i.flags & ATA_EHI_PRINTINFO;
}

static bool ata_sstatus_online(u32 sstatus)
{
	return (sstatus & 0xf) == 0x3;
}

/**
 *	ata_link_next - link iteration helper
 *	@link: the previous link, NULL to start
 *	@ap: ATA port containing links to iterate
 *	@mode: iteration mode, one of ATA_LITER_*
 *
 *	LOCKING:
 *	Host lock or EH context.
 *
 *	RETURNS:
 *	Pointer to the next link.
 */
struct ata_link *ata_link_next(struct ata_link *link, struct ata_port *ap,
			       enum ata_link_iter_mode mode)
{
	BUG_ON(mode != ATA_LITER_EDGE &&
	       mode != ATA_LITER_PMP_FIRST && mode != ATA_LITER_HOST_FIRST);

	/* NULL link indicates start of iteration */
	if (!link)
		switch (mode) {
		case ATA_LITER_EDGE:
		case ATA_LITER_PMP_FIRST:
			if (sata_pmp_attached(ap))
				return ap->pmp_link;
			fallthrough;
		case ATA_LITER_HOST_FIRST:
			return &ap->link;
		}

	/* we just iterated over the host link, what's next? */
	if (link == &ap->link)
		switch (mode) {
		case ATA_LITER_HOST_FIRST:
			if (sata_pmp_attached(ap))
				return ap->pmp_link;
			fallthrough;
		case ATA_LITER_PMP_FIRST:
			if (unlikely(ap->slave_link))
				return ap->slave_link;
			fallthrough;
		case ATA_LITER_EDGE:
			return NULL;
		}

	/* slave_link excludes PMP */
	if (unlikely(link == ap->slave_link))
		return NULL;

	/* we were over a PMP link */
	if (++link < ap->pmp_link + ap->nr_pmp_links)
		return link;

	if (mode == ATA_LITER_PMP_FIRST)
		return &ap->link;

	return NULL;
}
EXPORT_SYMBOL_GPL(ata_link_next);

/**
 *	ata_dev_next - device iteration helper
 *	@dev: the previous device, NULL to start
 *	@link: ATA link containing devices to iterate
 *	@mode: iteration mode, one of ATA_DITER_*
 *
 *	LOCKING:
 *	Host lock or EH context.
 *
 *	RETURNS:
 *	Pointer to the next device.
 */
struct ata_device *ata_dev_next(struct ata_device *dev, struct ata_link *link,
				enum ata_dev_iter_mode mode)
{
	BUG_ON(mode != ATA_DITER_ENABLED && mode != ATA_DITER_ENABLED_REVERSE &&
	       mode != ATA_DITER_ALL && mode != ATA_DITER_ALL_REVERSE);

	/* NULL dev indicates start of iteration */
	if (!dev)
		switch (mode) {
		case ATA_DITER_ENABLED:
		case ATA_DITER_ALL:
			dev = link->device;
			goto check;
		case ATA_DITER_ENABLED_REVERSE:
		case ATA_DITER_ALL_REVERSE:
			dev = link->device + ata_link_max_devices(link) - 1;
			goto check;
		}

 next:
	/* move to the next one */
	switch (mode) {
	case ATA_DITER_ENABLED:
	case ATA_DITER_ALL:
		if (++dev < link->device + ata_link_max_devices(link))
			goto check;
		return NULL;
	case ATA_DITER_ENABLED_REVERSE:
	case ATA_DITER_ALL_REVERSE:
		if (--dev >= link->device)
			goto check;
		return NULL;
	}

 check:
	if ((mode == ATA_DITER_ENABLED || mode == ATA_DITER_ENABLED_REVERSE) &&
	    !ata_dev_enabled(dev))
		goto next;
	return dev;
}
EXPORT_SYMBOL_GPL(ata_dev_next);

/**
 *	ata_dev_phys_link - find physical link for a device
 *	@dev: ATA device to look up physical link for
 *
 *	Look up physical link which @dev is attached to.  Note that
 *	this is different from @dev->link only when @dev is on slave
 *	link.  For all other cases, it's the same as @dev->link.
 *
 *	LOCKING:
 *	Don't care.
 *
 *	RETURNS:
 *	Pointer to the found physical link.
 */
struct ata_link *ata_dev_phys_link(struct ata_device *dev)
{
	struct ata_port *ap = dev->link->ap;

	if (!ap->slave_link)
		return dev->link;
	if (!dev->devno)
		return &ap->link;
	return ap->slave_link;
}

#ifdef CONFIG_ATA_FORCE
/**
 *	ata_force_cbl - force cable type according to libata.force
 *	@ap: ATA port of interest
 *
 *	Force cable type according to libata.force and whine about it.
 *	The last entry which has matching port number is used, so it
 *	can be specified as part of device force parameters.  For
 *	example, both "a:40c,1.00:udma4" and "1.00:40c,udma4" have the
 *	same effect.
 *
 *	LOCKING:
 *	EH context.
 */
void ata_force_cbl(struct ata_port *ap)
{
	int i;

	for (i = ata_force_tbl_size - 1; i >= 0; i--) {
		const struct ata_force_ent *fe = &ata_force_tbl[i];

		if (fe->port != -1 && fe->port != ap->print_id)
			continue;

		if (fe->param.cbl == ATA_CBL_NONE)
			continue;

		ap->cbl = fe->param.cbl;
		ata_port_notice(ap, "FORCE: cable set to %s\n", fe->param.name);
		return;
	}
}

/**
 *	ata_force_link_limits - force link limits according to libata.force
 *	@link: ATA link of interest
 *
 *	Force link flags and SATA spd limit according to libata.force
 *	and whine about it.  When only the port part is specified
 *	(e.g. 1:), the limit applies to all links connected to both
 *	the host link and all fan-out ports connected via PMP.  If the
 *	device part is specified as 0 (e.g. 1.00:), it specifies the
 *	first fan-out link not the host link.  Device number 15 always
 *	points to the host link whether PMP is attached or not.  If the
 *	controller has slave link, device number 16 points to it.
 *
 *	LOCKING:
 *	EH context.
 */
static void ata_force_link_limits(struct ata_link *link)
{
	bool did_spd = false;
	int linkno = link->pmp;
	int i;

	if (ata_is_host_link(link))
		linkno += 15;

	for (i = ata_force_tbl_size - 1; i >= 0; i--) {
		const struct ata_force_ent *fe = &ata_force_tbl[i];

		if (fe->port != -1 && fe->port != link->ap->print_id)
			continue;

		if (fe->device != -1 && fe->device != linkno)
			continue;

		/* only honor the first spd limit */
		if (!did_spd && fe->param.spd_limit) {
			link->hw_sata_spd_limit = (1 << fe->param.spd_limit) - 1;
			ata_link_notice(link, "FORCE: PHY spd limit set to %s\n",
					fe->param.name);
			did_spd = true;
		}

		/* let lflags stack */
		if (fe->param.lflags) {
			link->flags |= fe->param.lflags;
			ata_link_notice(link,
					"FORCE: link flag 0x%x forced -> 0x%x\n",
					fe->param.lflags, link->flags);
		}
	}
}

/**
 *	ata_force_xfermask - force xfermask according to libata.force
 *	@dev: ATA device of interest
 *
 *	Force xfer_mask according to libata.force and whine about it.
 *	For consistency with link selection, device number 15 selects
 *	the first device connected to the host link.
 *
 *	LOCKING:
 *	EH context.
 */
static void ata_force_xfermask(struct ata_device *dev)
{
	int devno = dev->link->pmp + dev->devno;
	int alt_devno = devno;
	int i;

	/* allow n.15/16 for devices attached to host port */
	if (ata_is_host_link(dev->link))
		alt_devno += 15;

	for (i = ata_force_tbl_size - 1; i >= 0; i--) {
		const struct ata_force_ent *fe = &ata_force_tbl[i];
		unsigned long pio_mask, mwdma_mask, udma_mask;

		if (fe->port != -1 && fe->port != dev->link->ap->print_id)
			continue;

		if (fe->device != -1 && fe->device != devno &&
		    fe->device != alt_devno)
			continue;

		if (!fe->param.xfer_mask)
			continue;

		ata_unpack_xfermask(fe->param.xfer_mask,
				    &pio_mask, &mwdma_mask, &udma_mask);
		if (udma_mask)
			dev->udma_mask = udma_mask;
		else if (mwdma_mask) {
			dev->udma_mask = 0;
			dev->mwdma_mask = mwdma_mask;
		} else {
			dev->udma_mask = 0;
			dev->mwdma_mask = 0;
			dev->pio_mask = pio_mask;
		}

		ata_dev_notice(dev, "FORCE: xfer_mask set to %s\n",
			       fe->param.name);
		return;
	}
}

/**
 *	ata_force_horkage - force horkage according to libata.force
 *	@dev: ATA device of interest
 *
 *	Force horkage according to libata.force and whine about it.
 *	For consistency with link selection, device number 15 selects
 *	the first device connected to the host link.
 *
 *	LOCKING:
 *	EH context.
 */
static void ata_force_horkage(struct ata_device *dev)
{
	int devno = dev->link->pmp + dev->devno;
	int alt_devno = devno;
	int i;

	/* allow n.15/16 for devices attached to host port */
	if (ata_is_host_link(dev->link))
		alt_devno += 15;

	for (i = 0; i < ata_force_tbl_size; i++) {
		const struct ata_force_ent *fe = &ata_force_tbl[i];

		if (fe->port != -1 && fe->port != dev->link->ap->print_id)
			continue;

		if (fe->device != -1 && fe->device != devno &&
		    fe->device != alt_devno)
			continue;

		if (!(~dev->horkage & fe->param.horkage_on) &&
		    !(dev->horkage & fe->param.horkage_off))
			continue;

		dev->horkage |= fe->param.horkage_on;
		dev->horkage &= ~fe->param.horkage_off;

		ata_dev_notice(dev, "FORCE: horkage modified (%s)\n",
			       fe->param.name);
	}
}
#else
static inline void ata_force_link_limits(struct ata_link *link) { }
static inline void ata_force_xfermask(struct ata_device *dev) { }
static inline void ata_force_horkage(struct ata_device *dev) { }
#endif

/**
 *	atapi_cmd_type - Determine ATAPI command type from SCSI opcode
 *	@opcode: SCSI opcode
 *
 *	Determine ATAPI command type from @opcode.
 *
 *	LOCKING:
 *	None.
 *
 *	RETURNS:
 *	ATAPI_{READ|WRITE|READ_CD|PASS_THRU|MISC}
 */
int atapi_cmd_type(u8 opcode)
{
	switch (opcode) {
	case GPCMD_READ_10:
	case GPCMD_READ_12:
		return ATAPI_READ;

	case GPCMD_WRITE_10:
	case GPCMD_WRITE_12:
	case GPCMD_WRITE_AND_VERIFY_10:
		return ATAPI_WRITE;

	case GPCMD_READ_CD:
	case GPCMD_READ_CD_MSF:
		return ATAPI_READ_CD;

	case ATA_16:
	case ATA_12:
		if (atapi_passthru16)
			return ATAPI_PASS_THRU;
		fallthrough;
	default:
		return ATAPI_MISC;
	}
}
EXPORT_SYMBOL_GPL(atapi_cmd_type);

static const u8 ata_rw_cmds[] = {
	/* pio multi */
	ATA_CMD_READ_MULTI,
	ATA_CMD_WRITE_MULTI,
	ATA_CMD_READ_MULTI_EXT,
	ATA_CMD_WRITE_MULTI_EXT,
	0,
	0,
	0,
	ATA_CMD_WRITE_MULTI_FUA_EXT,
	/* pio */
	ATA_CMD_PIO_READ,
	ATA_CMD_PIO_WRITE,
	ATA_CMD_PIO_READ_EXT,
	ATA_CMD_PIO_WRITE_EXT,
	0,
	0,
	0,
	0,
	/* dma */
	ATA_CMD_READ,
	ATA_CMD_WRITE,
	ATA_CMD_READ_EXT,
	ATA_CMD_WRITE_EXT,
	0,
	0,
	0,
	ATA_CMD_WRITE_FUA_EXT
};

/**
 *	ata_rwcmd_protocol - set taskfile r/w commands and protocol
 *	@tf: command to examine and configure
 *	@dev: device tf belongs to
 *
 *	Examine the device configuration and tf->flags to calculate
 *	the proper read/write commands and protocol to use.
 *
 *	LOCKING:
 *	caller.
 */
static int ata_rwcmd_protocol(struct ata_taskfile *tf, struct ata_device *dev)
{
	u8 cmd;

	int index, fua, lba48, write;

	fua = (tf->flags & ATA_TFLAG_FUA) ? 4 : 0;
	lba48 = (tf->flags & ATA_TFLAG_LBA48) ? 2 : 0;
	write = (tf->flags & ATA_TFLAG_WRITE) ? 1 : 0;

	if (dev->flags & ATA_DFLAG_PIO) {
		tf->protocol = ATA_PROT_PIO;
		index = dev->multi_count ? 0 : 8;
	} else if (lba48 && (dev->link->ap->flags & ATA_FLAG_PIO_LBA48)) {
		/* Unable to use DMA due to host limitation */
		tf->protocol = ATA_PROT_PIO;
		index = dev->multi_count ? 0 : 8;
	} else {
		tf->protocol = ATA_PROT_DMA;
		index = 16;
	}

	cmd = ata_rw_cmds[index + fua + lba48 + write];
	if (cmd) {
		tf->command = cmd;
		return 0;
	}
	return -1;
}

/**
 *	ata_tf_read_block - Read block address from ATA taskfile
 *	@tf: ATA taskfile of interest
 *	@dev: ATA device @tf belongs to
 *
 *	LOCKING:
 *	None.
 *
 *	Read block address from @tf.  This function can handle all
 *	three address formats - LBA, LBA48 and CHS.  tf->protocol and
 *	flags select the address format to use.
 *
 *	RETURNS:
 *	Block address read from @tf.
 */
u64 ata_tf_read_block(const struct ata_taskfile *tf, struct ata_device *dev)
{
	u64 block = 0;

	if (tf->flags & ATA_TFLAG_LBA) {
		if (tf->flags & ATA_TFLAG_LBA48) {
			block |= (u64)tf->hob_lbah << 40;
			block |= (u64)tf->hob_lbam << 32;
			block |= (u64)tf->hob_lbal << 24;
		} else
			block |= (tf->device & 0xf) << 24;

		block |= tf->lbah << 16;
		block |= tf->lbam << 8;
		block |= tf->lbal;
	} else {
		u32 cyl, head, sect;

		cyl = tf->lbam | (tf->lbah << 8);
		head = tf->device & 0xf;
		sect = tf->lbal;

		if (!sect) {
			ata_dev_warn(dev,
				     "device reported invalid CHS sector 0\n");
			return U64_MAX;
		}

		block = (cyl * dev->heads + head) * dev->sectors + sect - 1;
	}

	return block;
}

/**
 *	ata_build_rw_tf - Build ATA taskfile for given read/write request
 *	@tf: Target ATA taskfile
 *	@dev: ATA device @tf belongs to
 *	@block: Block address
 *	@n_block: Number of blocks
 *	@tf_flags: RW/FUA etc...
 *	@tag: tag
 *	@class: IO priority class
 *
 *	LOCKING:
 *	None.
 *
 *	Build ATA taskfile @tf for read/write request described by
 *	@block, @n_block, @tf_flags and @tag on @dev.
 *
 *	RETURNS:
 *
 *	0 on success, -ERANGE if the request is too large for @dev,
 *	-EINVAL if the request is invalid.
 */
int ata_build_rw_tf(struct ata_taskfile *tf, struct ata_device *dev,
		    u64 block, u32 n_block, unsigned int tf_flags,
		    unsigned int tag, int class)
{
	tf->flags |= ATA_TFLAG_ISADDR | ATA_TFLAG_DEVICE;
	tf->flags |= tf_flags;

	if (ata_ncq_enabled(dev) && !ata_tag_internal(tag)) {
		/* yay, NCQ */
		if (!lba_48_ok(block, n_block))
			return -ERANGE;

		tf->protocol = ATA_PROT_NCQ;
		tf->flags |= ATA_TFLAG_LBA | ATA_TFLAG_LBA48;

		if (tf->flags & ATA_TFLAG_WRITE)
			tf->command = ATA_CMD_FPDMA_WRITE;
		else
			tf->command = ATA_CMD_FPDMA_READ;

		tf->nsect = tag << 3;
		tf->hob_feature = (n_block >> 8) & 0xff;
		tf->feature = n_block & 0xff;

		tf->hob_lbah = (block >> 40) & 0xff;
		tf->hob_lbam = (block >> 32) & 0xff;
		tf->hob_lbal = (block >> 24) & 0xff;
		tf->lbah = (block >> 16) & 0xff;
		tf->lbam = (block >> 8) & 0xff;
		tf->lbal = block & 0xff;

		tf->device = ATA_LBA;
		if (tf->flags & ATA_TFLAG_FUA)
			tf->device |= 1 << 7;

		if (dev->flags & ATA_DFLAG_NCQ_PRIO_ENABLE &&
		    class == IOPRIO_CLASS_RT)
			tf->hob_nsect |= ATA_PRIO_HIGH << ATA_SHIFT_PRIO;
	} else if (dev->flags & ATA_DFLAG_LBA) {
		tf->flags |= ATA_TFLAG_LBA;

		if (lba_28_ok(block, n_block)) {
			/* use LBA28 */
			tf->device |= (block >> 24) & 0xf;
		} else if (lba_48_ok(block, n_block)) {
			if (!(dev->flags & ATA_DFLAG_LBA48))
				return -ERANGE;

			/* use LBA48 */
			tf->flags |= ATA_TFLAG_LBA48;

			tf->hob_nsect = (n_block >> 8) & 0xff;

			tf->hob_lbah = (block >> 40) & 0xff;
			tf->hob_lbam = (block >> 32) & 0xff;
			tf->hob_lbal = (block >> 24) & 0xff;
		} else
			/* request too large even for LBA48 */
			return -ERANGE;

		if (unlikely(ata_rwcmd_protocol(tf, dev) < 0))
			return -EINVAL;

		tf->nsect = n_block & 0xff;

		tf->lbah = (block >> 16) & 0xff;
		tf->lbam = (block >> 8) & 0xff;
		tf->lbal = block & 0xff;

		tf->device |= ATA_LBA;
	} else {
		/* CHS */
		u32 sect, head, cyl, track;

		/* The request -may- be too large for CHS addressing. */
		if (!lba_28_ok(block, n_block))
			return -ERANGE;

		if (unlikely(ata_rwcmd_protocol(tf, dev) < 0))
			return -EINVAL;

		/* Convert LBA to CHS */
		track = (u32)block / dev->sectors;
		cyl   = track / dev->heads;
		head  = track % dev->heads;
		sect  = (u32)block % dev->sectors + 1;

		/* Check whether the converted CHS can fit.
		   Cylinder: 0-65535
		   Head: 0-15
		   Sector: 1-255*/
		if ((cyl >> 16) || (head >> 4) || (sect >> 8) || (!sect))
			return -ERANGE;

		tf->nsect = n_block & 0xff; /* Sector count 0 means 256 sectors */
		tf->lbal = sect;
		tf->lbam = cyl;
		tf->lbah = cyl >> 8;
		tf->device |= head;
	}

	return 0;
}

/**
 *	ata_pack_xfermask - Pack pio, mwdma and udma masks into xfer_mask
 *	@pio_mask: pio_mask
 *	@mwdma_mask: mwdma_mask
 *	@udma_mask: udma_mask
 *
 *	Pack @pio_mask, @mwdma_mask and @udma_mask into a single
 *	unsigned int xfer_mask.
 *
 *	LOCKING:
 *	None.
 *
 *	RETURNS:
 *	Packed xfer_mask.
 */
unsigned long ata_pack_xfermask(unsigned long pio_mask,
				unsigned long mwdma_mask,
				unsigned long udma_mask)
{
	return ((pio_mask << ATA_SHIFT_PIO) & ATA_MASK_PIO) |
		((mwdma_mask << ATA_SHIFT_MWDMA) & ATA_MASK_MWDMA) |
		((udma_mask << ATA_SHIFT_UDMA) & ATA_MASK_UDMA);
}
EXPORT_SYMBOL_GPL(ata_pack_xfermask);

/**
 *	ata_unpack_xfermask - Unpack xfer_mask into pio, mwdma and udma masks
 *	@xfer_mask: xfer_mask to unpack
 *	@pio_mask: resulting pio_mask
 *	@mwdma_mask: resulting mwdma_mask
 *	@udma_mask: resulting udma_mask
 *
 *	Unpack @xfer_mask into @pio_mask, @mwdma_mask and @udma_mask.
 *	Any NULL destination masks will be ignored.
 */
void ata_unpack_xfermask(unsigned long xfer_mask, unsigned long *pio_mask,
			 unsigned long *mwdma_mask, unsigned long *udma_mask)
{
	if (pio_mask)
		*pio_mask = (xfer_mask & ATA_MASK_PIO) >> ATA_SHIFT_PIO;
	if (mwdma_mask)
		*mwdma_mask = (xfer_mask & ATA_MASK_MWDMA) >> ATA_SHIFT_MWDMA;
	if (udma_mask)
		*udma_mask = (xfer_mask & ATA_MASK_UDMA) >> ATA_SHIFT_UDMA;
}

static const struct ata_xfer_ent {
	int shift, bits;
	u8 base;
} ata_xfer_tbl[] = {
	{ ATA_SHIFT_PIO, ATA_NR_PIO_MODES, XFER_PIO_0 },
	{ ATA_SHIFT_MWDMA, ATA_NR_MWDMA_MODES, XFER_MW_DMA_0 },
	{ ATA_SHIFT_UDMA, ATA_NR_UDMA_MODES, XFER_UDMA_0 },
	{ -1, },
};

/**
 *	ata_xfer_mask2mode - Find matching XFER_* for the given xfer_mask
 *	@xfer_mask: xfer_mask of interest
 *
 *	Return matching XFER_* value for @xfer_mask.  Only the highest
 *	bit of @xfer_mask is considered.
 *
 *	LOCKING:
 *	None.
 *
 *	RETURNS:
 *	Matching XFER_* value, 0xff if no match found.
 */
u8 ata_xfer_mask2mode(unsigned long xfer_mask)
{
	int highbit = fls(xfer_mask) - 1;
	const struct ata_xfer_ent *ent;

	for (ent = ata_xfer_tbl; ent->shift >= 0; ent++)
		if (highbit >= ent->shift && highbit < ent->shift + ent->bits)
			return ent->base + highbit - ent->shift;
	return 0xff;
}
EXPORT_SYMBOL_GPL(ata_xfer_mask2mode);

/**
 *	ata_xfer_mode2mask - Find matching xfer_mask for XFER_*
 *	@xfer_mode: XFER_* of interest
 *
 *	Return matching xfer_mask for @xfer_mode.
 *
 *	LOCKING:
 *	None.
 *
 *	RETURNS:
 *	Matching xfer_mask, 0 if no match found.
 */
unsigned long ata_xfer_mode2mask(u8 xfer_mode)
{
	const struct ata_xfer_ent *ent;

	for (ent = ata_xfer_tbl; ent->shift >= 0; ent++)
		if (xfer_mode >= ent->base && xfer_mode < ent->base + ent->bits)
			return ((2 << (ent->shift + xfer_mode - ent->base)) - 1)
				& ~((1 << ent->shift) - 1);
	return 0;
}
EXPORT_SYMBOL_GPL(ata_xfer_mode2mask);

/**
 *	ata_xfer_mode2shift - Find matching xfer_shift for XFER_*
 *	@xfer_mode: XFER_* of interest
 *
 *	Return matching xfer_shift for @xfer_mode.
 *
 *	LOCKING:
 *	None.
 *
 *	RETURNS:
 *	Matching xfer_shift, -1 if no match found.
 */
int ata_xfer_mode2shift(unsigned long xfer_mode)
{
	const struct ata_xfer_ent *ent;

	for (ent = ata_xfer_tbl; ent->shift >= 0; ent++)
		if (xfer_mode >= ent->base && xfer_mode < ent->base + ent->bits)
			return ent->shift;
	return -1;
}
EXPORT_SYMBOL_GPL(ata_xfer_mode2shift);

/**
 *	ata_mode_string - convert xfer_mask to string
 *	@xfer_mask: mask of bits supported; only highest bit counts.
 *
 *	Determine string which represents the highest speed
 *	(highest bit in @modemask).
 *
 *	LOCKING:
 *	None.
 *
 *	RETURNS:
 *	Constant C string representing highest speed listed in
 *	@mode_mask, or the constant C string "<n/a>".
 */
const char *ata_mode_string(unsigned long xfer_mask)
{
	static const char * const xfer_mode_str[] = {
		"PIO0",
		"PIO1",
		"PIO2",
		"PIO3",
		"PIO4",
		"PIO5",
		"PIO6",
		"MWDMA0",
		"MWDMA1",
		"MWDMA2",
		"MWDMA3",
		"MWDMA4",
		"UDMA/16",
		"UDMA/25",
		"UDMA/33",
		"UDMA/44",
		"UDMA/66",
		"UDMA/100",
		"UDMA/133",
		"UDMA7",
	};
	int highbit;

	highbit = fls(xfer_mask) - 1;
	if (highbit >= 0 && highbit < ARRAY_SIZE(xfer_mode_str))
		return xfer_mode_str[highbit];
	return "<n/a>";
}
EXPORT_SYMBOL_GPL(ata_mode_string);

const char *sata_spd_string(unsigned int spd)
{
	static const char * const spd_str[] = {
		"1.5 Gbps",
		"3.0 Gbps",
		"6.0 Gbps",
	};

	if (spd == 0 || (spd - 1) >= ARRAY_SIZE(spd_str))
		return "<unknown>";
	return spd_str[spd - 1];
}

/**
 *	ata_dev_classify - determine device type based on ATA-spec signature
 *	@tf: ATA taskfile register set for device to be identified
 *
 *	Determine from taskfile register contents whether a device is
 *	ATA or ATAPI, as per "Signature and persistence" section
 *	of ATA/PI spec (volume 1, sect 5.14).
 *
 *	LOCKING:
 *	None.
 *
 *	RETURNS:
 *	Device type, %ATA_DEV_ATA, %ATA_DEV_ATAPI, %ATA_DEV_PMP,
 *	%ATA_DEV_ZAC, or %ATA_DEV_UNKNOWN the event of failure.
 */
unsigned int ata_dev_classify(const struct ata_taskfile *tf)
{
	/* Apple's open source Darwin code hints that some devices only
	 * put a proper signature into the LBA mid/high registers,
	 * So, we only check those.  It's sufficient for uniqueness.
	 *
	 * ATA/ATAPI-7 (d1532v1r1: Feb. 19, 2003) specified separate
	 * signatures for ATA and ATAPI devices attached on SerialATA,
	 * 0x3c/0xc3 and 0x69/0x96 respectively.  However, SerialATA
	 * spec has never mentioned about using different signatures
	 * for ATA/ATAPI devices.  Then, Serial ATA II: Port
	 * Multiplier specification began to use 0x69/0x96 to identify
	 * port multpliers and 0x3c/0xc3 to identify SEMB device.
	 * ATA/ATAPI-7 dropped descriptions about 0x3c/0xc3 and
	 * 0x69/0x96 shortly and described them as reserved for
	 * SerialATA.
	 *
	 * We follow the current spec and consider that 0x69/0x96
	 * identifies a port multiplier and 0x3c/0xc3 a SEMB device.
	 * Unfortunately, WDC WD1600JS-62MHB5 (a hard drive) reports
	 * SEMB signature.  This is worked around in
	 * ata_dev_read_id().
	 */
	if (tf->lbam == 0 && tf->lbah == 0)
		return ATA_DEV_ATA;

	if (tf->lbam == 0x14 && tf->lbah == 0xeb)
		return ATA_DEV_ATAPI;

	if (tf->lbam == 0x69 && tf->lbah == 0x96)
		return ATA_DEV_PMP;

	if (tf->lbam == 0x3c && tf->lbah == 0xc3)
		return ATA_DEV_SEMB;

	if (tf->lbam == 0xcd && tf->lbah == 0xab)
		return ATA_DEV_ZAC;

	return ATA_DEV_UNKNOWN;
}
EXPORT_SYMBOL_GPL(ata_dev_classify);

/**
 *	ata_id_string - Convert IDENTIFY DEVICE page into string
 *	@id: IDENTIFY DEVICE results we will examine
 *	@s: string into which data is output
 *	@ofs: offset into identify device page
 *	@len: length of string to return. must be an even number.
 *
 *	The strings in the IDENTIFY DEVICE page are broken up into
 *	16-bit chunks.  Run through the string, and output each
 *	8-bit chunk linearly, regardless of platform.
 *
 *	LOCKING:
 *	caller.
 */

void ata_id_string(const u16 *id, unsigned char *s,
		   unsigned int ofs, unsigned int len)
{
	unsigned int c;

	BUG_ON(len & 1);

	while (len > 0) {
		c = id[ofs] >> 8;
		*s = c;
		s++;

		c = id[ofs] & 0xff;
		*s = c;
		s++;

		ofs++;
		len -= 2;
	}
}
EXPORT_SYMBOL_GPL(ata_id_string);

/**
 *	ata_id_c_string - Convert IDENTIFY DEVICE page into C string
 *	@id: IDENTIFY DEVICE results we will examine
 *	@s: string into which data is output
 *	@ofs: offset into identify device page
 *	@len: length of string to return. must be an odd number.
 *
 *	This function is identical to ata_id_string except that it
 *	trims trailing spaces and terminates the resulting string with
 *	null.  @len must be actual maximum length (even number) + 1.
 *
 *	LOCKING:
 *	caller.
 */
void ata_id_c_string(const u16 *id, unsigned char *s,
		     unsigned int ofs, unsigned int len)
{
	unsigned char *p;

	ata_id_string(id, s, ofs, len - 1);

	p = s + strnlen(s, len - 1);
	while (p > s && p[-1] == ' ')
		p--;
	*p = '\0';
}
EXPORT_SYMBOL_GPL(ata_id_c_string);

static u64 ata_id_n_sectors(const u16 *id)
{
	if (ata_id_has_lba(id)) {
		if (ata_id_has_lba48(id))
			return ata_id_u64(id, ATA_ID_LBA_CAPACITY_2);
		else
			return ata_id_u32(id, ATA_ID_LBA_CAPACITY);
	} else {
		if (ata_id_current_chs_valid(id))
			return id[ATA_ID_CUR_CYLS] * id[ATA_ID_CUR_HEADS] *
			       id[ATA_ID_CUR_SECTORS];
		else
			return id[ATA_ID_CYLS] * id[ATA_ID_HEADS] *
			       id[ATA_ID_SECTORS];
	}
}

u64 ata_tf_to_lba48(const struct ata_taskfile *tf)
{
	u64 sectors = 0;

	sectors |= ((u64)(tf->hob_lbah & 0xff)) << 40;
	sectors |= ((u64)(tf->hob_lbam & 0xff)) << 32;
	sectors |= ((u64)(tf->hob_lbal & 0xff)) << 24;
	sectors |= (tf->lbah & 0xff) << 16;
	sectors |= (tf->lbam & 0xff) << 8;
	sectors |= (tf->lbal & 0xff);

	return sectors;
}

u64 ata_tf_to_lba(const struct ata_taskfile *tf)
{
	u64 sectors = 0;

	sectors |= (tf->device & 0x0f) << 24;
	sectors |= (tf->lbah & 0xff) << 16;
	sectors |= (tf->lbam & 0xff) << 8;
	sectors |= (tf->lbal & 0xff);

	return sectors;
}

/**
 *	ata_read_native_max_address - Read native max address
 *	@dev: target device
 *	@max_sectors: out parameter for the result native max address
 *
 *	Perform an LBA48 or LBA28 native size query upon the device in
 *	question.
 *
 *	RETURNS:
 *	0 on success, -EACCES if command is aborted by the drive.
 *	-EIO on other errors.
 */
static int ata_read_native_max_address(struct ata_device *dev, u64 *max_sectors)
{
	unsigned int err_mask;
	struct ata_taskfile tf;
	int lba48 = ata_id_has_lba48(dev->id);

	ata_tf_init(dev, &tf);

	/* always clear all address registers */
	tf.flags |= ATA_TFLAG_DEVICE | ATA_TFLAG_ISADDR;

	if (lba48) {
		tf.command = ATA_CMD_READ_NATIVE_MAX_EXT;
		tf.flags |= ATA_TFLAG_LBA48;
	} else
		tf.command = ATA_CMD_READ_NATIVE_MAX;

	tf.protocol = ATA_PROT_NODATA;
	tf.device |= ATA_LBA;

	err_mask = ata_exec_internal(dev, &tf, NULL, DMA_NONE, NULL, 0, 0);
	if (err_mask) {
		ata_dev_warn(dev,
			     "failed to read native max address (err_mask=0x%x)\n",
			     err_mask);
		if (err_mask == AC_ERR_DEV && (tf.feature & ATA_ABORTED))
			return -EACCES;
		return -EIO;
	}

	if (lba48)
		*max_sectors = ata_tf_to_lba48(&tf) + 1;
	else
		*max_sectors = ata_tf_to_lba(&tf) + 1;
	if (dev->horkage & ATA_HORKAGE_HPA_SIZE)
		(*max_sectors)--;
	return 0;
}

/**
 *	ata_set_max_sectors - Set max sectors
 *	@dev: target device
 *	@new_sectors: new max sectors value to set for the device
 *
 *	Set max sectors of @dev to @new_sectors.
 *
 *	RETURNS:
 *	0 on success, -EACCES if command is aborted or denied (due to
 *	previous non-volatile SET_MAX) by the drive.  -EIO on other
 *	errors.
 */
static int ata_set_max_sectors(struct ata_device *dev, u64 new_sectors)
{
	unsigned int err_mask;
	struct ata_taskfile tf;
	int lba48 = ata_id_has_lba48(dev->id);

	new_sectors--;

	ata_tf_init(dev, &tf);

	tf.flags |= ATA_TFLAG_DEVICE | ATA_TFLAG_ISADDR;

	if (lba48) {
		tf.command = ATA_CMD_SET_MAX_EXT;
		tf.flags |= ATA_TFLAG_LBA48;

		tf.hob_lbal = (new_sectors >> 24) & 0xff;
		tf.hob_lbam = (new_sectors >> 32) & 0xff;
		tf.hob_lbah = (new_sectors >> 40) & 0xff;
	} else {
		tf.command = ATA_CMD_SET_MAX;

		tf.device |= (new_sectors >> 24) & 0xf;
	}

	tf.protocol = ATA_PROT_NODATA;
	tf.device |= ATA_LBA;

	tf.lbal = (new_sectors >> 0) & 0xff;
	tf.lbam = (new_sectors >> 8) & 0xff;
	tf.lbah = (new_sectors >> 16) & 0xff;

	err_mask = ata_exec_internal(dev, &tf, NULL, DMA_NONE, NULL, 0, 0);
	if (err_mask) {
		ata_dev_warn(dev,
			     "failed to set max address (err_mask=0x%x)\n",
			     err_mask);
		if (err_mask == AC_ERR_DEV &&
		    (tf.feature & (ATA_ABORTED | ATA_IDNF)))
			return -EACCES;
		return -EIO;
	}

	return 0;
}

/**
 *	ata_hpa_resize		-	Resize a device with an HPA set
 *	@dev: Device to resize
 *
 *	Read the size of an LBA28 or LBA48 disk with HPA features and resize
 *	it if required to the full size of the media. The caller must check
 *	the drive has the HPA feature set enabled.
 *
 *	RETURNS:
 *	0 on success, -errno on failure.
 */
static int ata_hpa_resize(struct ata_device *dev)
{
	bool print_info = ata_dev_print_info(dev);
	bool unlock_hpa = ata_ignore_hpa || dev->flags & ATA_DFLAG_UNLOCK_HPA;
	u64 sectors = ata_id_n_sectors(dev->id);
	u64 native_sectors;
	int rc;

	/* do we need to do it? */
	if ((dev->class != ATA_DEV_ATA && dev->class != ATA_DEV_ZAC) ||
	    !ata_id_has_lba(dev->id) || !ata_id_hpa_enabled(dev->id) ||
	    (dev->horkage & ATA_HORKAGE_BROKEN_HPA))
		return 0;

	/* read native max address */
	rc = ata_read_native_max_address(dev, &native_sectors);
	if (rc) {
		/* If device aborted the command or HPA isn't going to
		 * be unlocked, skip HPA resizing.
		 */
		if (rc == -EACCES || !unlock_hpa) {
			ata_dev_warn(dev,
				     "HPA support seems broken, skipping HPA handling\n");
			dev->horkage |= ATA_HORKAGE_BROKEN_HPA;

			/* we can continue if device aborted the command */
			if (rc == -EACCES)
				rc = 0;
		}

		return rc;
	}
	dev->n_native_sectors = native_sectors;

	/* nothing to do? */
	if (native_sectors <= sectors || !unlock_hpa) {
		if (!print_info || native_sectors == sectors)
			return 0;

		if (native_sectors > sectors)
			ata_dev_info(dev,
				"HPA detected: current %llu, native %llu\n",
				(unsigned long long)sectors,
				(unsigned long long)native_sectors);
		else if (native_sectors < sectors)
			ata_dev_warn(dev,
				"native sectors (%llu) is smaller than sectors (%llu)\n",
				(unsigned long long)native_sectors,
				(unsigned long long)sectors);
		return 0;
	}

	/* let's unlock HPA */
	rc = ata_set_max_sectors(dev, native_sectors);
	if (rc == -EACCES) {
		/* if device aborted the command, skip HPA resizing */
		ata_dev_warn(dev,
			     "device aborted resize (%llu -> %llu), skipping HPA handling\n",
			     (unsigned long long)sectors,
			     (unsigned long long)native_sectors);
		dev->horkage |= ATA_HORKAGE_BROKEN_HPA;
		return 0;
	} else if (rc)
		return rc;

	/* re-read IDENTIFY data */
	rc = ata_dev_reread_id(dev, 0);
	if (rc) {
		ata_dev_err(dev,
			    "failed to re-read IDENTIFY data after HPA resizing\n");
		return rc;
	}

	if (print_info) {
		u64 new_sectors = ata_id_n_sectors(dev->id);
		ata_dev_info(dev,
			"HPA unlocked: %llu -> %llu, native %llu\n",
			(unsigned long long)sectors,
			(unsigned long long)new_sectors,
			(unsigned long long)native_sectors);
	}

	return 0;
}

/**
 *	ata_dump_id - IDENTIFY DEVICE info debugging output
 *	@dev: device from which the information is fetched
 *	@id: IDENTIFY DEVICE page to dump
 *
 *	Dump selected 16-bit words from the given IDENTIFY DEVICE
 *	page.
 *
 *	LOCKING:
 *	caller.
 */

static inline void ata_dump_id(struct ata_device *dev, const u16 *id)
{
	ata_dev_dbg(dev,
		"49==0x%04x  53==0x%04x  63==0x%04x  64==0x%04x  75==0x%04x\n"
		"80==0x%04x  81==0x%04x  82==0x%04x  83==0x%04x  84==0x%04x\n"
		"88==0x%04x  93==0x%04x\n",
		id[49], id[53], id[63], id[64], id[75], id[80],
		id[81], id[82], id[83], id[84], id[88], id[93]);
}

/**
 *	ata_id_xfermask - Compute xfermask from the given IDENTIFY data
 *	@id: IDENTIFY data to compute xfer mask from
 *
 *	Compute the xfermask for this device. This is not as trivial
 *	as it seems if we must consider early devices correctly.
 *
 *	FIXME: pre IDE drive timing (do we care ?).
 *
 *	LOCKING:
 *	None.
 *
 *	RETURNS:
 *	Computed xfermask
 */
unsigned long ata_id_xfermask(const u16 *id)
{
	unsigned long pio_mask, mwdma_mask, udma_mask;

	/* Usual case. Word 53 indicates word 64 is valid */
	if (id[ATA_ID_FIELD_VALID] & (1 << 1)) {
		pio_mask = id[ATA_ID_PIO_MODES] & 0x03;
		pio_mask <<= 3;
		pio_mask |= 0x7;
	} else {
		/* If word 64 isn't valid then Word 51 high byte holds
		 * the PIO timing number for the maximum. Turn it into
		 * a mask.
		 */
		u8 mode = (id[ATA_ID_OLD_PIO_MODES] >> 8) & 0xFF;
		if (mode < 5)	/* Valid PIO range */
			pio_mask = (2 << mode) - 1;
		else
			pio_mask = 1;

		/* But wait.. there's more. Design your standards by
		 * committee and you too can get a free iordy field to
		 * process. However its the speeds not the modes that
		 * are supported... Note drivers using the timing API
		 * will get this right anyway
		 */
	}

	mwdma_mask = id[ATA_ID_MWDMA_MODES] & 0x07;

	if (ata_id_is_cfa(id)) {
		/*
		 *	Process compact flash extended modes
		 */
		int pio = (id[ATA_ID_CFA_MODES] >> 0) & 0x7;
		int dma = (id[ATA_ID_CFA_MODES] >> 3) & 0x7;

		if (pio)
			pio_mask |= (1 << 5);
		if (pio > 1)
			pio_mask |= (1 << 6);
		if (dma)
			mwdma_mask |= (1 << 3);
		if (dma > 1)
			mwdma_mask |= (1 << 4);
	}

	udma_mask = 0;
	if (id[ATA_ID_FIELD_VALID] & (1 << 2))
		udma_mask = id[ATA_ID_UDMA_MODES] & 0xff;

	return ata_pack_xfermask(pio_mask, mwdma_mask, udma_mask);
}
EXPORT_SYMBOL_GPL(ata_id_xfermask);

static void ata_qc_complete_internal(struct ata_queued_cmd *qc)
{
	struct completion *waiting = qc->private_data;

	complete(waiting);
}

/**
 *	ata_exec_internal_sg - execute libata internal command
 *	@dev: Device to which the command is sent
 *	@tf: Taskfile registers for the command and the result
 *	@cdb: CDB for packet command
 *	@dma_dir: Data transfer direction of the command
 *	@sgl: sg list for the data buffer of the command
 *	@n_elem: Number of sg entries
 *	@timeout: Timeout in msecs (0 for default)
 *
 *	Executes libata internal command with timeout.  @tf contains
 *	command on entry and result on return.  Timeout and error
 *	conditions are reported via return value.  No recovery action
 *	is taken after a command times out.  It's caller's duty to
 *	clean up after timeout.
 *
 *	LOCKING:
 *	None.  Should be called with kernel context, might sleep.
 *
 *	RETURNS:
 *	Zero on success, AC_ERR_* mask on failure
 */
unsigned ata_exec_internal_sg(struct ata_device *dev,
			      struct ata_taskfile *tf, const u8 *cdb,
			      int dma_dir, struct scatterlist *sgl,
			      unsigned int n_elem, unsigned long timeout)
{
	struct ata_link *link = dev->link;
	struct ata_port *ap = link->ap;
	u8 command = tf->command;
	int auto_timeout = 0;
	struct ata_queued_cmd *qc;
	unsigned int preempted_tag;
	u32 preempted_sactive;
	u64 preempted_qc_active;
	int preempted_nr_active_links;
	DECLARE_COMPLETION_ONSTACK(wait);
	unsigned long flags;
	unsigned int err_mask;
	int rc;

	spin_lock_irqsave(ap->lock, flags);

	/* no internal command while frozen */
	if (ap->pflags & ATA_PFLAG_FROZEN) {
		spin_unlock_irqrestore(ap->lock, flags);
		return AC_ERR_SYSTEM;
	}

	/* initialize internal qc */
	qc = __ata_qc_from_tag(ap, ATA_TAG_INTERNAL);

	qc->tag = ATA_TAG_INTERNAL;
	qc->hw_tag = 0;
	qc->scsicmd = NULL;
	qc->ap = ap;
	qc->dev = dev;
	ata_qc_reinit(qc);

	preempted_tag = link->active_tag;
	preempted_sactive = link->sactive;
	preempted_qc_active = ap->qc_active;
	preempted_nr_active_links = ap->nr_active_links;
	link->active_tag = ATA_TAG_POISON;
	link->sactive = 0;
	ap->qc_active = 0;
	ap->nr_active_links = 0;

	/* prepare & issue qc */
	qc->tf = *tf;
	if (cdb)
		memcpy(qc->cdb, cdb, ATAPI_CDB_LEN);

	/* some SATA bridges need us to indicate data xfer direction */
	if (tf->protocol == ATAPI_PROT_DMA && (dev->flags & ATA_DFLAG_DMADIR) &&
	    dma_dir == DMA_FROM_DEVICE)
		qc->tf.feature |= ATAPI_DMADIR;

	qc->flags |= ATA_QCFLAG_RESULT_TF;
	qc->dma_dir = dma_dir;
	if (dma_dir != DMA_NONE) {
		unsigned int i, buflen = 0;
		struct scatterlist *sg;

		for_each_sg(sgl, sg, n_elem, i)
			buflen += sg->length;

		ata_sg_init(qc, sgl, n_elem);
		qc->nbytes = buflen;
	}

	qc->private_data = &wait;
	qc->complete_fn = ata_qc_complete_internal;

	ata_qc_issue(qc);

	spin_unlock_irqrestore(ap->lock, flags);

	if (!timeout) {
		if (ata_probe_timeout)
			timeout = ata_probe_timeout * 1000;
		else {
			timeout = ata_internal_cmd_timeout(dev, command);
			auto_timeout = 1;
		}
	}

	if (ap->ops->error_handler)
		ata_eh_release(ap);

	rc = wait_for_completion_timeout(&wait, msecs_to_jiffies(timeout));

	if (ap->ops->error_handler)
		ata_eh_acquire(ap);

	ata_sff_flush_pio_task(ap);

	if (!rc) {
		spin_lock_irqsave(ap->lock, flags);

		/* We're racing with irq here.  If we lose, the
		 * following test prevents us from completing the qc
		 * twice.  If we win, the port is frozen and will be
		 * cleaned up by ->post_internal_cmd().
		 */
		if (qc->flags & ATA_QCFLAG_ACTIVE) {
			qc->err_mask |= AC_ERR_TIMEOUT;

			if (ap->ops->error_handler)
				ata_port_freeze(ap);
			else
				ata_qc_complete(qc);

			ata_dev_warn(dev, "qc timeout (cmd 0x%x)\n",
				     command);
		}

		spin_unlock_irqrestore(ap->lock, flags);
	}

	/* do post_internal_cmd */
	if (ap->ops->post_internal_cmd)
		ap->ops->post_internal_cmd(qc);

	/* perform minimal error analysis */
	if (qc->flags & ATA_QCFLAG_FAILED) {
		if (qc->result_tf.command & (ATA_ERR | ATA_DF))
			qc->err_mask |= AC_ERR_DEV;

		if (!qc->err_mask)
			qc->err_mask |= AC_ERR_OTHER;

		if (qc->err_mask & ~AC_ERR_OTHER)
			qc->err_mask &= ~AC_ERR_OTHER;
	} else if (qc->tf.command == ATA_CMD_REQ_SENSE_DATA) {
		qc->result_tf.command |= ATA_SENSE;
	}

	/* finish up */
	spin_lock_irqsave(ap->lock, flags);

	*tf = qc->result_tf;
	err_mask = qc->err_mask;

	ata_qc_free(qc);
	link->active_tag = preempted_tag;
	link->sactive = preempted_sactive;
	ap->qc_active = preempted_qc_active;
	ap->nr_active_links = preempted_nr_active_links;

	spin_unlock_irqrestore(ap->lock, flags);

	if ((err_mask & AC_ERR_TIMEOUT) && auto_timeout)
		ata_internal_cmd_timed_out(dev, command);

	return err_mask;
}

/**
 *	ata_exec_internal - execute libata internal command
 *	@dev: Device to which the command is sent
 *	@tf: Taskfile registers for the command and the result
 *	@cdb: CDB for packet command
 *	@dma_dir: Data transfer direction of the command
 *	@buf: Data buffer of the command
 *	@buflen: Length of data buffer
 *	@timeout: Timeout in msecs (0 for default)
 *
 *	Wrapper around ata_exec_internal_sg() which takes simple
 *	buffer instead of sg list.
 *
 *	LOCKING:
 *	None.  Should be called with kernel context, might sleep.
 *
 *	RETURNS:
 *	Zero on success, AC_ERR_* mask on failure
 */
unsigned ata_exec_internal(struct ata_device *dev,
			   struct ata_taskfile *tf, const u8 *cdb,
			   int dma_dir, void *buf, unsigned int buflen,
			   unsigned long timeout)
{
	struct scatterlist *psg = NULL, sg;
	unsigned int n_elem = 0;

	if (dma_dir != DMA_NONE) {
		WARN_ON(!buf);
		sg_init_one(&sg, buf, buflen);
		psg = &sg;
		n_elem++;
	}

	return ata_exec_internal_sg(dev, tf, cdb, dma_dir, psg, n_elem,
				    timeout);
}

/**
 *	ata_pio_need_iordy	-	check if iordy needed
 *	@adev: ATA device
 *
 *	Check if the current speed of the device requires IORDY. Used
 *	by various controllers for chip configuration.
 */
unsigned int ata_pio_need_iordy(const struct ata_device *adev)
{
	/* Don't set IORDY if we're preparing for reset.  IORDY may
	 * lead to controller lock up on certain controllers if the
	 * port is not occupied.  See bko#11703 for details.
	 */
	if (adev->link->ap->pflags & ATA_PFLAG_RESETTING)
		return 0;
	/* Controller doesn't support IORDY.  Probably a pointless
	 * check as the caller should know this.
	 */
	if (adev->link->ap->flags & ATA_FLAG_NO_IORDY)
		return 0;
	/* CF spec. r4.1 Table 22 says no iordy on PIO5 and PIO6.  */
	if (ata_id_is_cfa(adev->id)
	    && (adev->pio_mode == XFER_PIO_5 || adev->pio_mode == XFER_PIO_6))
		return 0;
	/* PIO3 and higher it is mandatory */
	if (adev->pio_mode > XFER_PIO_2)
		return 1;
	/* We turn it on when possible */
	if (ata_id_has_iordy(adev->id))
		return 1;
	return 0;
}
EXPORT_SYMBOL_GPL(ata_pio_need_iordy);

/**
 *	ata_pio_mask_no_iordy	-	Return the non IORDY mask
 *	@adev: ATA device
 *
 *	Compute the highest mode possible if we are not using iordy. Return
 *	-1 if no iordy mode is available.
 */
static u32 ata_pio_mask_no_iordy(const struct ata_device *adev)
{
	/* If we have no drive specific rule, then PIO 2 is non IORDY */
	if (adev->id[ATA_ID_FIELD_VALID] & 2) {	/* EIDE */
		u16 pio = adev->id[ATA_ID_EIDE_PIO];
		/* Is the speed faster than the drive allows non IORDY ? */
		if (pio) {
			/* This is cycle times not frequency - watch the logic! */
			if (pio > 240)	/* PIO2 is 240nS per cycle */
				return 3 << ATA_SHIFT_PIO;
			return 7 << ATA_SHIFT_PIO;
		}
	}
	return 3 << ATA_SHIFT_PIO;
}

/**
 *	ata_do_dev_read_id		-	default ID read method
 *	@dev: device
 *	@tf: proposed taskfile
 *	@id: data buffer
 *
 *	Issue the identify taskfile and hand back the buffer containing
 *	identify data. For some RAID controllers and for pre ATA devices
 *	this function is wrapped or replaced by the driver
 */
unsigned int ata_do_dev_read_id(struct ata_device *dev,
				struct ata_taskfile *tf, __le16 *id)
{
	return ata_exec_internal(dev, tf, NULL, DMA_FROM_DEVICE,
				     id, sizeof(id[0]) * ATA_ID_WORDS, 0);
}
EXPORT_SYMBOL_GPL(ata_do_dev_read_id);

/**
 *	ata_dev_read_id - Read ID data from the specified device
 *	@dev: target device
 *	@p_class: pointer to class of the target device (may be changed)
 *	@flags: ATA_READID_* flags
 *	@id: buffer to read IDENTIFY data into
 *
 *	Read ID data from the specified device.  ATA_CMD_ID_ATA is
 *	performed on ATA devices and ATA_CMD_ID_ATAPI on ATAPI
 *	devices.  This function also issues ATA_CMD_INIT_DEV_PARAMS
 *	for pre-ATA4 drives.
 *
 *	FIXME: ATA_CMD_ID_ATA is optional for early drives and right
 *	now we abort if we hit that case.
 *
 *	LOCKING:
 *	Kernel thread context (may sleep)
 *
 *	RETURNS:
 *	0 on success, -errno otherwise.
 */
int ata_dev_read_id(struct ata_device *dev, unsigned int *p_class,
		    unsigned int flags, u16 *id)
{
	struct ata_port *ap = dev->link->ap;
	unsigned int class = *p_class;
	struct ata_taskfile tf;
	unsigned int err_mask = 0;
	const char *reason;
	bool is_semb = class == ATA_DEV_SEMB;
	int may_fallback = 1, tried_spinup = 0;
	int rc;

retry:
	ata_tf_init(dev, &tf);

	switch (class) {
	case ATA_DEV_SEMB:
		class = ATA_DEV_ATA;	/* some hard drives report SEMB sig */
		fallthrough;
	case ATA_DEV_ATA:
	case ATA_DEV_ZAC:
		tf.command = ATA_CMD_ID_ATA;
		break;
	case ATA_DEV_ATAPI:
		tf.command = ATA_CMD_ID_ATAPI;
		break;
	default:
		rc = -ENODEV;
		reason = "unsupported class";
		goto err_out;
	}

	tf.protocol = ATA_PROT_PIO;

	/* Some devices choke if TF registers contain garbage.  Make
	 * sure those are properly initialized.
	 */
	tf.flags |= ATA_TFLAG_ISADDR | ATA_TFLAG_DEVICE;

	/* Device presence detection is unreliable on some
	 * controllers.  Always poll IDENTIFY if available.
	 */
	tf.flags |= ATA_TFLAG_POLLING;

	if (ap->ops->read_id)
		err_mask = ap->ops->read_id(dev, &tf, (__le16 *)id);
	else
		err_mask = ata_do_dev_read_id(dev, &tf, (__le16 *)id);

	if (err_mask) {
		if (err_mask & AC_ERR_NODEV_HINT) {
			ata_dev_dbg(dev, "NODEV after polling detection\n");
			return -ENOENT;
		}

		if (is_semb) {
			ata_dev_info(dev,
		     "IDENTIFY failed on device w/ SEMB sig, disabled\n");
			/* SEMB is not supported yet */
			*p_class = ATA_DEV_SEMB_UNSUP;
			return 0;
		}

		if ((err_mask == AC_ERR_DEV) && (tf.feature & ATA_ABORTED)) {
			/* Device or controller might have reported
			 * the wrong device class.  Give a shot at the
			 * other IDENTIFY if the current one is
			 * aborted by the device.
			 */
			if (may_fallback) {
				may_fallback = 0;

				if (class == ATA_DEV_ATA)
					class = ATA_DEV_ATAPI;
				else
					class = ATA_DEV_ATA;
				goto retry;
			}

			/* Control reaches here iff the device aborted
			 * both flavors of IDENTIFYs which happens
			 * sometimes with phantom devices.
			 */
			ata_dev_dbg(dev,
				    "both IDENTIFYs aborted, assuming NODEV\n");
			return -ENOENT;
		}

		rc = -EIO;
		reason = "I/O error";
		goto err_out;
	}

	if (dev->horkage & ATA_HORKAGE_DUMP_ID) {
		ata_dev_info(dev, "dumping IDENTIFY data, "
			    "class=%d may_fallback=%d tried_spinup=%d\n",
			    class, may_fallback, tried_spinup);
		print_hex_dump(KERN_INFO, "", DUMP_PREFIX_OFFSET,
			       16, 2, id, ATA_ID_WORDS * sizeof(*id), true);
	}

	/* Falling back doesn't make sense if ID data was read
	 * successfully at least once.
	 */
	may_fallback = 0;

	swap_buf_le16(id, ATA_ID_WORDS);

	/* sanity check */
	rc = -EINVAL;
	reason = "device reports invalid type";

	if (class == ATA_DEV_ATA || class == ATA_DEV_ZAC) {
		if (!ata_id_is_ata(id) && !ata_id_is_cfa(id))
			goto err_out;
		if (ap->host->flags & ATA_HOST_IGNORE_ATA &&
							ata_id_is_ata(id)) {
			ata_dev_dbg(dev,
				"host indicates ignore ATA devices, ignored\n");
			return -ENOENT;
		}
	} else {
		if (ata_id_is_ata(id))
			goto err_out;
	}

	if (!tried_spinup && (id[2] == 0x37c8 || id[2] == 0x738c)) {
		tried_spinup = 1;
		/*
		 * Drive powered-up in standby mode, and requires a specific
		 * SET_FEATURES spin-up subcommand before it will accept
		 * anything other than the original IDENTIFY command.
		 */
		err_mask = ata_dev_set_feature(dev, SETFEATURES_SPINUP, 0);
		if (err_mask && id[2] != 0x738c) {
			rc = -EIO;
			reason = "SPINUP failed";
			goto err_out;
		}
		/*
		 * If the drive initially returned incomplete IDENTIFY info,
		 * we now must reissue the IDENTIFY command.
		 */
		if (id[2] == 0x37c8)
			goto retry;
	}

	if ((flags & ATA_READID_POSTRESET) &&
	    (class == ATA_DEV_ATA || class == ATA_DEV_ZAC)) {
		/*
		 * The exact sequence expected by certain pre-ATA4 drives is:
		 * SRST RESET
		 * IDENTIFY (optional in early ATA)
		 * INITIALIZE DEVICE PARAMETERS (later IDE and ATA)
		 * anything else..
		 * Some drives were very specific about that exact sequence.
		 *
		 * Note that ATA4 says lba is mandatory so the second check
		 * should never trigger.
		 */
		if (ata_id_major_version(id) < 4 || !ata_id_has_lba(id)) {
			err_mask = ata_dev_init_params(dev, id[3], id[6]);
			if (err_mask) {
				rc = -EIO;
				reason = "INIT_DEV_PARAMS failed";
				goto err_out;
			}

			/* current CHS translation info (id[53-58]) might be
			 * changed. reread the identify device info.
			 */
			flags &= ~ATA_READID_POSTRESET;
			goto retry;
		}
	}

	*p_class = class;

	return 0;

 err_out:
	ata_dev_warn(dev, "failed to IDENTIFY (%s, err_mask=0x%x)\n",
		     reason, err_mask);
	return rc;
}

/**
 *	ata_read_log_page - read a specific log page
 *	@dev: target device
 *	@log: log to read
 *	@page: page to read
 *	@buf: buffer to store read page
 *	@sectors: number of sectors to read
 *
 *	Read log page using READ_LOG_EXT command.
 *
 *	LOCKING:
 *	Kernel thread context (may sleep).
 *
 *	RETURNS:
 *	0 on success, AC_ERR_* mask otherwise.
 */
unsigned int ata_read_log_page(struct ata_device *dev, u8 log,
			       u8 page, void *buf, unsigned int sectors)
{
	unsigned long ap_flags = dev->link->ap->flags;
	struct ata_taskfile tf;
	unsigned int err_mask;
	bool dma = false;

	ata_dev_dbg(dev, "read log page - log 0x%x, page 0x%x\n", log, page);

	/*
	 * Return error without actually issuing the command on controllers
	 * which e.g. lockup on a read log page.
	 */
	if (ap_flags & ATA_FLAG_NO_LOG_PAGE)
		return AC_ERR_DEV;

retry:
	ata_tf_init(dev, &tf);
	if (ata_dma_enabled(dev) && ata_id_has_read_log_dma_ext(dev->id) &&
	    !(dev->horkage & ATA_HORKAGE_NO_DMA_LOG)) {
		tf.command = ATA_CMD_READ_LOG_DMA_EXT;
		tf.protocol = ATA_PROT_DMA;
		dma = true;
	} else {
		tf.command = ATA_CMD_READ_LOG_EXT;
		tf.protocol = ATA_PROT_PIO;
		dma = false;
	}
	tf.lbal = log;
	tf.lbam = page;
	tf.nsect = sectors;
	tf.hob_nsect = sectors >> 8;
	tf.flags |= ATA_TFLAG_ISADDR | ATA_TFLAG_LBA48 | ATA_TFLAG_DEVICE;

	err_mask = ata_exec_internal(dev, &tf, NULL, DMA_FROM_DEVICE,
				     buf, sectors * ATA_SECT_SIZE, 0);

	if (err_mask) {
		if (dma) {
			dev->horkage |= ATA_HORKAGE_NO_DMA_LOG;
			goto retry;
		}
		ata_dev_err(dev,
			    "Read log 0x%02x page 0x%02x failed, Emask 0x%x\n",
			    (unsigned int)log, (unsigned int)page, err_mask);
	}

	return err_mask;
}

static bool ata_log_supported(struct ata_device *dev, u8 log)
{
	struct ata_port *ap = dev->link->ap;

	if (dev->horkage & ATA_HORKAGE_NO_LOG_DIR)
		return false;

	if (ata_read_log_page(dev, ATA_LOG_DIRECTORY, 0, ap->sector_buf, 1))
		return false;
	return get_unaligned_le16(&ap->sector_buf[log * 2]) ? true : false;
}

static bool ata_identify_page_supported(struct ata_device *dev, u8 page)
{
	struct ata_port *ap = dev->link->ap;
	unsigned int err, i;

	if (dev->horkage & ATA_HORKAGE_NO_ID_DEV_LOG)
		return false;

	if (!ata_log_supported(dev, ATA_LOG_IDENTIFY_DEVICE)) {
		/*
		 * IDENTIFY DEVICE data log is defined as mandatory starting
		 * with ACS-3 (ATA version 10). Warn about the missing log
		 * for drives which implement this ATA level or above.
		 */
		if (ata_id_major_version(dev->id) >= 10)
			ata_dev_warn(dev,
				"ATA Identify Device Log not supported\n");
		dev->horkage |= ATA_HORKAGE_NO_ID_DEV_LOG;
		return false;
	}

	/*
	 * Read IDENTIFY DEVICE data log, page 0, to figure out if the page is
	 * supported.
	 */
	err = ata_read_log_page(dev, ATA_LOG_IDENTIFY_DEVICE, 0, ap->sector_buf,
				1);
	if (err)
		return false;

	for (i = 0; i < ap->sector_buf[8]; i++) {
		if (ap->sector_buf[9 + i] == page)
			return true;
	}

	return false;
}

static int ata_do_link_spd_horkage(struct ata_device *dev)
{
	struct ata_link *plink = ata_dev_phys_link(dev);
	u32 target, target_limit;

	if (!sata_scr_valid(plink))
		return 0;

	if (dev->horkage & ATA_HORKAGE_1_5_GBPS)
		target = 1;
	else
		return 0;

	target_limit = (1 << target) - 1;

	/* if already on stricter limit, no need to push further */
	if (plink->sata_spd_limit <= target_limit)
		return 0;

	plink->sata_spd_limit = target_limit;

	/* Request another EH round by returning -EAGAIN if link is
	 * going faster than the target speed.  Forward progress is
	 * guaranteed by setting sata_spd_limit to target_limit above.
	 */
	if (plink->sata_spd > target) {
		ata_dev_info(dev, "applying link speed limit horkage to %s\n",
			     sata_spd_string(target));
		return -EAGAIN;
	}
	return 0;
}

static inline u8 ata_dev_knobble(struct ata_device *dev)
{
	struct ata_port *ap = dev->link->ap;

	if (ata_dev_blacklisted(dev) & ATA_HORKAGE_BRIDGE_OK)
		return 0;

	return ((ap->cbl == ATA_CBL_SATA) && (!ata_id_is_sata(dev->id)));
}

static void ata_dev_config_ncq_send_recv(struct ata_device *dev)
{
	struct ata_port *ap = dev->link->ap;
	unsigned int err_mask;

	if (!ata_log_supported(dev, ATA_LOG_NCQ_SEND_RECV)) {
		ata_dev_warn(dev, "NCQ Send/Recv Log not supported\n");
		return;
	}
	err_mask = ata_read_log_page(dev, ATA_LOG_NCQ_SEND_RECV,
				     0, ap->sector_buf, 1);
	if (!err_mask) {
		u8 *cmds = dev->ncq_send_recv_cmds;

		dev->flags |= ATA_DFLAG_NCQ_SEND_RECV;
		memcpy(cmds, ap->sector_buf, ATA_LOG_NCQ_SEND_RECV_SIZE);

		if (dev->horkage & ATA_HORKAGE_NO_NCQ_TRIM) {
			ata_dev_dbg(dev, "disabling queued TRIM support\n");
			cmds[ATA_LOG_NCQ_SEND_RECV_DSM_OFFSET] &=
				~ATA_LOG_NCQ_SEND_RECV_DSM_TRIM;
		}
	}
}

static void ata_dev_config_ncq_non_data(struct ata_device *dev)
{
	struct ata_port *ap = dev->link->ap;
	unsigned int err_mask;

	if (!ata_log_supported(dev, ATA_LOG_NCQ_NON_DATA)) {
		ata_dev_warn(dev,
			     "NCQ Send/Recv Log not supported\n");
		return;
	}
	err_mask = ata_read_log_page(dev, ATA_LOG_NCQ_NON_DATA,
				     0, ap->sector_buf, 1);
	if (!err_mask) {
		u8 *cmds = dev->ncq_non_data_cmds;

		memcpy(cmds, ap->sector_buf, ATA_LOG_NCQ_NON_DATA_SIZE);
	}
}

static void ata_dev_config_ncq_prio(struct ata_device *dev)
{
	struct ata_port *ap = dev->link->ap;
	unsigned int err_mask;

	if (!ata_identify_page_supported(dev, ATA_LOG_SATA_SETTINGS))
		return;

	err_mask = ata_read_log_page(dev,
				     ATA_LOG_IDENTIFY_DEVICE,
				     ATA_LOG_SATA_SETTINGS,
				     ap->sector_buf,
				     1);
	if (err_mask)
		goto not_supported;

	if (!(ap->sector_buf[ATA_LOG_NCQ_PRIO_OFFSET] & BIT(3)))
		goto not_supported;

	dev->flags |= ATA_DFLAG_NCQ_PRIO;

	return;

not_supported:
	dev->flags &= ~ATA_DFLAG_NCQ_PRIO_ENABLE;
	dev->flags &= ~ATA_DFLAG_NCQ_PRIO;
}

static bool ata_dev_check_adapter(struct ata_device *dev,
				  unsigned short vendor_id)
{
	struct pci_dev *pcidev = NULL;
	struct device *parent_dev = NULL;

	for (parent_dev = dev->tdev.parent; parent_dev != NULL;
	     parent_dev = parent_dev->parent) {
		if (dev_is_pci(parent_dev)) {
			pcidev = to_pci_dev(parent_dev);
			if (pcidev->vendor == vendor_id)
				return true;
			break;
		}
	}

	return false;
}

static int ata_dev_config_ncq(struct ata_device *dev,
			       char *desc, size_t desc_sz)
{
	struct ata_port *ap = dev->link->ap;
	int hdepth = 0, ddepth = ata_id_queue_depth(dev->id);
	unsigned int err_mask;
	char *aa_desc = "";

	if (!ata_id_has_ncq(dev->id)) {
		desc[0] = '\0';
		return 0;
	}
	if (!IS_ENABLED(CONFIG_SATA_HOST))
		return 0;
	if (dev->horkage & ATA_HORKAGE_NONCQ) {
		snprintf(desc, desc_sz, "NCQ (not used)");
		return 0;
	}

	if (dev->horkage & ATA_HORKAGE_NO_NCQ_ON_ATI &&
	    ata_dev_check_adapter(dev, PCI_VENDOR_ID_ATI)) {
		snprintf(desc, desc_sz, "NCQ (not used)");
		return 0;
	}

	if (ap->flags & ATA_FLAG_NCQ) {
		hdepth = min(ap->scsi_host->can_queue, ATA_MAX_QUEUE);
		dev->flags |= ATA_DFLAG_NCQ;
	}

	if (!(dev->horkage & ATA_HORKAGE_BROKEN_FPDMA_AA) &&
		(ap->flags & ATA_FLAG_FPDMA_AA) &&
		ata_id_has_fpdma_aa(dev->id)) {
		err_mask = ata_dev_set_feature(dev, SETFEATURES_SATA_ENABLE,
			SATA_FPDMA_AA);
		if (err_mask) {
			ata_dev_err(dev,
				    "failed to enable AA (error_mask=0x%x)\n",
				    err_mask);
			if (err_mask != AC_ERR_DEV) {
				dev->horkage |= ATA_HORKAGE_BROKEN_FPDMA_AA;
				return -EIO;
			}
		} else
			aa_desc = ", AA";
	}

	if (hdepth >= ddepth)
		snprintf(desc, desc_sz, "NCQ (depth %d)%s", ddepth, aa_desc);
	else
		snprintf(desc, desc_sz, "NCQ (depth %d/%d)%s", hdepth,
			ddepth, aa_desc);

	if ((ap->flags & ATA_FLAG_FPDMA_AUX)) {
		if (ata_id_has_ncq_send_and_recv(dev->id))
			ata_dev_config_ncq_send_recv(dev);
		if (ata_id_has_ncq_non_data(dev->id))
			ata_dev_config_ncq_non_data(dev);
		if (ata_id_has_ncq_prio(dev->id))
			ata_dev_config_ncq_prio(dev);
	}

	return 0;
}

static void ata_dev_config_sense_reporting(struct ata_device *dev)
{
	unsigned int err_mask;

	if (!ata_id_has_sense_reporting(dev->id))
		return;

	if (ata_id_sense_reporting_enabled(dev->id))
		return;

	err_mask = ata_dev_set_feature(dev, SETFEATURE_SENSE_DATA, 0x1);
	if (err_mask) {
		ata_dev_dbg(dev,
			    "failed to enable Sense Data Reporting, Emask 0x%x\n",
			    err_mask);
	}
}

static void ata_dev_config_zac(struct ata_device *dev)
{
	struct ata_port *ap = dev->link->ap;
	unsigned int err_mask;
	u8 *identify_buf = ap->sector_buf;

	dev->zac_zones_optimal_open = U32_MAX;
	dev->zac_zones_optimal_nonseq = U32_MAX;
	dev->zac_zones_max_open = U32_MAX;

	/*
	 * Always set the 'ZAC' flag for Host-managed devices.
	 */
	if (dev->class == ATA_DEV_ZAC)
		dev->flags |= ATA_DFLAG_ZAC;
	else if (ata_id_zoned_cap(dev->id) == 0x01)
		/*
		 * Check for host-aware devices.
		 */
		dev->flags |= ATA_DFLAG_ZAC;

	if (!(dev->flags & ATA_DFLAG_ZAC))
		return;

	if (!ata_identify_page_supported(dev, ATA_LOG_ZONED_INFORMATION)) {
		ata_dev_warn(dev,
			     "ATA Zoned Information Log not supported\n");
		return;
	}

	/*
	 * Read IDENTIFY DEVICE data log, page 9 (Zoned-device information)
	 */
	err_mask = ata_read_log_page(dev, ATA_LOG_IDENTIFY_DEVICE,
				     ATA_LOG_ZONED_INFORMATION,
				     identify_buf, 1);
	if (!err_mask) {
		u64 zoned_cap, opt_open, opt_nonseq, max_open;

		zoned_cap = get_unaligned_le64(&identify_buf[8]);
		if ((zoned_cap >> 63))
			dev->zac_zoned_cap = (zoned_cap & 1);
		opt_open = get_unaligned_le64(&identify_buf[24]);
		if ((opt_open >> 63))
			dev->zac_zones_optimal_open = (u32)opt_open;
		opt_nonseq = get_unaligned_le64(&identify_buf[32]);
		if ((opt_nonseq >> 63))
			dev->zac_zones_optimal_nonseq = (u32)opt_nonseq;
		max_open = get_unaligned_le64(&identify_buf[40]);
		if ((max_open >> 63))
			dev->zac_zones_max_open = (u32)max_open;
	}
}

static void ata_dev_config_trusted(struct ata_device *dev)
{
	struct ata_port *ap = dev->link->ap;
	u64 trusted_cap;
	unsigned int err;

	if (!ata_id_has_trusted(dev->id))
		return;

	if (!ata_identify_page_supported(dev, ATA_LOG_SECURITY)) {
		ata_dev_warn(dev,
			     "Security Log not supported\n");
		return;
	}

	err = ata_read_log_page(dev, ATA_LOG_IDENTIFY_DEVICE, ATA_LOG_SECURITY,
			ap->sector_buf, 1);
	if (err)
		return;

	trusted_cap = get_unaligned_le64(&ap->sector_buf[40]);
	if (!(trusted_cap & (1ULL << 63))) {
		ata_dev_dbg(dev,
			    "Trusted Computing capability qword not valid!\n");
		return;
	}

	if (trusted_cap & (1 << 0))
		dev->flags |= ATA_DFLAG_TRUSTED;
}

static int ata_dev_config_lba(struct ata_device *dev)
{
	const u16 *id = dev->id;
	const char *lba_desc;
	char ncq_desc[24];
	int ret;

	dev->flags |= ATA_DFLAG_LBA;

	if (ata_id_has_lba48(id)) {
		lba_desc = "LBA48";
		dev->flags |= ATA_DFLAG_LBA48;
		if (dev->n_sectors >= (1UL << 28) &&
		    ata_id_has_flush_ext(id))
			dev->flags |= ATA_DFLAG_FLUSH_EXT;
	} else {
		lba_desc = "LBA";
	}

	/* config NCQ */
	ret = ata_dev_config_ncq(dev, ncq_desc, sizeof(ncq_desc));

	/* print device info to dmesg */
	if (ata_dev_print_info(dev))
		ata_dev_info(dev,
			     "%llu sectors, multi %u: %s %s\n",
			     (unsigned long long)dev->n_sectors,
			     dev->multi_count, lba_desc, ncq_desc);

	return ret;
}

static void ata_dev_config_chs(struct ata_device *dev)
{
	const u16 *id = dev->id;

	if (ata_id_current_chs_valid(id)) {
		/* Current CHS translation is valid. */
		dev->cylinders = id[54];
		dev->heads     = id[55];
		dev->sectors   = id[56];
	} else {
		/* Default translation */
		dev->cylinders	= id[1];
		dev->heads	= id[3];
		dev->sectors	= id[6];
	}

	/* print device info to dmesg */
	if (ata_dev_print_info(dev))
		ata_dev_info(dev,
			     "%llu sectors, multi %u, CHS %u/%u/%u\n",
			     (unsigned long long)dev->n_sectors,
			     dev->multi_count, dev->cylinders,
			     dev->heads, dev->sectors);
}

static void ata_dev_config_devslp(struct ata_device *dev)
{
	u8 *sata_setting = dev->link->ap->sector_buf;
	unsigned int err_mask;
	int i, j;

	/*
	 * Check device sleep capability. Get DevSlp timing variables
	 * from SATA Settings page of Identify Device Data Log.
	 */
	if (!ata_id_has_devslp(dev->id) ||
	    !ata_identify_page_supported(dev, ATA_LOG_SATA_SETTINGS))
		return;

	err_mask = ata_read_log_page(dev,
				     ATA_LOG_IDENTIFY_DEVICE,
				     ATA_LOG_SATA_SETTINGS,
				     sata_setting, 1);
	if (err_mask)
		return;

	dev->flags |= ATA_DFLAG_DEVSLP;
	for (i = 0; i < ATA_LOG_DEVSLP_SIZE; i++) {
		j = ATA_LOG_DEVSLP_OFFSET + i;
		dev->devslp_timing[i] = sata_setting[j];
	}
}

static void ata_dev_config_cpr(struct ata_device *dev)
{
	unsigned int err_mask;
	size_t buf_len;
	int i, nr_cpr = 0;
	struct ata_cpr_log *cpr_log = NULL;
	u8 *desc, *buf = NULL;

<<<<<<< HEAD
	if (!ata_identify_page_supported(dev,
				 ATA_LOG_CONCURRENT_POSITIONING_RANGES))
		goto out;

	/*
	 * Read IDENTIFY DEVICE data log, page 0x47
	 * (concurrent positioning ranges). We can have at most 255 32B range
	 * descriptors plus a 64B header.
=======
	if (ata_id_major_version(dev->id) < 11 ||
	    !ata_log_supported(dev, ATA_LOG_CONCURRENT_POSITIONING_RANGES))
		goto out;

	/*
	 * Read the concurrent positioning ranges log (0x47). We can have at
	 * most 255 32B range descriptors plus a 64B header.
>>>>>>> 754e0b0e
	 */
	buf_len = (64 + 255 * 32 + 511) & ~511;
	buf = kzalloc(buf_len, GFP_KERNEL);
	if (!buf)
		goto out;

<<<<<<< HEAD
	err_mask = ata_read_log_page(dev, ATA_LOG_IDENTIFY_DEVICE,
				     ATA_LOG_CONCURRENT_POSITIONING_RANGES,
				     buf, buf_len >> 9);
=======
	err_mask = ata_read_log_page(dev, ATA_LOG_CONCURRENT_POSITIONING_RANGES,
				     0, buf, buf_len >> 9);
>>>>>>> 754e0b0e
	if (err_mask)
		goto out;

	nr_cpr = buf[0];
	if (!nr_cpr)
		goto out;

	cpr_log = kzalloc(struct_size(cpr_log, cpr, nr_cpr), GFP_KERNEL);
	if (!cpr_log)
		goto out;

	cpr_log->nr_cpr = nr_cpr;
	desc = &buf[64];
	for (i = 0; i < nr_cpr; i++, desc += 32) {
		cpr_log->cpr[i].num = desc[0];
		cpr_log->cpr[i].num_storage_elements = desc[1];
		cpr_log->cpr[i].start_lba = get_unaligned_le64(&desc[8]);
		cpr_log->cpr[i].num_lbas = get_unaligned_le64(&desc[16]);
	}

out:
	swap(dev->cpr_log, cpr_log);
	kfree(cpr_log);
	kfree(buf);
}

static void ata_dev_print_features(struct ata_device *dev)
{
	if (!(dev->flags & ATA_DFLAG_FEATURES_MASK))
		return;

	ata_dev_info(dev,
		     "Features:%s%s%s%s%s%s\n",
		     dev->flags & ATA_DFLAG_TRUSTED ? " Trust" : "",
		     dev->flags & ATA_DFLAG_DA ? " Dev-Attention" : "",
		     dev->flags & ATA_DFLAG_DEVSLP ? " Dev-Sleep" : "",
		     dev->flags & ATA_DFLAG_NCQ_SEND_RECV ? " NCQ-sndrcv" : "",
		     dev->flags & ATA_DFLAG_NCQ_PRIO ? " NCQ-prio" : "",
		     dev->cpr_log ? " CPR" : "");
}

/**
 *	ata_dev_configure - Configure the specified ATA/ATAPI device
 *	@dev: Target device to configure
 *
 *	Configure @dev according to @dev->id.  Generic and low-level
 *	driver specific fixups are also applied.
 *
 *	LOCKING:
 *	Kernel thread context (may sleep)
 *
 *	RETURNS:
 *	0 on success, -errno otherwise
 */
int ata_dev_configure(struct ata_device *dev)
{
	struct ata_port *ap = dev->link->ap;
	bool print_info = ata_dev_print_info(dev);
	const u16 *id = dev->id;
	unsigned long xfer_mask;
	unsigned int err_mask;
	char revbuf[7];		/* XYZ-99\0 */
	char fwrevbuf[ATA_ID_FW_REV_LEN+1];
	char modelbuf[ATA_ID_PROD_LEN+1];
	int rc;

	if (!ata_dev_enabled(dev)) {
		ata_dev_dbg(dev, "no device\n");
		return 0;
	}

	/* set horkage */
	dev->horkage |= ata_dev_blacklisted(dev);
	ata_force_horkage(dev);

	if (dev->horkage & ATA_HORKAGE_DISABLE) {
		ata_dev_info(dev, "unsupported device, disabling\n");
		ata_dev_disable(dev);
		return 0;
	}

	if ((!atapi_enabled || (ap->flags & ATA_FLAG_NO_ATAPI)) &&
	    dev->class == ATA_DEV_ATAPI) {
		ata_dev_warn(dev, "WARNING: ATAPI is %s, device ignored\n",
			     atapi_enabled ? "not supported with this driver"
			     : "disabled");
		ata_dev_disable(dev);
		return 0;
	}

	rc = ata_do_link_spd_horkage(dev);
	if (rc)
		return rc;

	/* some WD SATA-1 drives have issues with LPM, turn on NOLPM for them */
	if ((dev->horkage & ATA_HORKAGE_WD_BROKEN_LPM) &&
	    (id[ATA_ID_SATA_CAPABILITY] & 0xe) == 0x2)
		dev->horkage |= ATA_HORKAGE_NOLPM;

	if (ap->flags & ATA_FLAG_NO_LPM)
		dev->horkage |= ATA_HORKAGE_NOLPM;

	if (dev->horkage & ATA_HORKAGE_NOLPM) {
		ata_dev_warn(dev, "LPM support broken, forcing max_power\n");
		dev->link->ap->target_lpm_policy = ATA_LPM_MAX_POWER;
	}

	/* let ACPI work its magic */
	rc = ata_acpi_on_devcfg(dev);
	if (rc)
		return rc;

	/* massage HPA, do it early as it might change IDENTIFY data */
	rc = ata_hpa_resize(dev);
	if (rc)
		return rc;

	/* print device capabilities */
	ata_dev_dbg(dev,
		    "%s: cfg 49:%04x 82:%04x 83:%04x 84:%04x "
		    "85:%04x 86:%04x 87:%04x 88:%04x\n",
		    __func__,
		    id[49], id[82], id[83], id[84],
		    id[85], id[86], id[87], id[88]);

	/* initialize to-be-configured parameters */
	dev->flags &= ~ATA_DFLAG_CFG_MASK;
	dev->max_sectors = 0;
	dev->cdb_len = 0;
	dev->n_sectors = 0;
	dev->cylinders = 0;
	dev->heads = 0;
	dev->sectors = 0;
	dev->multi_count = 0;

	/*
	 * common ATA, ATAPI feature tests
	 */

	/* find max transfer mode; for printk only */
	xfer_mask = ata_id_xfermask(id);

	ata_dump_id(dev, id);

	/* SCSI only uses 4-char revisions, dump full 8 chars from ATA */
	ata_id_c_string(dev->id, fwrevbuf, ATA_ID_FW_REV,
			sizeof(fwrevbuf));

	ata_id_c_string(dev->id, modelbuf, ATA_ID_PROD,
			sizeof(modelbuf));

	/* ATA-specific feature tests */
	if (dev->class == ATA_DEV_ATA || dev->class == ATA_DEV_ZAC) {
		if (ata_id_is_cfa(id)) {
			/* CPRM may make this media unusable */
			if (id[ATA_ID_CFA_KEY_MGMT] & 1)
				ata_dev_warn(dev,
	"supports DRM functions and may not be fully accessible\n");
			snprintf(revbuf, 7, "CFA");
		} else {
			snprintf(revbuf, 7, "ATA-%d", ata_id_major_version(id));
			/* Warn the user if the device has TPM extensions */
			if (ata_id_has_tpm(id))
				ata_dev_warn(dev,
	"supports DRM functions and may not be fully accessible\n");
		}

		dev->n_sectors = ata_id_n_sectors(id);

		/* get current R/W Multiple count setting */
		if ((dev->id[47] >> 8) == 0x80 && (dev->id[59] & 0x100)) {
			unsigned int max = dev->id[47] & 0xff;
			unsigned int cnt = dev->id[59] & 0xff;
			/* only recognize/allow powers of two here */
			if (is_power_of_2(max) && is_power_of_2(cnt))
				if (cnt <= max)
					dev->multi_count = cnt;
		}

		/* print device info to dmesg */
		if (print_info)
			ata_dev_info(dev, "%s: %s, %s, max %s\n",
				     revbuf, modelbuf, fwrevbuf,
				     ata_mode_string(xfer_mask));

		if (ata_id_has_lba(id)) {
			rc = ata_dev_config_lba(dev);
			if (rc)
				return rc;
		} else {
			ata_dev_config_chs(dev);
		}

		ata_dev_config_devslp(dev);
		ata_dev_config_sense_reporting(dev);
		ata_dev_config_zac(dev);
		ata_dev_config_trusted(dev);
		ata_dev_config_cpr(dev);
		dev->cdb_len = 32;

		if (print_info)
			ata_dev_print_features(dev);
	}

	/* ATAPI-specific feature tests */
	else if (dev->class == ATA_DEV_ATAPI) {
		const char *cdb_intr_string = "";
		const char *atapi_an_string = "";
		const char *dma_dir_string = "";
		u32 sntf;

		rc = atapi_cdb_len(id);
		if ((rc < 12) || (rc > ATAPI_CDB_LEN)) {
			ata_dev_warn(dev, "unsupported CDB len %d\n", rc);
			rc = -EINVAL;
			goto err_out_nosup;
		}
		dev->cdb_len = (unsigned int) rc;

		/* Enable ATAPI AN if both the host and device have
		 * the support.  If PMP is attached, SNTF is required
		 * to enable ATAPI AN to discern between PHY status
		 * changed notifications and ATAPI ANs.
		 */
		if (atapi_an &&
		    (ap->flags & ATA_FLAG_AN) && ata_id_has_atapi_AN(id) &&
		    (!sata_pmp_attached(ap) ||
		     sata_scr_read(&ap->link, SCR_NOTIFICATION, &sntf) == 0)) {
			/* issue SET feature command to turn this on */
			err_mask = ata_dev_set_feature(dev,
					SETFEATURES_SATA_ENABLE, SATA_AN);
			if (err_mask)
				ata_dev_err(dev,
					    "failed to enable ATAPI AN (err_mask=0x%x)\n",
					    err_mask);
			else {
				dev->flags |= ATA_DFLAG_AN;
				atapi_an_string = ", ATAPI AN";
			}
		}

		if (ata_id_cdb_intr(dev->id)) {
			dev->flags |= ATA_DFLAG_CDB_INTR;
			cdb_intr_string = ", CDB intr";
		}

		if (atapi_dmadir || (dev->horkage & ATA_HORKAGE_ATAPI_DMADIR) || atapi_id_dmadir(dev->id)) {
			dev->flags |= ATA_DFLAG_DMADIR;
			dma_dir_string = ", DMADIR";
		}

		if (ata_id_has_da(dev->id)) {
			dev->flags |= ATA_DFLAG_DA;
			zpodd_init(dev);
		}

		/* print device info to dmesg */
		if (print_info)
			ata_dev_info(dev,
				     "ATAPI: %s, %s, max %s%s%s%s\n",
				     modelbuf, fwrevbuf,
				     ata_mode_string(xfer_mask),
				     cdb_intr_string, atapi_an_string,
				     dma_dir_string);
	}

	/* determine max_sectors */
	dev->max_sectors = ATA_MAX_SECTORS;
	if (dev->flags & ATA_DFLAG_LBA48)
		dev->max_sectors = ATA_MAX_SECTORS_LBA48;

	/* Limit PATA drive on SATA cable bridge transfers to udma5,
	   200 sectors */
	if (ata_dev_knobble(dev)) {
		if (print_info)
			ata_dev_info(dev, "applying bridge limits\n");
		dev->udma_mask &= ATA_UDMA5;
		dev->max_sectors = ATA_MAX_SECTORS;
	}

	if ((dev->class == ATA_DEV_ATAPI) &&
	    (atapi_command_packet_set(id) == TYPE_TAPE)) {
		dev->max_sectors = ATA_MAX_SECTORS_TAPE;
		dev->horkage |= ATA_HORKAGE_STUCK_ERR;
	}

	if (dev->horkage & ATA_HORKAGE_MAX_SEC_128)
		dev->max_sectors = min_t(unsigned int, ATA_MAX_SECTORS_128,
					 dev->max_sectors);

	if (dev->horkage & ATA_HORKAGE_MAX_SEC_1024)
		dev->max_sectors = min_t(unsigned int, ATA_MAX_SECTORS_1024,
					 dev->max_sectors);

	if (dev->horkage & ATA_HORKAGE_MAX_SEC_LBA48)
		dev->max_sectors = ATA_MAX_SECTORS_LBA48;

	if (ap->ops->dev_config)
		ap->ops->dev_config(dev);

	if (dev->horkage & ATA_HORKAGE_DIAGNOSTIC) {
		/* Let the user know. We don't want to disallow opens for
		   rescue purposes, or in case the vendor is just a blithering
		   idiot. Do this after the dev_config call as some controllers
		   with buggy firmware may want to avoid reporting false device
		   bugs */

		if (print_info) {
			ata_dev_warn(dev,
"Drive reports diagnostics failure. This may indicate a drive\n");
			ata_dev_warn(dev,
"fault or invalid emulation. Contact drive vendor for information.\n");
		}
	}

	if ((dev->horkage & ATA_HORKAGE_FIRMWARE_WARN) && print_info) {
		ata_dev_warn(dev, "WARNING: device requires firmware update to be fully functional\n");
		ata_dev_warn(dev, "         contact the vendor or visit http://ata.wiki.kernel.org\n");
	}

	return 0;

err_out_nosup:
	return rc;
}

/**
 *	ata_cable_40wire	-	return 40 wire cable type
 *	@ap: port
 *
 *	Helper method for drivers which want to hardwire 40 wire cable
 *	detection.
 */

int ata_cable_40wire(struct ata_port *ap)
{
	return ATA_CBL_PATA40;
}
EXPORT_SYMBOL_GPL(ata_cable_40wire);

/**
 *	ata_cable_80wire	-	return 80 wire cable type
 *	@ap: port
 *
 *	Helper method for drivers which want to hardwire 80 wire cable
 *	detection.
 */

int ata_cable_80wire(struct ata_port *ap)
{
	return ATA_CBL_PATA80;
}
EXPORT_SYMBOL_GPL(ata_cable_80wire);

/**
 *	ata_cable_unknown	-	return unknown PATA cable.
 *	@ap: port
 *
 *	Helper method for drivers which have no PATA cable detection.
 */

int ata_cable_unknown(struct ata_port *ap)
{
	return ATA_CBL_PATA_UNK;
}
EXPORT_SYMBOL_GPL(ata_cable_unknown);

/**
 *	ata_cable_ignore	-	return ignored PATA cable.
 *	@ap: port
 *
 *	Helper method for drivers which don't use cable type to limit
 *	transfer mode.
 */
int ata_cable_ignore(struct ata_port *ap)
{
	return ATA_CBL_PATA_IGN;
}
EXPORT_SYMBOL_GPL(ata_cable_ignore);

/**
 *	ata_cable_sata	-	return SATA cable type
 *	@ap: port
 *
 *	Helper method for drivers which have SATA cables
 */

int ata_cable_sata(struct ata_port *ap)
{
	return ATA_CBL_SATA;
}
EXPORT_SYMBOL_GPL(ata_cable_sata);

/**
 *	ata_bus_probe - Reset and probe ATA bus
 *	@ap: Bus to probe
 *
 *	Master ATA bus probing function.  Initiates a hardware-dependent
 *	bus reset, then attempts to identify any devices found on
 *	the bus.
 *
 *	LOCKING:
 *	PCI/etc. bus probe sem.
 *
 *	RETURNS:
 *	Zero on success, negative errno otherwise.
 */

int ata_bus_probe(struct ata_port *ap)
{
	unsigned int classes[ATA_MAX_DEVICES];
	int tries[ATA_MAX_DEVICES];
	int rc;
	struct ata_device *dev;

	ata_for_each_dev(dev, &ap->link, ALL)
		tries[dev->devno] = ATA_PROBE_MAX_TRIES;

 retry:
	ata_for_each_dev(dev, &ap->link, ALL) {
		/* If we issue an SRST then an ATA drive (not ATAPI)
		 * may change configuration and be in PIO0 timing. If
		 * we do a hard reset (or are coming from power on)
		 * this is true for ATA or ATAPI. Until we've set a
		 * suitable controller mode we should not touch the
		 * bus as we may be talking too fast.
		 */
		dev->pio_mode = XFER_PIO_0;
		dev->dma_mode = 0xff;

		/* If the controller has a pio mode setup function
		 * then use it to set the chipset to rights. Don't
		 * touch the DMA setup as that will be dealt with when
		 * configuring devices.
		 */
		if (ap->ops->set_piomode)
			ap->ops->set_piomode(ap, dev);
	}

	/* reset and determine device classes */
	ap->ops->phy_reset(ap);

	ata_for_each_dev(dev, &ap->link, ALL) {
		if (dev->class != ATA_DEV_UNKNOWN)
			classes[dev->devno] = dev->class;
		else
			classes[dev->devno] = ATA_DEV_NONE;

		dev->class = ATA_DEV_UNKNOWN;
	}

	/* read IDENTIFY page and configure devices. We have to do the identify
	   specific sequence bass-ackwards so that PDIAG- is released by
	   the slave device */

	ata_for_each_dev(dev, &ap->link, ALL_REVERSE) {
		if (tries[dev->devno])
			dev->class = classes[dev->devno];

		if (!ata_dev_enabled(dev))
			continue;

		rc = ata_dev_read_id(dev, &dev->class, ATA_READID_POSTRESET,
				     dev->id);
		if (rc)
			goto fail;
	}

	/* Now ask for the cable type as PDIAG- should have been released */
	if (ap->ops->cable_detect)
		ap->cbl = ap->ops->cable_detect(ap);

	/* We may have SATA bridge glue hiding here irrespective of
	 * the reported cable types and sensed types.  When SATA
	 * drives indicate we have a bridge, we don't know which end
	 * of the link the bridge is which is a problem.
	 */
	ata_for_each_dev(dev, &ap->link, ENABLED)
		if (ata_id_is_sata(dev->id))
			ap->cbl = ATA_CBL_SATA;

	/* After the identify sequence we can now set up the devices. We do
	   this in the normal order so that the user doesn't get confused */

	ata_for_each_dev(dev, &ap->link, ENABLED) {
		ap->link.eh_context.i.flags |= ATA_EHI_PRINTINFO;
		rc = ata_dev_configure(dev);
		ap->link.eh_context.i.flags &= ~ATA_EHI_PRINTINFO;
		if (rc)
			goto fail;
	}

	/* configure transfer mode */
	rc = ata_set_mode(&ap->link, &dev);
	if (rc)
		goto fail;

	ata_for_each_dev(dev, &ap->link, ENABLED)
		return 0;

	return -ENODEV;

 fail:
	tries[dev->devno]--;

	switch (rc) {
	case -EINVAL:
		/* eeek, something went very wrong, give up */
		tries[dev->devno] = 0;
		break;

	case -ENODEV:
		/* give it just one more chance */
		tries[dev->devno] = min(tries[dev->devno], 1);
		fallthrough;
	case -EIO:
		if (tries[dev->devno] == 1) {
			/* This is the last chance, better to slow
			 * down than lose it.
			 */
			sata_down_spd_limit(&ap->link, 0);
			ata_down_xfermask_limit(dev, ATA_DNXFER_PIO);
		}
	}

	if (!tries[dev->devno])
		ata_dev_disable(dev);

	goto retry;
}

/**
 *	sata_print_link_status - Print SATA link status
 *	@link: SATA link to printk link status about
 *
 *	This function prints link speed and status of a SATA link.
 *
 *	LOCKING:
 *	None.
 */
static void sata_print_link_status(struct ata_link *link)
{
	u32 sstatus, scontrol, tmp;

	if (sata_scr_read(link, SCR_STATUS, &sstatus))
		return;
	sata_scr_read(link, SCR_CONTROL, &scontrol);

	if (ata_phys_link_online(link)) {
		tmp = (sstatus >> 4) & 0xf;
		ata_link_info(link, "SATA link up %s (SStatus %X SControl %X)\n",
			      sata_spd_string(tmp), sstatus, scontrol);
	} else {
		ata_link_info(link, "SATA link down (SStatus %X SControl %X)\n",
			      sstatus, scontrol);
	}
}

/**
 *	ata_dev_pair		-	return other device on cable
 *	@adev: device
 *
 *	Obtain the other device on the same cable, or if none is
 *	present NULL is returned
 */

struct ata_device *ata_dev_pair(struct ata_device *adev)
{
	struct ata_link *link = adev->link;
	struct ata_device *pair = &link->device[1 - adev->devno];
	if (!ata_dev_enabled(pair))
		return NULL;
	return pair;
}
EXPORT_SYMBOL_GPL(ata_dev_pair);

/**
 *	sata_down_spd_limit - adjust SATA spd limit downward
 *	@link: Link to adjust SATA spd limit for
 *	@spd_limit: Additional limit
 *
 *	Adjust SATA spd limit of @link downward.  Note that this
 *	function only adjusts the limit.  The change must be applied
 *	using sata_set_spd().
 *
 *	If @spd_limit is non-zero, the speed is limited to equal to or
 *	lower than @spd_limit if such speed is supported.  If
 *	@spd_limit is slower than any supported speed, only the lowest
 *	supported speed is allowed.
 *
 *	LOCKING:
 *	Inherited from caller.
 *
 *	RETURNS:
 *	0 on success, negative errno on failure
 */
int sata_down_spd_limit(struct ata_link *link, u32 spd_limit)
{
	u32 sstatus, spd, mask;
	int rc, bit;

	if (!sata_scr_valid(link))
		return -EOPNOTSUPP;

	/* If SCR can be read, use it to determine the current SPD.
	 * If not, use cached value in link->sata_spd.
	 */
	rc = sata_scr_read(link, SCR_STATUS, &sstatus);
	if (rc == 0 && ata_sstatus_online(sstatus))
		spd = (sstatus >> 4) & 0xf;
	else
		spd = link->sata_spd;

	mask = link->sata_spd_limit;
	if (mask <= 1)
		return -EINVAL;

	/* unconditionally mask off the highest bit */
	bit = fls(mask) - 1;
	mask &= ~(1 << bit);

	/*
	 * Mask off all speeds higher than or equal to the current one.  At
	 * this point, if current SPD is not available and we previously
	 * recorded the link speed from SStatus, the driver has already
	 * masked off the highest bit so mask should already be 1 or 0.
	 * Otherwise, we should not force 1.5Gbps on a link where we have
	 * not previously recorded speed from SStatus.  Just return in this
	 * case.
	 */
	if (spd > 1)
		mask &= (1 << (spd - 1)) - 1;
	else
		return -EINVAL;

	/* were we already at the bottom? */
	if (!mask)
		return -EINVAL;

	if (spd_limit) {
		if (mask & ((1 << spd_limit) - 1))
			mask &= (1 << spd_limit) - 1;
		else {
			bit = ffs(mask) - 1;
			mask = 1 << bit;
		}
	}

	link->sata_spd_limit = mask;

	ata_link_warn(link, "limiting SATA link speed to %s\n",
		      sata_spd_string(fls(mask)));

	return 0;
}

#ifdef CONFIG_ATA_ACPI
/**
 *	ata_timing_cycle2mode - find xfer mode for the specified cycle duration
 *	@xfer_shift: ATA_SHIFT_* value for transfer type to examine.
 *	@cycle: cycle duration in ns
 *
 *	Return matching xfer mode for @cycle.  The returned mode is of
 *	the transfer type specified by @xfer_shift.  If @cycle is too
 *	slow for @xfer_shift, 0xff is returned.  If @cycle is faster
 *	than the fastest known mode, the fasted mode is returned.
 *
 *	LOCKING:
 *	None.
 *
 *	RETURNS:
 *	Matching xfer_mode, 0xff if no match found.
 */
u8 ata_timing_cycle2mode(unsigned int xfer_shift, int cycle)
{
	u8 base_mode = 0xff, last_mode = 0xff;
	const struct ata_xfer_ent *ent;
	const struct ata_timing *t;

	for (ent = ata_xfer_tbl; ent->shift >= 0; ent++)
		if (ent->shift == xfer_shift)
			base_mode = ent->base;

	for (t = ata_timing_find_mode(base_mode);
	     t && ata_xfer_mode2shift(t->mode) == xfer_shift; t++) {
		unsigned short this_cycle;

		switch (xfer_shift) {
		case ATA_SHIFT_PIO:
		case ATA_SHIFT_MWDMA:
			this_cycle = t->cycle;
			break;
		case ATA_SHIFT_UDMA:
			this_cycle = t->udma;
			break;
		default:
			return 0xff;
		}

		if (cycle > this_cycle)
			break;

		last_mode = t->mode;
	}

	return last_mode;
}
#endif

/**
 *	ata_down_xfermask_limit - adjust dev xfer masks downward
 *	@dev: Device to adjust xfer masks
 *	@sel: ATA_DNXFER_* selector
 *
 *	Adjust xfer masks of @dev downward.  Note that this function
 *	does not apply the change.  Invoking ata_set_mode() afterwards
 *	will apply the limit.
 *
 *	LOCKING:
 *	Inherited from caller.
 *
 *	RETURNS:
 *	0 on success, negative errno on failure
 */
int ata_down_xfermask_limit(struct ata_device *dev, unsigned int sel)
{
	char buf[32];
	unsigned long orig_mask, xfer_mask;
	unsigned long pio_mask, mwdma_mask, udma_mask;
	int quiet, highbit;

	quiet = !!(sel & ATA_DNXFER_QUIET);
	sel &= ~ATA_DNXFER_QUIET;

	xfer_mask = orig_mask = ata_pack_xfermask(dev->pio_mask,
						  dev->mwdma_mask,
						  dev->udma_mask);
	ata_unpack_xfermask(xfer_mask, &pio_mask, &mwdma_mask, &udma_mask);

	switch (sel) {
	case ATA_DNXFER_PIO:
		highbit = fls(pio_mask) - 1;
		pio_mask &= ~(1 << highbit);
		break;

	case ATA_DNXFER_DMA:
		if (udma_mask) {
			highbit = fls(udma_mask) - 1;
			udma_mask &= ~(1 << highbit);
			if (!udma_mask)
				return -ENOENT;
		} else if (mwdma_mask) {
			highbit = fls(mwdma_mask) - 1;
			mwdma_mask &= ~(1 << highbit);
			if (!mwdma_mask)
				return -ENOENT;
		}
		break;

	case ATA_DNXFER_40C:
		udma_mask &= ATA_UDMA_MASK_40C;
		break;

	case ATA_DNXFER_FORCE_PIO0:
		pio_mask &= 1;
		fallthrough;
	case ATA_DNXFER_FORCE_PIO:
		mwdma_mask = 0;
		udma_mask = 0;
		break;

	default:
		BUG();
	}

	xfer_mask &= ata_pack_xfermask(pio_mask, mwdma_mask, udma_mask);

	if (!(xfer_mask & ATA_MASK_PIO) || xfer_mask == orig_mask)
		return -ENOENT;

	if (!quiet) {
		if (xfer_mask & (ATA_MASK_MWDMA | ATA_MASK_UDMA))
			snprintf(buf, sizeof(buf), "%s:%s",
				 ata_mode_string(xfer_mask),
				 ata_mode_string(xfer_mask & ATA_MASK_PIO));
		else
			snprintf(buf, sizeof(buf), "%s",
				 ata_mode_string(xfer_mask));

		ata_dev_warn(dev, "limiting speed to %s\n", buf);
	}

	ata_unpack_xfermask(xfer_mask, &dev->pio_mask, &dev->mwdma_mask,
			    &dev->udma_mask);

	return 0;
}

static int ata_dev_set_mode(struct ata_device *dev)
{
	struct ata_port *ap = dev->link->ap;
	struct ata_eh_context *ehc = &dev->link->eh_context;
	const bool nosetxfer = dev->horkage & ATA_HORKAGE_NOSETXFER;
	const char *dev_err_whine = "";
	int ign_dev_err = 0;
	unsigned int err_mask = 0;
	int rc;

	dev->flags &= ~ATA_DFLAG_PIO;
	if (dev->xfer_shift == ATA_SHIFT_PIO)
		dev->flags |= ATA_DFLAG_PIO;

	if (nosetxfer && ap->flags & ATA_FLAG_SATA && ata_id_is_sata(dev->id))
		dev_err_whine = " (SET_XFERMODE skipped)";
	else {
		if (nosetxfer)
			ata_dev_warn(dev,
				     "NOSETXFER but PATA detected - can't "
				     "skip SETXFER, might malfunction\n");
		err_mask = ata_dev_set_xfermode(dev);
	}

	if (err_mask & ~AC_ERR_DEV)
		goto fail;

	/* revalidate */
	ehc->i.flags |= ATA_EHI_POST_SETMODE;
	rc = ata_dev_revalidate(dev, ATA_DEV_UNKNOWN, 0);
	ehc->i.flags &= ~ATA_EHI_POST_SETMODE;
	if (rc)
		return rc;

	if (dev->xfer_shift == ATA_SHIFT_PIO) {
		/* Old CFA may refuse this command, which is just fine */
		if (ata_id_is_cfa(dev->id))
			ign_dev_err = 1;
		/* Catch several broken garbage emulations plus some pre
		   ATA devices */
		if (ata_id_major_version(dev->id) == 0 &&
					dev->pio_mode <= XFER_PIO_2)
			ign_dev_err = 1;
		/* Some very old devices and some bad newer ones fail
		   any kind of SET_XFERMODE request but support PIO0-2
		   timings and no IORDY */
		if (!ata_id_has_iordy(dev->id) && dev->pio_mode <= XFER_PIO_2)
			ign_dev_err = 1;
	}
	/* Early MWDMA devices do DMA but don't allow DMA mode setting.
	   Don't fail an MWDMA0 set IFF the device indicates it is in MWDMA0 */
	if (dev->xfer_shift == ATA_SHIFT_MWDMA &&
	    dev->dma_mode == XFER_MW_DMA_0 &&
	    (dev->id[63] >> 8) & 1)
		ign_dev_err = 1;

	/* if the device is actually configured correctly, ignore dev err */
	if (dev->xfer_mode == ata_xfer_mask2mode(ata_id_xfermask(dev->id)))
		ign_dev_err = 1;

	if (err_mask & AC_ERR_DEV) {
		if (!ign_dev_err)
			goto fail;
		else
			dev_err_whine = " (device error ignored)";
	}

	ata_dev_dbg(dev, "xfer_shift=%u, xfer_mode=0x%x\n",
		    dev->xfer_shift, (int)dev->xfer_mode);

	if (!(ehc->i.flags & ATA_EHI_QUIET) ||
	    ehc->i.flags & ATA_EHI_DID_HARDRESET)
		ata_dev_info(dev, "configured for %s%s\n",
			     ata_mode_string(ata_xfer_mode2mask(dev->xfer_mode)),
			     dev_err_whine);

	return 0;

 fail:
	ata_dev_err(dev, "failed to set xfermode (err_mask=0x%x)\n", err_mask);
	return -EIO;
}

/**
 *	ata_do_set_mode - Program timings and issue SET FEATURES - XFER
 *	@link: link on which timings will be programmed
 *	@r_failed_dev: out parameter for failed device
 *
 *	Standard implementation of the function used to tune and set
 *	ATA device disk transfer mode (PIO3, UDMA6, etc.).  If
 *	ata_dev_set_mode() fails, pointer to the failing device is
 *	returned in @r_failed_dev.
 *
 *	LOCKING:
 *	PCI/etc. bus probe sem.
 *
 *	RETURNS:
 *	0 on success, negative errno otherwise
 */

int ata_do_set_mode(struct ata_link *link, struct ata_device **r_failed_dev)
{
	struct ata_port *ap = link->ap;
	struct ata_device *dev;
	int rc = 0, used_dma = 0, found = 0;

	/* step 1: calculate xfer_mask */
	ata_for_each_dev(dev, link, ENABLED) {
		unsigned long pio_mask, dma_mask;
		unsigned int mode_mask;

		mode_mask = ATA_DMA_MASK_ATA;
		if (dev->class == ATA_DEV_ATAPI)
			mode_mask = ATA_DMA_MASK_ATAPI;
		else if (ata_id_is_cfa(dev->id))
			mode_mask = ATA_DMA_MASK_CFA;

		ata_dev_xfermask(dev);
		ata_force_xfermask(dev);

		pio_mask = ata_pack_xfermask(dev->pio_mask, 0, 0);

		if (libata_dma_mask & mode_mask)
			dma_mask = ata_pack_xfermask(0, dev->mwdma_mask,
						     dev->udma_mask);
		else
			dma_mask = 0;

		dev->pio_mode = ata_xfer_mask2mode(pio_mask);
		dev->dma_mode = ata_xfer_mask2mode(dma_mask);

		found = 1;
		if (ata_dma_enabled(dev))
			used_dma = 1;
	}
	if (!found)
		goto out;

	/* step 2: always set host PIO timings */
	ata_for_each_dev(dev, link, ENABLED) {
		if (dev->pio_mode == 0xff) {
			ata_dev_warn(dev, "no PIO support\n");
			rc = -EINVAL;
			goto out;
		}

		dev->xfer_mode = dev->pio_mode;
		dev->xfer_shift = ATA_SHIFT_PIO;
		if (ap->ops->set_piomode)
			ap->ops->set_piomode(ap, dev);
	}

	/* step 3: set host DMA timings */
	ata_for_each_dev(dev, link, ENABLED) {
		if (!ata_dma_enabled(dev))
			continue;

		dev->xfer_mode = dev->dma_mode;
		dev->xfer_shift = ata_xfer_mode2shift(dev->dma_mode);
		if (ap->ops->set_dmamode)
			ap->ops->set_dmamode(ap, dev);
	}

	/* step 4: update devices' xfer mode */
	ata_for_each_dev(dev, link, ENABLED) {
		rc = ata_dev_set_mode(dev);
		if (rc)
			goto out;
	}

	/* Record simplex status. If we selected DMA then the other
	 * host channels are not permitted to do so.
	 */
	if (used_dma && (ap->host->flags & ATA_HOST_SIMPLEX))
		ap->host->simplex_claimed = ap;

 out:
	if (rc)
		*r_failed_dev = dev;
	return rc;
}
EXPORT_SYMBOL_GPL(ata_do_set_mode);

/**
 *	ata_wait_ready - wait for link to become ready
 *	@link: link to be waited on
 *	@deadline: deadline jiffies for the operation
 *	@check_ready: callback to check link readiness
 *
 *	Wait for @link to become ready.  @check_ready should return
 *	positive number if @link is ready, 0 if it isn't, -ENODEV if
 *	link doesn't seem to be occupied, other errno for other error
 *	conditions.
 *
 *	Transient -ENODEV conditions are allowed for
 *	ATA_TMOUT_FF_WAIT.
 *
 *	LOCKING:
 *	EH context.
 *
 *	RETURNS:
 *	0 if @link is ready before @deadline; otherwise, -errno.
 */
int ata_wait_ready(struct ata_link *link, unsigned long deadline,
		   int (*check_ready)(struct ata_link *link))
{
	unsigned long start = jiffies;
	unsigned long nodev_deadline;
	int warned = 0;

	/* choose which 0xff timeout to use, read comment in libata.h */
	if (link->ap->host->flags & ATA_HOST_PARALLEL_SCAN)
		nodev_deadline = ata_deadline(start, ATA_TMOUT_FF_WAIT_LONG);
	else
		nodev_deadline = ata_deadline(start, ATA_TMOUT_FF_WAIT);

	/* Slave readiness can't be tested separately from master.  On
	 * M/S emulation configuration, this function should be called
	 * only on the master and it will handle both master and slave.
	 */
	WARN_ON(link == link->ap->slave_link);

	if (time_after(nodev_deadline, deadline))
		nodev_deadline = deadline;

	while (1) {
		unsigned long now = jiffies;
		int ready, tmp;

		ready = tmp = check_ready(link);
		if (ready > 0)
			return 0;

		/*
		 * -ENODEV could be transient.  Ignore -ENODEV if link
		 * is online.  Also, some SATA devices take a long
		 * time to clear 0xff after reset.  Wait for
		 * ATA_TMOUT_FF_WAIT[_LONG] on -ENODEV if link isn't
		 * offline.
		 *
		 * Note that some PATA controllers (pata_ali) explode
		 * if status register is read more than once when
		 * there's no device attached.
		 */
		if (ready == -ENODEV) {
			if (ata_link_online(link))
				ready = 0;
			else if ((link->ap->flags & ATA_FLAG_SATA) &&
				 !ata_link_offline(link) &&
				 time_before(now, nodev_deadline))
				ready = 0;
		}

		if (ready)
			return ready;
		if (time_after(now, deadline))
			return -EBUSY;

		if (!warned && time_after(now, start + 5 * HZ) &&
		    (deadline - now > 3 * HZ)) {
			ata_link_warn(link,
				"link is slow to respond, please be patient "
				"(ready=%d)\n", tmp);
			warned = 1;
		}

		ata_msleep(link->ap, 50);
	}
}

/**
 *	ata_wait_after_reset - wait for link to become ready after reset
 *	@link: link to be waited on
 *	@deadline: deadline jiffies for the operation
 *	@check_ready: callback to check link readiness
 *
 *	Wait for @link to become ready after reset.
 *
 *	LOCKING:
 *	EH context.
 *
 *	RETURNS:
 *	0 if @link is ready before @deadline; otherwise, -errno.
 */
int ata_wait_after_reset(struct ata_link *link, unsigned long deadline,
				int (*check_ready)(struct ata_link *link))
{
	ata_msleep(link->ap, ATA_WAIT_AFTER_RESET);

	return ata_wait_ready(link, deadline, check_ready);
}
EXPORT_SYMBOL_GPL(ata_wait_after_reset);

/**
 *	ata_std_prereset - prepare for reset
 *	@link: ATA link to be reset
 *	@deadline: deadline jiffies for the operation
 *
 *	@link is about to be reset.  Initialize it.  Failure from
 *	prereset makes libata abort whole reset sequence and give up
 *	that port, so prereset should be best-effort.  It does its
 *	best to prepare for reset sequence but if things go wrong, it
 *	should just whine, not fail.
 *
 *	LOCKING:
 *	Kernel thread context (may sleep)
 *
 *	RETURNS:
 *	0 on success, -errno otherwise.
 */
int ata_std_prereset(struct ata_link *link, unsigned long deadline)
{
	struct ata_port *ap = link->ap;
	struct ata_eh_context *ehc = &link->eh_context;
	const unsigned long *timing = sata_ehc_deb_timing(ehc);
	int rc;

	/* if we're about to do hardreset, nothing more to do */
	if (ehc->i.action & ATA_EH_HARDRESET)
		return 0;

	/* if SATA, resume link */
	if (ap->flags & ATA_FLAG_SATA) {
		rc = sata_link_resume(link, timing, deadline);
		/* whine about phy resume failure but proceed */
		if (rc && rc != -EOPNOTSUPP)
			ata_link_warn(link,
				      "failed to resume link for reset (errno=%d)\n",
				      rc);
	}

	/* no point in trying softreset on offline link */
	if (ata_phys_link_offline(link))
		ehc->i.action &= ~ATA_EH_SOFTRESET;

	return 0;
}
EXPORT_SYMBOL_GPL(ata_std_prereset);

/**
 *	sata_std_hardreset - COMRESET w/o waiting or classification
 *	@link: link to reset
 *	@class: resulting class of attached device
 *	@deadline: deadline jiffies for the operation
 *
 *	Standard SATA COMRESET w/o waiting or classification.
 *
 *	LOCKING:
 *	Kernel thread context (may sleep)
 *
 *	RETURNS:
 *	0 if link offline, -EAGAIN if link online, -errno on errors.
 */
int sata_std_hardreset(struct ata_link *link, unsigned int *class,
		       unsigned long deadline)
{
	const unsigned long *timing = sata_ehc_deb_timing(&link->eh_context);
	bool online;
	int rc;

	/* do hardreset */
	rc = sata_link_hardreset(link, timing, deadline, &online, NULL);
	return online ? -EAGAIN : rc;
}
EXPORT_SYMBOL_GPL(sata_std_hardreset);

/**
 *	ata_std_postreset - standard postreset callback
 *	@link: the target ata_link
 *	@classes: classes of attached devices
 *
 *	This function is invoked after a successful reset.  Note that
 *	the device might have been reset more than once using
 *	different reset methods before postreset is invoked.
 *
 *	LOCKING:
 *	Kernel thread context (may sleep)
 */
void ata_std_postreset(struct ata_link *link, unsigned int *classes)
{
	u32 serror;

	/* reset complete, clear SError */
	if (!sata_scr_read(link, SCR_ERROR, &serror))
		sata_scr_write(link, SCR_ERROR, serror);

	/* print link status */
	sata_print_link_status(link);
}
EXPORT_SYMBOL_GPL(ata_std_postreset);

/**
 *	ata_dev_same_device - Determine whether new ID matches configured device
 *	@dev: device to compare against
 *	@new_class: class of the new device
 *	@new_id: IDENTIFY page of the new device
 *
 *	Compare @new_class and @new_id against @dev and determine
 *	whether @dev is the device indicated by @new_class and
 *	@new_id.
 *
 *	LOCKING:
 *	None.
 *
 *	RETURNS:
 *	1 if @dev matches @new_class and @new_id, 0 otherwise.
 */
static int ata_dev_same_device(struct ata_device *dev, unsigned int new_class,
			       const u16 *new_id)
{
	const u16 *old_id = dev->id;
	unsigned char model[2][ATA_ID_PROD_LEN + 1];
	unsigned char serial[2][ATA_ID_SERNO_LEN + 1];

	if (dev->class != new_class) {
		ata_dev_info(dev, "class mismatch %d != %d\n",
			     dev->class, new_class);
		return 0;
	}

	ata_id_c_string(old_id, model[0], ATA_ID_PROD, sizeof(model[0]));
	ata_id_c_string(new_id, model[1], ATA_ID_PROD, sizeof(model[1]));
	ata_id_c_string(old_id, serial[0], ATA_ID_SERNO, sizeof(serial[0]));
	ata_id_c_string(new_id, serial[1], ATA_ID_SERNO, sizeof(serial[1]));

	if (strcmp(model[0], model[1])) {
		ata_dev_info(dev, "model number mismatch '%s' != '%s'\n",
			     model[0], model[1]);
		return 0;
	}

	if (strcmp(serial[0], serial[1])) {
		ata_dev_info(dev, "serial number mismatch '%s' != '%s'\n",
			     serial[0], serial[1]);
		return 0;
	}

	return 1;
}

/**
 *	ata_dev_reread_id - Re-read IDENTIFY data
 *	@dev: target ATA device
 *	@readid_flags: read ID flags
 *
 *	Re-read IDENTIFY page and make sure @dev is still attached to
 *	the port.
 *
 *	LOCKING:
 *	Kernel thread context (may sleep)
 *
 *	RETURNS:
 *	0 on success, negative errno otherwise
 */
int ata_dev_reread_id(struct ata_device *dev, unsigned int readid_flags)
{
	unsigned int class = dev->class;
	u16 *id = (void *)dev->link->ap->sector_buf;
	int rc;

	/* read ID data */
	rc = ata_dev_read_id(dev, &class, readid_flags, id);
	if (rc)
		return rc;

	/* is the device still there? */
	if (!ata_dev_same_device(dev, class, id))
		return -ENODEV;

	memcpy(dev->id, id, sizeof(id[0]) * ATA_ID_WORDS);
	return 0;
}

/**
 *	ata_dev_revalidate - Revalidate ATA device
 *	@dev: device to revalidate
 *	@new_class: new class code
 *	@readid_flags: read ID flags
 *
 *	Re-read IDENTIFY page, make sure @dev is still attached to the
 *	port and reconfigure it according to the new IDENTIFY page.
 *
 *	LOCKING:
 *	Kernel thread context (may sleep)
 *
 *	RETURNS:
 *	0 on success, negative errno otherwise
 */
int ata_dev_revalidate(struct ata_device *dev, unsigned int new_class,
		       unsigned int readid_flags)
{
	u64 n_sectors = dev->n_sectors;
	u64 n_native_sectors = dev->n_native_sectors;
	int rc;

	if (!ata_dev_enabled(dev))
		return -ENODEV;

	/* fail early if !ATA && !ATAPI to avoid issuing [P]IDENTIFY to PMP */
	if (ata_class_enabled(new_class) &&
	    new_class != ATA_DEV_ATA &&
	    new_class != ATA_DEV_ATAPI &&
	    new_class != ATA_DEV_ZAC &&
	    new_class != ATA_DEV_SEMB) {
		ata_dev_info(dev, "class mismatch %u != %u\n",
			     dev->class, new_class);
		rc = -ENODEV;
		goto fail;
	}

	/* re-read ID */
	rc = ata_dev_reread_id(dev, readid_flags);
	if (rc)
		goto fail;

	/* configure device according to the new ID */
	rc = ata_dev_configure(dev);
	if (rc)
		goto fail;

	/* verify n_sectors hasn't changed */
	if (dev->class != ATA_DEV_ATA || !n_sectors ||
	    dev->n_sectors == n_sectors)
		return 0;

	/* n_sectors has changed */
	ata_dev_warn(dev, "n_sectors mismatch %llu != %llu\n",
		     (unsigned long long)n_sectors,
		     (unsigned long long)dev->n_sectors);

	/*
	 * Something could have caused HPA to be unlocked
	 * involuntarily.  If n_native_sectors hasn't changed and the
	 * new size matches it, keep the device.
	 */
	if (dev->n_native_sectors == n_native_sectors &&
	    dev->n_sectors > n_sectors && dev->n_sectors == n_native_sectors) {
		ata_dev_warn(dev,
			     "new n_sectors matches native, probably "
			     "late HPA unlock, n_sectors updated\n");
		/* use the larger n_sectors */
		return 0;
	}

	/*
	 * Some BIOSes boot w/o HPA but resume w/ HPA locked.  Try
	 * unlocking HPA in those cases.
	 *
	 * https://bugzilla.kernel.org/show_bug.cgi?id=15396
	 */
	if (dev->n_native_sectors == n_native_sectors &&
	    dev->n_sectors < n_sectors && n_sectors == n_native_sectors &&
	    !(dev->horkage & ATA_HORKAGE_BROKEN_HPA)) {
		ata_dev_warn(dev,
			     "old n_sectors matches native, probably "
			     "late HPA lock, will try to unlock HPA\n");
		/* try unlocking HPA */
		dev->flags |= ATA_DFLAG_UNLOCK_HPA;
		rc = -EIO;
	} else
		rc = -ENODEV;

	/* restore original n_[native_]sectors and fail */
	dev->n_native_sectors = n_native_sectors;
	dev->n_sectors = n_sectors;
 fail:
	ata_dev_err(dev, "revalidation failed (errno=%d)\n", rc);
	return rc;
}

struct ata_blacklist_entry {
	const char *model_num;
	const char *model_rev;
	unsigned long horkage;
};

static const struct ata_blacklist_entry ata_device_blacklist [] = {
	/* Devices with DMA related problems under Linux */
	{ "WDC AC11000H",	NULL,		ATA_HORKAGE_NODMA },
	{ "WDC AC22100H",	NULL,		ATA_HORKAGE_NODMA },
	{ "WDC AC32500H",	NULL,		ATA_HORKAGE_NODMA },
	{ "WDC AC33100H",	NULL,		ATA_HORKAGE_NODMA },
	{ "WDC AC31600H",	NULL,		ATA_HORKAGE_NODMA },
	{ "WDC AC32100H",	"24.09P07",	ATA_HORKAGE_NODMA },
	{ "WDC AC23200L",	"21.10N21",	ATA_HORKAGE_NODMA },
	{ "Compaq CRD-8241B", 	NULL,		ATA_HORKAGE_NODMA },
	{ "CRD-8400B",		NULL, 		ATA_HORKAGE_NODMA },
	{ "CRD-848[02]B",	NULL,		ATA_HORKAGE_NODMA },
	{ "CRD-84",		NULL,		ATA_HORKAGE_NODMA },
	{ "SanDisk SDP3B",	NULL,		ATA_HORKAGE_NODMA },
	{ "SanDisk SDP3B-64",	NULL,		ATA_HORKAGE_NODMA },
	{ "SANYO CD-ROM CRD",	NULL,		ATA_HORKAGE_NODMA },
	{ "HITACHI CDR-8",	NULL,		ATA_HORKAGE_NODMA },
	{ "HITACHI CDR-8[34]35",NULL,		ATA_HORKAGE_NODMA },
	{ "Toshiba CD-ROM XM-6202B", NULL,	ATA_HORKAGE_NODMA },
	{ "TOSHIBA CD-ROM XM-1702BC", NULL,	ATA_HORKAGE_NODMA },
	{ "CD-532E-A", 		NULL,		ATA_HORKAGE_NODMA },
	{ "E-IDE CD-ROM CR-840",NULL,		ATA_HORKAGE_NODMA },
	{ "CD-ROM Drive/F5A",	NULL,		ATA_HORKAGE_NODMA },
	{ "WPI CDD-820", 	NULL,		ATA_HORKAGE_NODMA },
	{ "SAMSUNG CD-ROM SC-148C", NULL,	ATA_HORKAGE_NODMA },
	{ "SAMSUNG CD-ROM SC",	NULL,		ATA_HORKAGE_NODMA },
	{ "ATAPI CD-ROM DRIVE 40X MAXIMUM",NULL,ATA_HORKAGE_NODMA },
	{ "_NEC DV5800A", 	NULL,		ATA_HORKAGE_NODMA },
	{ "SAMSUNG CD-ROM SN-124", "N001",	ATA_HORKAGE_NODMA },
	{ "Seagate STT20000A", NULL,		ATA_HORKAGE_NODMA },
	{ " 2GB ATA Flash Disk", "ADMA428M",	ATA_HORKAGE_NODMA },
	{ "VRFDFC22048UCHC-TE*", NULL,		ATA_HORKAGE_NODMA },
	/* Odd clown on sil3726/4726 PMPs */
	{ "Config  Disk",	NULL,		ATA_HORKAGE_DISABLE },
	/* Similar story with ASMedia 1092 */
	{ "ASMT109x- Config",	NULL,		ATA_HORKAGE_DISABLE },

	/* Weird ATAPI devices */
	{ "TORiSAN DVD-ROM DRD-N216", NULL,	ATA_HORKAGE_MAX_SEC_128 },
	{ "QUANTUM DAT    DAT72-000", NULL,	ATA_HORKAGE_ATAPI_MOD16_DMA },
	{ "Slimtype DVD A  DS8A8SH", NULL,	ATA_HORKAGE_MAX_SEC_LBA48 },
	{ "Slimtype DVD A  DS8A9SH", NULL,	ATA_HORKAGE_MAX_SEC_LBA48 },

	/*
	 * Causes silent data corruption with higher max sects.
	 * http://lkml.kernel.org/g/x49wpy40ysk.fsf@segfault.boston.devel.redhat.com
	 */
	{ "ST380013AS",		"3.20",		ATA_HORKAGE_MAX_SEC_1024 },

	/*
	 * These devices time out with higher max sects.
	 * https://bugzilla.kernel.org/show_bug.cgi?id=121671
	 */
	{ "LITEON CX1-JB*-HP",	NULL,		ATA_HORKAGE_MAX_SEC_1024 },
	{ "LITEON EP1-*",	NULL,		ATA_HORKAGE_MAX_SEC_1024 },

	/* Devices we expect to fail diagnostics */

	/* Devices where NCQ should be avoided */
	/* NCQ is slow */
	{ "WDC WD740ADFD-00",	NULL,		ATA_HORKAGE_NONCQ },
	{ "WDC WD740ADFD-00NLR1", NULL,		ATA_HORKAGE_NONCQ, },
	/* http://thread.gmane.org/gmane.linux.ide/14907 */
	{ "FUJITSU MHT2060BH",	NULL,		ATA_HORKAGE_NONCQ },
	/* NCQ is broken */
	{ "Maxtor *",		"BANC*",	ATA_HORKAGE_NONCQ },
	{ "Maxtor 7V300F0",	"VA111630",	ATA_HORKAGE_NONCQ },
	{ "ST380817AS",		"3.42",		ATA_HORKAGE_NONCQ },
	{ "ST3160023AS",	"3.42",		ATA_HORKAGE_NONCQ },
	{ "OCZ CORE_SSD",	"02.10104",	ATA_HORKAGE_NONCQ },

	/* Seagate NCQ + FLUSH CACHE firmware bug */
	{ "ST31500341AS",	"SD1[5-9]",	ATA_HORKAGE_NONCQ |
						ATA_HORKAGE_FIRMWARE_WARN },

	{ "ST31000333AS",	"SD1[5-9]",	ATA_HORKAGE_NONCQ |
						ATA_HORKAGE_FIRMWARE_WARN },

	{ "ST3640[36]23AS",	"SD1[5-9]",	ATA_HORKAGE_NONCQ |
						ATA_HORKAGE_FIRMWARE_WARN },

	{ "ST3320[68]13AS",	"SD1[5-9]",	ATA_HORKAGE_NONCQ |
						ATA_HORKAGE_FIRMWARE_WARN },

	/* drives which fail FPDMA_AA activation (some may freeze afterwards)
	   the ST disks also have LPM issues */
	{ "ST1000LM024 HN-M101MBB", NULL,	ATA_HORKAGE_BROKEN_FPDMA_AA |
						ATA_HORKAGE_NOLPM, },
	{ "VB0250EAVER",	"HPG7",		ATA_HORKAGE_BROKEN_FPDMA_AA },

	/* Blacklist entries taken from Silicon Image 3124/3132
	   Windows driver .inf file - also several Linux problem reports */
	{ "HTS541060G9SA00",    "MB3OC60D",     ATA_HORKAGE_NONCQ, },
	{ "HTS541080G9SA00",    "MB4OC60D",     ATA_HORKAGE_NONCQ, },
	{ "HTS541010G9SA00",    "MBZOC60D",     ATA_HORKAGE_NONCQ, },

	/* https://bugzilla.kernel.org/show_bug.cgi?id=15573 */
	{ "C300-CTFDDAC128MAG",	"0001",		ATA_HORKAGE_NONCQ, },

	/* Sandisk SD7/8/9s lock up hard on large trims */
	{ "SanDisk SD[789]*",	NULL,		ATA_HORKAGE_MAX_TRIM_128M, },

	/* devices which puke on READ_NATIVE_MAX */
	{ "HDS724040KLSA80",	"KFAOA20N",	ATA_HORKAGE_BROKEN_HPA, },
	{ "WDC WD3200JD-00KLB0", "WD-WCAMR1130137", ATA_HORKAGE_BROKEN_HPA },
	{ "WDC WD2500JD-00HBB0", "WD-WMAL71490727", ATA_HORKAGE_BROKEN_HPA },
	{ "MAXTOR 6L080L4",	"A93.0500",	ATA_HORKAGE_BROKEN_HPA },

	/* this one allows HPA unlocking but fails IOs on the area */
	{ "OCZ-VERTEX",		    "1.30",	ATA_HORKAGE_BROKEN_HPA },

	/* Devices which report 1 sector over size HPA */
	{ "ST340823A",		NULL,		ATA_HORKAGE_HPA_SIZE, },
	{ "ST320413A",		NULL,		ATA_HORKAGE_HPA_SIZE, },
	{ "ST310211A",		NULL,		ATA_HORKAGE_HPA_SIZE, },

	/* Devices which get the IVB wrong */
	{ "QUANTUM FIREBALLlct10 05", "A03.0900", ATA_HORKAGE_IVB, },
	/* Maybe we should just blacklist TSSTcorp... */
	{ "TSSTcorp CDDVDW SH-S202[HJN]", "SB0[01]",  ATA_HORKAGE_IVB, },

	/* Devices that do not need bridging limits applied */
	{ "MTRON MSP-SATA*",		NULL,	ATA_HORKAGE_BRIDGE_OK, },
	{ "BUFFALO HD-QSU2/R5",		NULL,	ATA_HORKAGE_BRIDGE_OK, },

	/* Devices which aren't very happy with higher link speeds */
	{ "WD My Book",			NULL,	ATA_HORKAGE_1_5_GBPS, },
	{ "Seagate FreeAgent GoFlex",	NULL,	ATA_HORKAGE_1_5_GBPS, },

	/*
	 * Devices which choke on SETXFER.  Applies only if both the
	 * device and controller are SATA.
	 */
	{ "PIONEER DVD-RW  DVRTD08",	NULL,	ATA_HORKAGE_NOSETXFER },
	{ "PIONEER DVD-RW  DVRTD08A",	NULL,	ATA_HORKAGE_NOSETXFER },
	{ "PIONEER DVD-RW  DVR-215",	NULL,	ATA_HORKAGE_NOSETXFER },
	{ "PIONEER DVD-RW  DVR-212D",	NULL,	ATA_HORKAGE_NOSETXFER },
	{ "PIONEER DVD-RW  DVR-216D",	NULL,	ATA_HORKAGE_NOSETXFER },

	/* Crucial BX100 SSD 500GB has broken LPM support */
	{ "CT500BX100SSD1",		NULL,	ATA_HORKAGE_NOLPM },

	/* 512GB MX100 with MU01 firmware has both queued TRIM and LPM issues */
	{ "Crucial_CT512MX100*",	"MU01",	ATA_HORKAGE_NO_NCQ_TRIM |
						ATA_HORKAGE_ZERO_AFTER_TRIM |
						ATA_HORKAGE_NOLPM, },
	/* 512GB MX100 with newer firmware has only LPM issues */
	{ "Crucial_CT512MX100*",	NULL,	ATA_HORKAGE_ZERO_AFTER_TRIM |
						ATA_HORKAGE_NOLPM, },

	/* 480GB+ M500 SSDs have both queued TRIM and LPM issues */
	{ "Crucial_CT480M500*",		NULL,	ATA_HORKAGE_NO_NCQ_TRIM |
						ATA_HORKAGE_ZERO_AFTER_TRIM |
						ATA_HORKAGE_NOLPM, },
	{ "Crucial_CT960M500*",		NULL,	ATA_HORKAGE_NO_NCQ_TRIM |
						ATA_HORKAGE_ZERO_AFTER_TRIM |
						ATA_HORKAGE_NOLPM, },

	/* These specific Samsung models/firmware-revs do not handle LPM well */
	{ "SAMSUNG MZMPC128HBFU-000MV", "CXM14M1Q", ATA_HORKAGE_NOLPM, },
	{ "SAMSUNG SSD PM830 mSATA *",  "CXM13D1Q", ATA_HORKAGE_NOLPM, },
	{ "SAMSUNG MZ7TD256HAFV-000L9", NULL,       ATA_HORKAGE_NOLPM, },
	{ "SAMSUNG MZ7TE512HMHP-000L1", "EXT06L0Q", ATA_HORKAGE_NOLPM, },

	/* devices that don't properly handle queued TRIM commands */
	{ "Micron_M500IT_*",		"MU01",	ATA_HORKAGE_NO_NCQ_TRIM |
						ATA_HORKAGE_ZERO_AFTER_TRIM, },
	{ "Micron_M500_*",		NULL,	ATA_HORKAGE_NO_NCQ_TRIM |
						ATA_HORKAGE_ZERO_AFTER_TRIM, },
	{ "Crucial_CT*M500*",		NULL,	ATA_HORKAGE_NO_NCQ_TRIM |
						ATA_HORKAGE_ZERO_AFTER_TRIM, },
	{ "Micron_M5[15]0_*",		"MU01",	ATA_HORKAGE_NO_NCQ_TRIM |
						ATA_HORKAGE_ZERO_AFTER_TRIM, },
	{ "Crucial_CT*M550*",		"MU01",	ATA_HORKAGE_NO_NCQ_TRIM |
						ATA_HORKAGE_ZERO_AFTER_TRIM, },
	{ "Crucial_CT*MX100*",		"MU01",	ATA_HORKAGE_NO_NCQ_TRIM |
						ATA_HORKAGE_ZERO_AFTER_TRIM, },
	{ "Samsung SSD 840*",		NULL,	ATA_HORKAGE_NO_NCQ_TRIM |
						ATA_HORKAGE_ZERO_AFTER_TRIM, },
	{ "Samsung SSD 850*",		NULL,	ATA_HORKAGE_NO_NCQ_TRIM |
						ATA_HORKAGE_ZERO_AFTER_TRIM, },
	{ "Samsung SSD 860*",		NULL,	ATA_HORKAGE_NO_NCQ_TRIM |
						ATA_HORKAGE_ZERO_AFTER_TRIM |
						ATA_HORKAGE_NO_NCQ_ON_ATI, },
	{ "Samsung SSD 870*",		NULL,	ATA_HORKAGE_NO_NCQ_TRIM |
						ATA_HORKAGE_ZERO_AFTER_TRIM |
						ATA_HORKAGE_NO_NCQ_ON_ATI, },
	{ "FCCT*M500*",			NULL,	ATA_HORKAGE_NO_NCQ_TRIM |
						ATA_HORKAGE_ZERO_AFTER_TRIM, },

	/* devices that don't properly handle TRIM commands */
	{ "SuperSSpeed S238*",		NULL,	ATA_HORKAGE_NOTRIM, },
	{ "M88V29*",			NULL,	ATA_HORKAGE_NOTRIM, },

	/*
	 * As defined, the DRAT (Deterministic Read After Trim) and RZAT
	 * (Return Zero After Trim) flags in the ATA Command Set are
	 * unreliable in the sense that they only define what happens if
	 * the device successfully executed the DSM TRIM command. TRIM
	 * is only advisory, however, and the device is free to silently
	 * ignore all or parts of the request.
	 *
	 * Whitelist drives that are known to reliably return zeroes
	 * after TRIM.
	 */

	/*
	 * The intel 510 drive has buggy DRAT/RZAT. Explicitly exclude
	 * that model before whitelisting all other intel SSDs.
	 */
	{ "INTEL*SSDSC2MH*",		NULL,	0, },

	{ "Micron*",			NULL,	ATA_HORKAGE_ZERO_AFTER_TRIM, },
	{ "Crucial*",			NULL,	ATA_HORKAGE_ZERO_AFTER_TRIM, },
	{ "INTEL*SSD*", 		NULL,	ATA_HORKAGE_ZERO_AFTER_TRIM, },
	{ "SSD*INTEL*",			NULL,	ATA_HORKAGE_ZERO_AFTER_TRIM, },
	{ "Samsung*SSD*",		NULL,	ATA_HORKAGE_ZERO_AFTER_TRIM, },
	{ "SAMSUNG*SSD*",		NULL,	ATA_HORKAGE_ZERO_AFTER_TRIM, },
	{ "SAMSUNG*MZ7KM*",		NULL,	ATA_HORKAGE_ZERO_AFTER_TRIM, },
	{ "ST[1248][0248]0[FH]*",	NULL,	ATA_HORKAGE_ZERO_AFTER_TRIM, },

	/*
	 * Some WD SATA-I drives spin up and down erratically when the link
	 * is put into the slumber mode.  We don't have full list of the
	 * affected devices.  Disable LPM if the device matches one of the
	 * known prefixes and is SATA-1.  As a side effect LPM partial is
	 * lost too.
	 *
	 * https://bugzilla.kernel.org/show_bug.cgi?id=57211
	 */
	{ "WDC WD800JD-*",		NULL,	ATA_HORKAGE_WD_BROKEN_LPM },
	{ "WDC WD1200JD-*",		NULL,	ATA_HORKAGE_WD_BROKEN_LPM },
	{ "WDC WD1600JD-*",		NULL,	ATA_HORKAGE_WD_BROKEN_LPM },
	{ "WDC WD2000JD-*",		NULL,	ATA_HORKAGE_WD_BROKEN_LPM },
	{ "WDC WD2500JD-*",		NULL,	ATA_HORKAGE_WD_BROKEN_LPM },
	{ "WDC WD3000JD-*",		NULL,	ATA_HORKAGE_WD_BROKEN_LPM },
	{ "WDC WD3200JD-*",		NULL,	ATA_HORKAGE_WD_BROKEN_LPM },

	/*
	 * This sata dom device goes on a walkabout when the ATA_LOG_DIRECTORY
	 * log page is accessed. Ensure we never ask for this log page with
	 * these devices.
	 */
	{ "SATADOM-ML 3ME",		NULL,	ATA_HORKAGE_NO_LOG_DIR },

	/* End Marker */
	{ }
};

static unsigned long ata_dev_blacklisted(const struct ata_device *dev)
{
	unsigned char model_num[ATA_ID_PROD_LEN + 1];
	unsigned char model_rev[ATA_ID_FW_REV_LEN + 1];
	const struct ata_blacklist_entry *ad = ata_device_blacklist;

	ata_id_c_string(dev->id, model_num, ATA_ID_PROD, sizeof(model_num));
	ata_id_c_string(dev->id, model_rev, ATA_ID_FW_REV, sizeof(model_rev));

	while (ad->model_num) {
		if (glob_match(ad->model_num, model_num)) {
			if (ad->model_rev == NULL)
				return ad->horkage;
			if (glob_match(ad->model_rev, model_rev))
				return ad->horkage;
		}
		ad++;
	}
	return 0;
}

static int ata_dma_blacklisted(const struct ata_device *dev)
{
	/* We don't support polling DMA.
	 * DMA blacklist those ATAPI devices with CDB-intr (and use PIO)
	 * if the LLDD handles only interrupts in the HSM_ST_LAST state.
	 */
	if ((dev->link->ap->flags & ATA_FLAG_PIO_POLLING) &&
	    (dev->flags & ATA_DFLAG_CDB_INTR))
		return 1;
	return (dev->horkage & ATA_HORKAGE_NODMA) ? 1 : 0;
}

/**
 *	ata_is_40wire		-	check drive side detection
 *	@dev: device
 *
 *	Perform drive side detection decoding, allowing for device vendors
 *	who can't follow the documentation.
 */

static int ata_is_40wire(struct ata_device *dev)
{
	if (dev->horkage & ATA_HORKAGE_IVB)
		return ata_drive_40wire_relaxed(dev->id);
	return ata_drive_40wire(dev->id);
}

/**
 *	cable_is_40wire		-	40/80/SATA decider
 *	@ap: port to consider
 *
 *	This function encapsulates the policy for speed management
 *	in one place. At the moment we don't cache the result but
 *	there is a good case for setting ap->cbl to the result when
 *	we are called with unknown cables (and figuring out if it
 *	impacts hotplug at all).
 *
 *	Return 1 if the cable appears to be 40 wire.
 */

static int cable_is_40wire(struct ata_port *ap)
{
	struct ata_link *link;
	struct ata_device *dev;

	/* If the controller thinks we are 40 wire, we are. */
	if (ap->cbl == ATA_CBL_PATA40)
		return 1;

	/* If the controller thinks we are 80 wire, we are. */
	if (ap->cbl == ATA_CBL_PATA80 || ap->cbl == ATA_CBL_SATA)
		return 0;

	/* If the system is known to be 40 wire short cable (eg
	 * laptop), then we allow 80 wire modes even if the drive
	 * isn't sure.
	 */
	if (ap->cbl == ATA_CBL_PATA40_SHORT)
		return 0;

	/* If the controller doesn't know, we scan.
	 *
	 * Note: We look for all 40 wire detects at this point.  Any
	 *       80 wire detect is taken to be 80 wire cable because
	 * - in many setups only the one drive (slave if present) will
	 *   give a valid detect
	 * - if you have a non detect capable drive you don't want it
	 *   to colour the choice
	 */
	ata_for_each_link(link, ap, EDGE) {
		ata_for_each_dev(dev, link, ENABLED) {
			if (!ata_is_40wire(dev))
				return 0;
		}
	}
	return 1;
}

/**
 *	ata_dev_xfermask - Compute supported xfermask of the given device
 *	@dev: Device to compute xfermask for
 *
 *	Compute supported xfermask of @dev and store it in
 *	dev->*_mask.  This function is responsible for applying all
 *	known limits including host controller limits, device
 *	blacklist, etc...
 *
 *	LOCKING:
 *	None.
 */
static void ata_dev_xfermask(struct ata_device *dev)
{
	struct ata_link *link = dev->link;
	struct ata_port *ap = link->ap;
	struct ata_host *host = ap->host;
	unsigned long xfer_mask;

	/* controller modes available */
	xfer_mask = ata_pack_xfermask(ap->pio_mask,
				      ap->mwdma_mask, ap->udma_mask);

	/* drive modes available */
	xfer_mask &= ata_pack_xfermask(dev->pio_mask,
				       dev->mwdma_mask, dev->udma_mask);
	xfer_mask &= ata_id_xfermask(dev->id);

	/*
	 *	CFA Advanced TrueIDE timings are not allowed on a shared
	 *	cable
	 */
	if (ata_dev_pair(dev)) {
		/* No PIO5 or PIO6 */
		xfer_mask &= ~(0x03 << (ATA_SHIFT_PIO + 5));
		/* No MWDMA3 or MWDMA 4 */
		xfer_mask &= ~(0x03 << (ATA_SHIFT_MWDMA + 3));
	}

	if (ata_dma_blacklisted(dev)) {
		xfer_mask &= ~(ATA_MASK_MWDMA | ATA_MASK_UDMA);
		ata_dev_warn(dev,
			     "device is on DMA blacklist, disabling DMA\n");
	}

	if ((host->flags & ATA_HOST_SIMPLEX) &&
	    host->simplex_claimed && host->simplex_claimed != ap) {
		xfer_mask &= ~(ATA_MASK_MWDMA | ATA_MASK_UDMA);
		ata_dev_warn(dev,
			     "simplex DMA is claimed by other device, disabling DMA\n");
	}

	if (ap->flags & ATA_FLAG_NO_IORDY)
		xfer_mask &= ata_pio_mask_no_iordy(dev);

	if (ap->ops->mode_filter)
		xfer_mask = ap->ops->mode_filter(dev, xfer_mask);

	/* Apply cable rule here.  Don't apply it early because when
	 * we handle hot plug the cable type can itself change.
	 * Check this last so that we know if the transfer rate was
	 * solely limited by the cable.
	 * Unknown or 80 wire cables reported host side are checked
	 * drive side as well. Cases where we know a 40wire cable
	 * is used safely for 80 are not checked here.
	 */
	if (xfer_mask & (0xF8 << ATA_SHIFT_UDMA))
		/* UDMA/44 or higher would be available */
		if (cable_is_40wire(ap)) {
			ata_dev_warn(dev,
				     "limited to UDMA/33 due to 40-wire cable\n");
			xfer_mask &= ~(0xF8 << ATA_SHIFT_UDMA);
		}

	ata_unpack_xfermask(xfer_mask, &dev->pio_mask,
			    &dev->mwdma_mask, &dev->udma_mask);
}

/**
 *	ata_dev_set_xfermode - Issue SET FEATURES - XFER MODE command
 *	@dev: Device to which command will be sent
 *
 *	Issue SET FEATURES - XFER MODE command to device @dev
 *	on port @ap.
 *
 *	LOCKING:
 *	PCI/etc. bus probe sem.
 *
 *	RETURNS:
 *	0 on success, AC_ERR_* mask otherwise.
 */

static unsigned int ata_dev_set_xfermode(struct ata_device *dev)
{
	struct ata_taskfile tf;
	unsigned int err_mask;

	/* set up set-features taskfile */
	ata_dev_dbg(dev, "set features - xfer mode\n");

	/* Some controllers and ATAPI devices show flaky interrupt
	 * behavior after setting xfer mode.  Use polling instead.
	 */
	ata_tf_init(dev, &tf);
	tf.command = ATA_CMD_SET_FEATURES;
	tf.feature = SETFEATURES_XFER;
	tf.flags |= ATA_TFLAG_ISADDR | ATA_TFLAG_DEVICE | ATA_TFLAG_POLLING;
	tf.protocol = ATA_PROT_NODATA;
	/* If we are using IORDY we must send the mode setting command */
	if (ata_pio_need_iordy(dev))
		tf.nsect = dev->xfer_mode;
	/* If the device has IORDY and the controller does not - turn it off */
 	else if (ata_id_has_iordy(dev->id))
		tf.nsect = 0x01;
	else /* In the ancient relic department - skip all of this */
		return 0;

	/* On some disks, this command causes spin-up, so we need longer timeout */
	err_mask = ata_exec_internal(dev, &tf, NULL, DMA_NONE, NULL, 0, 15000);

	return err_mask;
}

/**
 *	ata_dev_set_feature - Issue SET FEATURES - SATA FEATURES
 *	@dev: Device to which command will be sent
 *	@enable: Whether to enable or disable the feature
 *	@feature: The sector count represents the feature to set
 *
 *	Issue SET FEATURES - SATA FEATURES command to device @dev
 *	on port @ap with sector count
 *
 *	LOCKING:
 *	PCI/etc. bus probe sem.
 *
 *	RETURNS:
 *	0 on success, AC_ERR_* mask otherwise.
 */
unsigned int ata_dev_set_feature(struct ata_device *dev, u8 enable, u8 feature)
{
	struct ata_taskfile tf;
	unsigned int err_mask;
	unsigned long timeout = 0;

	/* set up set-features taskfile */
	ata_dev_dbg(dev, "set features - SATA features\n");

	ata_tf_init(dev, &tf);
	tf.command = ATA_CMD_SET_FEATURES;
	tf.feature = enable;
	tf.flags |= ATA_TFLAG_ISADDR | ATA_TFLAG_DEVICE;
	tf.protocol = ATA_PROT_NODATA;
	tf.nsect = feature;

	if (enable == SETFEATURES_SPINUP)
		timeout = ata_probe_timeout ?
			  ata_probe_timeout * 1000 : SETFEATURES_SPINUP_TIMEOUT;
	err_mask = ata_exec_internal(dev, &tf, NULL, DMA_NONE, NULL, 0, timeout);

	return err_mask;
}
EXPORT_SYMBOL_GPL(ata_dev_set_feature);

/**
 *	ata_dev_init_params - Issue INIT DEV PARAMS command
 *	@dev: Device to which command will be sent
 *	@heads: Number of heads (taskfile parameter)
 *	@sectors: Number of sectors (taskfile parameter)
 *
 *	LOCKING:
 *	Kernel thread context (may sleep)
 *
 *	RETURNS:
 *	0 on success, AC_ERR_* mask otherwise.
 */
static unsigned int ata_dev_init_params(struct ata_device *dev,
					u16 heads, u16 sectors)
{
	struct ata_taskfile tf;
	unsigned int err_mask;

	/* Number of sectors per track 1-255. Number of heads 1-16 */
	if (sectors < 1 || sectors > 255 || heads < 1 || heads > 16)
		return AC_ERR_INVALID;

	/* set up init dev params taskfile */
	ata_dev_dbg(dev, "init dev params \n");

	ata_tf_init(dev, &tf);
	tf.command = ATA_CMD_INIT_DEV_PARAMS;
	tf.flags |= ATA_TFLAG_ISADDR | ATA_TFLAG_DEVICE;
	tf.protocol = ATA_PROT_NODATA;
	tf.nsect = sectors;
	tf.device |= (heads - 1) & 0x0f; /* max head = num. of heads - 1 */

	err_mask = ata_exec_internal(dev, &tf, NULL, DMA_NONE, NULL, 0, 0);
	/* A clean abort indicates an original or just out of spec drive
	   and we should continue as we issue the setup based on the
	   drive reported working geometry */
	if (err_mask == AC_ERR_DEV && (tf.feature & ATA_ABORTED))
		err_mask = 0;

	return err_mask;
}

/**
 *	atapi_check_dma - Check whether ATAPI DMA can be supported
 *	@qc: Metadata associated with taskfile to check
 *
 *	Allow low-level driver to filter ATA PACKET commands, returning
 *	a status indicating whether or not it is OK to use DMA for the
 *	supplied PACKET command.
 *
 *	LOCKING:
 *	spin_lock_irqsave(host lock)
 *
 *	RETURNS: 0 when ATAPI DMA can be used
 *               nonzero otherwise
 */
int atapi_check_dma(struct ata_queued_cmd *qc)
{
	struct ata_port *ap = qc->ap;

	/* Don't allow DMA if it isn't multiple of 16 bytes.  Quite a
	 * few ATAPI devices choke on such DMA requests.
	 */
	if (!(qc->dev->horkage & ATA_HORKAGE_ATAPI_MOD16_DMA) &&
	    unlikely(qc->nbytes & 15))
		return 1;

	if (ap->ops->check_atapi_dma)
		return ap->ops->check_atapi_dma(qc);

	return 0;
}

/**
 *	ata_std_qc_defer - Check whether a qc needs to be deferred
 *	@qc: ATA command in question
 *
 *	Non-NCQ commands cannot run with any other command, NCQ or
 *	not.  As upper layer only knows the queue depth, we are
 *	responsible for maintaining exclusion.  This function checks
 *	whether a new command @qc can be issued.
 *
 *	LOCKING:
 *	spin_lock_irqsave(host lock)
 *
 *	RETURNS:
 *	ATA_DEFER_* if deferring is needed, 0 otherwise.
 */
int ata_std_qc_defer(struct ata_queued_cmd *qc)
{
	struct ata_link *link = qc->dev->link;

	if (ata_is_ncq(qc->tf.protocol)) {
		if (!ata_tag_valid(link->active_tag))
			return 0;
	} else {
		if (!ata_tag_valid(link->active_tag) && !link->sactive)
			return 0;
	}

	return ATA_DEFER_LINK;
}
EXPORT_SYMBOL_GPL(ata_std_qc_defer);

enum ata_completion_errors ata_noop_qc_prep(struct ata_queued_cmd *qc)
{
	return AC_ERR_OK;
}
EXPORT_SYMBOL_GPL(ata_noop_qc_prep);

/**
 *	ata_sg_init - Associate command with scatter-gather table.
 *	@qc: Command to be associated
 *	@sg: Scatter-gather table.
 *	@n_elem: Number of elements in s/g table.
 *
 *	Initialize the data-related elements of queued_cmd @qc
 *	to point to a scatter-gather table @sg, containing @n_elem
 *	elements.
 *
 *	LOCKING:
 *	spin_lock_irqsave(host lock)
 */
void ata_sg_init(struct ata_queued_cmd *qc, struct scatterlist *sg,
		 unsigned int n_elem)
{
	qc->sg = sg;
	qc->n_elem = n_elem;
	qc->cursg = qc->sg;
}

#ifdef CONFIG_HAS_DMA

/**
 *	ata_sg_clean - Unmap DMA memory associated with command
 *	@qc: Command containing DMA memory to be released
 *
 *	Unmap all mapped DMA memory associated with this command.
 *
 *	LOCKING:
 *	spin_lock_irqsave(host lock)
 */
static void ata_sg_clean(struct ata_queued_cmd *qc)
{
	struct ata_port *ap = qc->ap;
	struct scatterlist *sg = qc->sg;
	int dir = qc->dma_dir;

	WARN_ON_ONCE(sg == NULL);

	if (qc->n_elem)
		dma_unmap_sg(ap->dev, sg, qc->orig_n_elem, dir);

	qc->flags &= ~ATA_QCFLAG_DMAMAP;
	qc->sg = NULL;
}

/**
 *	ata_sg_setup - DMA-map the scatter-gather table associated with a command.
 *	@qc: Command with scatter-gather table to be mapped.
 *
 *	DMA-map the scatter-gather table associated with queued_cmd @qc.
 *
 *	LOCKING:
 *	spin_lock_irqsave(host lock)
 *
 *	RETURNS:
 *	Zero on success, negative on error.
 *
 */
static int ata_sg_setup(struct ata_queued_cmd *qc)
{
	struct ata_port *ap = qc->ap;
	unsigned int n_elem;

	n_elem = dma_map_sg(ap->dev, qc->sg, qc->n_elem, qc->dma_dir);
	if (n_elem < 1)
		return -1;

	qc->orig_n_elem = qc->n_elem;
	qc->n_elem = n_elem;
	qc->flags |= ATA_QCFLAG_DMAMAP;

	return 0;
}

#else /* !CONFIG_HAS_DMA */

static inline void ata_sg_clean(struct ata_queued_cmd *qc) {}
static inline int ata_sg_setup(struct ata_queued_cmd *qc) { return -1; }

#endif /* !CONFIG_HAS_DMA */

/**
 *	swap_buf_le16 - swap halves of 16-bit words in place
 *	@buf:  Buffer to swap
 *	@buf_words:  Number of 16-bit words in buffer.
 *
 *	Swap halves of 16-bit words if needed to convert from
 *	little-endian byte order to native cpu byte order, or
 *	vice-versa.
 *
 *	LOCKING:
 *	Inherited from caller.
 */
void swap_buf_le16(u16 *buf, unsigned int buf_words)
{
#ifdef __BIG_ENDIAN
	unsigned int i;

	for (i = 0; i < buf_words; i++)
		buf[i] = le16_to_cpu(buf[i]);
#endif /* __BIG_ENDIAN */
}

/**
 *	ata_qc_new_init - Request an available ATA command, and initialize it
 *	@dev: Device from whom we request an available command structure
 *	@tag: tag
 *
 *	LOCKING:
 *	None.
 */

struct ata_queued_cmd *ata_qc_new_init(struct ata_device *dev, int tag)
{
	struct ata_port *ap = dev->link->ap;
	struct ata_queued_cmd *qc;

	/* no command while frozen */
	if (unlikely(ap->pflags & ATA_PFLAG_FROZEN))
		return NULL;

	/* libsas case */
	if (ap->flags & ATA_FLAG_SAS_HOST) {
		tag = ata_sas_allocate_tag(ap);
		if (tag < 0)
			return NULL;
	}

	qc = __ata_qc_from_tag(ap, tag);
	qc->tag = qc->hw_tag = tag;
	qc->scsicmd = NULL;
	qc->ap = ap;
	qc->dev = dev;

	ata_qc_reinit(qc);

	return qc;
}

/**
 *	ata_qc_free - free unused ata_queued_cmd
 *	@qc: Command to complete
 *
 *	Designed to free unused ata_queued_cmd object
 *	in case something prevents using it.
 *
 *	LOCKING:
 *	spin_lock_irqsave(host lock)
 */
void ata_qc_free(struct ata_queued_cmd *qc)
{
	struct ata_port *ap;
	unsigned int tag;

	WARN_ON_ONCE(qc == NULL); /* ata_qc_from_tag _might_ return NULL */
	ap = qc->ap;

	qc->flags = 0;
	tag = qc->tag;
	if (ata_tag_valid(tag)) {
		qc->tag = ATA_TAG_POISON;
		if (ap->flags & ATA_FLAG_SAS_HOST)
			ata_sas_free_tag(tag, ap);
	}
}

void __ata_qc_complete(struct ata_queued_cmd *qc)
{
	struct ata_port *ap;
	struct ata_link *link;

	WARN_ON_ONCE(qc == NULL); /* ata_qc_from_tag _might_ return NULL */
	WARN_ON_ONCE(!(qc->flags & ATA_QCFLAG_ACTIVE));
	ap = qc->ap;
	link = qc->dev->link;

	if (likely(qc->flags & ATA_QCFLAG_DMAMAP))
		ata_sg_clean(qc);

	/* command should be marked inactive atomically with qc completion */
	if (ata_is_ncq(qc->tf.protocol)) {
		link->sactive &= ~(1 << qc->hw_tag);
		if (!link->sactive)
			ap->nr_active_links--;
	} else {
		link->active_tag = ATA_TAG_POISON;
		ap->nr_active_links--;
	}

	/* clear exclusive status */
	if (unlikely(qc->flags & ATA_QCFLAG_CLEAR_EXCL &&
		     ap->excl_link == link))
		ap->excl_link = NULL;

	/* atapi: mark qc as inactive to prevent the interrupt handler
	 * from completing the command twice later, before the error handler
	 * is called. (when rc != 0 and atapi request sense is needed)
	 */
	qc->flags &= ~ATA_QCFLAG_ACTIVE;
	ap->qc_active &= ~(1ULL << qc->tag);

	/* call completion callback */
	qc->complete_fn(qc);
}

static void fill_result_tf(struct ata_queued_cmd *qc)
{
	struct ata_port *ap = qc->ap;

	qc->result_tf.flags = qc->tf.flags;
	ap->ops->qc_fill_rtf(qc);
}

static void ata_verify_xfer(struct ata_queued_cmd *qc)
{
	struct ata_device *dev = qc->dev;

	if (!ata_is_data(qc->tf.protocol))
		return;

	if ((dev->mwdma_mask || dev->udma_mask) && ata_is_pio(qc->tf.protocol))
		return;

	dev->flags &= ~ATA_DFLAG_DUBIOUS_XFER;
}

/**
 *	ata_qc_complete - Complete an active ATA command
 *	@qc: Command to complete
 *
 *	Indicate to the mid and upper layers that an ATA command has
 *	completed, with either an ok or not-ok status.
 *
 *	Refrain from calling this function multiple times when
 *	successfully completing multiple NCQ commands.
 *	ata_qc_complete_multiple() should be used instead, which will
 *	properly update IRQ expect state.
 *
 *	LOCKING:
 *	spin_lock_irqsave(host lock)
 */
void ata_qc_complete(struct ata_queued_cmd *qc)
{
	struct ata_port *ap = qc->ap;

	/* Trigger the LED (if available) */
	ledtrig_disk_activity(!!(qc->tf.flags & ATA_TFLAG_WRITE));

	/* XXX: New EH and old EH use different mechanisms to
	 * synchronize EH with regular execution path.
	 *
	 * In new EH, a failed qc is marked with ATA_QCFLAG_FAILED.
	 * Normal execution path is responsible for not accessing a
	 * failed qc.  libata core enforces the rule by returning NULL
	 * from ata_qc_from_tag() for failed qcs.
	 *
	 * Old EH depends on ata_qc_complete() nullifying completion
	 * requests if ATA_QCFLAG_EH_SCHEDULED is set.  Old EH does
	 * not synchronize with interrupt handler.  Only PIO task is
	 * taken care of.
	 */
	if (ap->ops->error_handler) {
		struct ata_device *dev = qc->dev;
		struct ata_eh_info *ehi = &dev->link->eh_info;

		if (unlikely(qc->err_mask))
			qc->flags |= ATA_QCFLAG_FAILED;

		/*
		 * Finish internal commands without any further processing
		 * and always with the result TF filled.
		 */
		if (unlikely(ata_tag_internal(qc->tag))) {
			fill_result_tf(qc);
			trace_ata_qc_complete_internal(qc);
			__ata_qc_complete(qc);
			return;
		}

		/*
		 * Non-internal qc has failed.  Fill the result TF and
		 * summon EH.
		 */
		if (unlikely(qc->flags & ATA_QCFLAG_FAILED)) {
			fill_result_tf(qc);
			trace_ata_qc_complete_failed(qc);
			ata_qc_schedule_eh(qc);
			return;
		}

		WARN_ON_ONCE(ap->pflags & ATA_PFLAG_FROZEN);

		/* read result TF if requested */
		if (qc->flags & ATA_QCFLAG_RESULT_TF)
			fill_result_tf(qc);

		trace_ata_qc_complete_done(qc);
		/* Some commands need post-processing after successful
		 * completion.
		 */
		switch (qc->tf.command) {
		case ATA_CMD_SET_FEATURES:
			if (qc->tf.feature != SETFEATURES_WC_ON &&
			    qc->tf.feature != SETFEATURES_WC_OFF &&
			    qc->tf.feature != SETFEATURES_RA_ON &&
			    qc->tf.feature != SETFEATURES_RA_OFF)
				break;
			fallthrough;
		case ATA_CMD_INIT_DEV_PARAMS: /* CHS translation changed */
		case ATA_CMD_SET_MULTI: /* multi_count changed */
			/* revalidate device */
			ehi->dev_action[dev->devno] |= ATA_EH_REVALIDATE;
			ata_port_schedule_eh(ap);
			break;

		case ATA_CMD_SLEEP:
			dev->flags |= ATA_DFLAG_SLEEPING;
			break;
		}

		if (unlikely(dev->flags & ATA_DFLAG_DUBIOUS_XFER))
			ata_verify_xfer(qc);

		__ata_qc_complete(qc);
	} else {
		if (qc->flags & ATA_QCFLAG_EH_SCHEDULED)
			return;

		/* read result TF if failed or requested */
		if (qc->err_mask || qc->flags & ATA_QCFLAG_RESULT_TF)
			fill_result_tf(qc);

		__ata_qc_complete(qc);
	}
}
EXPORT_SYMBOL_GPL(ata_qc_complete);

/**
 *	ata_qc_get_active - get bitmask of active qcs
 *	@ap: port in question
 *
 *	LOCKING:
 *	spin_lock_irqsave(host lock)
 *
 *	RETURNS:
 *	Bitmask of active qcs
 */
u64 ata_qc_get_active(struct ata_port *ap)
{
	u64 qc_active = ap->qc_active;

	/* ATA_TAG_INTERNAL is sent to hw as tag 0 */
	if (qc_active & (1ULL << ATA_TAG_INTERNAL)) {
		qc_active |= (1 << 0);
		qc_active &= ~(1ULL << ATA_TAG_INTERNAL);
	}

	return qc_active;
}
EXPORT_SYMBOL_GPL(ata_qc_get_active);

/**
 *	ata_qc_issue - issue taskfile to device
 *	@qc: command to issue to device
 *
 *	Prepare an ATA command to submission to device.
 *	This includes mapping the data into a DMA-able
 *	area, filling in the S/G table, and finally
 *	writing the taskfile to hardware, starting the command.
 *
 *	LOCKING:
 *	spin_lock_irqsave(host lock)
 */
void ata_qc_issue(struct ata_queued_cmd *qc)
{
	struct ata_port *ap = qc->ap;
	struct ata_link *link = qc->dev->link;
	u8 prot = qc->tf.protocol;

	/* Make sure only one non-NCQ command is outstanding.  The
	 * check is skipped for old EH because it reuses active qc to
	 * request ATAPI sense.
	 */
	WARN_ON_ONCE(ap->ops->error_handler && ata_tag_valid(link->active_tag));

	if (ata_is_ncq(prot)) {
		WARN_ON_ONCE(link->sactive & (1 << qc->hw_tag));

		if (!link->sactive)
			ap->nr_active_links++;
		link->sactive |= 1 << qc->hw_tag;
	} else {
		WARN_ON_ONCE(link->sactive);

		ap->nr_active_links++;
		link->active_tag = qc->tag;
	}

	qc->flags |= ATA_QCFLAG_ACTIVE;
	ap->qc_active |= 1ULL << qc->tag;

	/*
	 * We guarantee to LLDs that they will have at least one
	 * non-zero sg if the command is a data command.
	 */
	if (ata_is_data(prot) && (!qc->sg || !qc->n_elem || !qc->nbytes))
		goto sys_err;

	if (ata_is_dma(prot) || (ata_is_pio(prot) &&
				 (ap->flags & ATA_FLAG_PIO_DMA)))
		if (ata_sg_setup(qc))
			goto sys_err;

	/* if device is sleeping, schedule reset and abort the link */
	if (unlikely(qc->dev->flags & ATA_DFLAG_SLEEPING)) {
		link->eh_info.action |= ATA_EH_RESET;
		ata_ehi_push_desc(&link->eh_info, "waking up from sleep");
		ata_link_abort(link);
		return;
	}

	trace_ata_qc_prep(qc);
	qc->err_mask |= ap->ops->qc_prep(qc);
	if (unlikely(qc->err_mask))
		goto err;
	trace_ata_qc_issue(qc);
	qc->err_mask |= ap->ops->qc_issue(qc);
	if (unlikely(qc->err_mask))
		goto err;
	return;

sys_err:
	qc->err_mask |= AC_ERR_SYSTEM;
err:
	ata_qc_complete(qc);
}

/**
 *	ata_phys_link_online - test whether the given link is online
 *	@link: ATA link to test
 *
 *	Test whether @link is online.  Note that this function returns
 *	0 if online status of @link cannot be obtained, so
 *	ata_link_online(link) != !ata_link_offline(link).
 *
 *	LOCKING:
 *	None.
 *
 *	RETURNS:
 *	True if the port online status is available and online.
 */
bool ata_phys_link_online(struct ata_link *link)
{
	u32 sstatus;

	if (sata_scr_read(link, SCR_STATUS, &sstatus) == 0 &&
	    ata_sstatus_online(sstatus))
		return true;
	return false;
}

/**
 *	ata_phys_link_offline - test whether the given link is offline
 *	@link: ATA link to test
 *
 *	Test whether @link is offline.  Note that this function
 *	returns 0 if offline status of @link cannot be obtained, so
 *	ata_link_online(link) != !ata_link_offline(link).
 *
 *	LOCKING:
 *	None.
 *
 *	RETURNS:
 *	True if the port offline status is available and offline.
 */
bool ata_phys_link_offline(struct ata_link *link)
{
	u32 sstatus;

	if (sata_scr_read(link, SCR_STATUS, &sstatus) == 0 &&
	    !ata_sstatus_online(sstatus))
		return true;
	return false;
}

/**
 *	ata_link_online - test whether the given link is online
 *	@link: ATA link to test
 *
 *	Test whether @link is online.  This is identical to
 *	ata_phys_link_online() when there's no slave link.  When
 *	there's a slave link, this function should only be called on
 *	the master link and will return true if any of M/S links is
 *	online.
 *
 *	LOCKING:
 *	None.
 *
 *	RETURNS:
 *	True if the port online status is available and online.
 */
bool ata_link_online(struct ata_link *link)
{
	struct ata_link *slave = link->ap->slave_link;

	WARN_ON(link == slave);	/* shouldn't be called on slave link */

	return ata_phys_link_online(link) ||
		(slave && ata_phys_link_online(slave));
}
EXPORT_SYMBOL_GPL(ata_link_online);

/**
 *	ata_link_offline - test whether the given link is offline
 *	@link: ATA link to test
 *
 *	Test whether @link is offline.  This is identical to
 *	ata_phys_link_offline() when there's no slave link.  When
 *	there's a slave link, this function should only be called on
 *	the master link and will return true if both M/S links are
 *	offline.
 *
 *	LOCKING:
 *	None.
 *
 *	RETURNS:
 *	True if the port offline status is available and offline.
 */
bool ata_link_offline(struct ata_link *link)
{
	struct ata_link *slave = link->ap->slave_link;

	WARN_ON(link == slave);	/* shouldn't be called on slave link */

	return ata_phys_link_offline(link) &&
		(!slave || ata_phys_link_offline(slave));
}
EXPORT_SYMBOL_GPL(ata_link_offline);

#ifdef CONFIG_PM
static void ata_port_request_pm(struct ata_port *ap, pm_message_t mesg,
				unsigned int action, unsigned int ehi_flags,
				bool async)
{
	struct ata_link *link;
	unsigned long flags;

	/* Previous resume operation might still be in
	 * progress.  Wait for PM_PENDING to clear.
	 */
	if (ap->pflags & ATA_PFLAG_PM_PENDING) {
		ata_port_wait_eh(ap);
		WARN_ON(ap->pflags & ATA_PFLAG_PM_PENDING);
	}

	/* request PM ops to EH */
	spin_lock_irqsave(ap->lock, flags);

	ap->pm_mesg = mesg;
	ap->pflags |= ATA_PFLAG_PM_PENDING;
	ata_for_each_link(link, ap, HOST_FIRST) {
		link->eh_info.action |= action;
		link->eh_info.flags |= ehi_flags;
	}

	ata_port_schedule_eh(ap);

	spin_unlock_irqrestore(ap->lock, flags);

	if (!async) {
		ata_port_wait_eh(ap);
		WARN_ON(ap->pflags & ATA_PFLAG_PM_PENDING);
	}
}

/*
 * On some hardware, device fails to respond after spun down for suspend.  As
 * the device won't be used before being resumed, we don't need to touch the
 * device.  Ask EH to skip the usual stuff and proceed directly to suspend.
 *
 * http://thread.gmane.org/gmane.linux.ide/46764
 */
static const unsigned int ata_port_suspend_ehi = ATA_EHI_QUIET
						 | ATA_EHI_NO_AUTOPSY
						 | ATA_EHI_NO_RECOVERY;

static void ata_port_suspend(struct ata_port *ap, pm_message_t mesg)
{
	ata_port_request_pm(ap, mesg, 0, ata_port_suspend_ehi, false);
}

static void ata_port_suspend_async(struct ata_port *ap, pm_message_t mesg)
{
	ata_port_request_pm(ap, mesg, 0, ata_port_suspend_ehi, true);
}

static int ata_port_pm_suspend(struct device *dev)
{
	struct ata_port *ap = to_ata_port(dev);

	if (pm_runtime_suspended(dev))
		return 0;

	ata_port_suspend(ap, PMSG_SUSPEND);
	return 0;
}

static int ata_port_pm_freeze(struct device *dev)
{
	struct ata_port *ap = to_ata_port(dev);

	if (pm_runtime_suspended(dev))
		return 0;

	ata_port_suspend(ap, PMSG_FREEZE);
	return 0;
}

static int ata_port_pm_poweroff(struct device *dev)
{
	ata_port_suspend(to_ata_port(dev), PMSG_HIBERNATE);
	return 0;
}

static const unsigned int ata_port_resume_ehi = ATA_EHI_NO_AUTOPSY
						| ATA_EHI_QUIET;

static void ata_port_resume(struct ata_port *ap, pm_message_t mesg)
{
	ata_port_request_pm(ap, mesg, ATA_EH_RESET, ata_port_resume_ehi, false);
}

static void ata_port_resume_async(struct ata_port *ap, pm_message_t mesg)
{
	ata_port_request_pm(ap, mesg, ATA_EH_RESET, ata_port_resume_ehi, true);
}

static int ata_port_pm_resume(struct device *dev)
{
	ata_port_resume_async(to_ata_port(dev), PMSG_RESUME);
	pm_runtime_disable(dev);
	pm_runtime_set_active(dev);
	pm_runtime_enable(dev);
	return 0;
}

/*
 * For ODDs, the upper layer will poll for media change every few seconds,
 * which will make it enter and leave suspend state every few seconds. And
 * as each suspend will cause a hard/soft reset, the gain of runtime suspend
 * is very little and the ODD may malfunction after constantly being reset.
 * So the idle callback here will not proceed to suspend if a non-ZPODD capable
 * ODD is attached to the port.
 */
static int ata_port_runtime_idle(struct device *dev)
{
	struct ata_port *ap = to_ata_port(dev);
	struct ata_link *link;
	struct ata_device *adev;

	ata_for_each_link(link, ap, HOST_FIRST) {
		ata_for_each_dev(adev, link, ENABLED)
			if (adev->class == ATA_DEV_ATAPI &&
			    !zpodd_dev_enabled(adev))
				return -EBUSY;
	}

	return 0;
}

static int ata_port_runtime_suspend(struct device *dev)
{
	ata_port_suspend(to_ata_port(dev), PMSG_AUTO_SUSPEND);
	return 0;
}

static int ata_port_runtime_resume(struct device *dev)
{
	ata_port_resume(to_ata_port(dev), PMSG_AUTO_RESUME);
	return 0;
}

static const struct dev_pm_ops ata_port_pm_ops = {
	.suspend = ata_port_pm_suspend,
	.resume = ata_port_pm_resume,
	.freeze = ata_port_pm_freeze,
	.thaw = ata_port_pm_resume,
	.poweroff = ata_port_pm_poweroff,
	.restore = ata_port_pm_resume,

	.runtime_suspend = ata_port_runtime_suspend,
	.runtime_resume = ata_port_runtime_resume,
	.runtime_idle = ata_port_runtime_idle,
};

/* sas ports don't participate in pm runtime management of ata_ports,
 * and need to resume ata devices at the domain level, not the per-port
 * level. sas suspend/resume is async to allow parallel port recovery
 * since sas has multiple ata_port instances per Scsi_Host.
 */
void ata_sas_port_suspend(struct ata_port *ap)
{
	ata_port_suspend_async(ap, PMSG_SUSPEND);
}
EXPORT_SYMBOL_GPL(ata_sas_port_suspend);

void ata_sas_port_resume(struct ata_port *ap)
{
	ata_port_resume_async(ap, PMSG_RESUME);
}
EXPORT_SYMBOL_GPL(ata_sas_port_resume);

/**
 *	ata_host_suspend - suspend host
 *	@host: host to suspend
 *	@mesg: PM message
 *
 *	Suspend @host.  Actual operation is performed by port suspend.
 */
int ata_host_suspend(struct ata_host *host, pm_message_t mesg)
{
	host->dev->power.power_state = mesg;
	return 0;
}
EXPORT_SYMBOL_GPL(ata_host_suspend);

/**
 *	ata_host_resume - resume host
 *	@host: host to resume
 *
 *	Resume @host.  Actual operation is performed by port resume.
 */
void ata_host_resume(struct ata_host *host)
{
	host->dev->power.power_state = PMSG_ON;
}
EXPORT_SYMBOL_GPL(ata_host_resume);
#endif

const struct device_type ata_port_type = {
	.name = "ata_port",
#ifdef CONFIG_PM
	.pm = &ata_port_pm_ops,
#endif
};

/**
 *	ata_dev_init - Initialize an ata_device structure
 *	@dev: Device structure to initialize
 *
 *	Initialize @dev in preparation for probing.
 *
 *	LOCKING:
 *	Inherited from caller.
 */
void ata_dev_init(struct ata_device *dev)
{
	struct ata_link *link = ata_dev_phys_link(dev);
	struct ata_port *ap = link->ap;
	unsigned long flags;

	/* SATA spd limit is bound to the attached device, reset together */
	link->sata_spd_limit = link->hw_sata_spd_limit;
	link->sata_spd = 0;

	/* High bits of dev->flags are used to record warm plug
	 * requests which occur asynchronously.  Synchronize using
	 * host lock.
	 */
	spin_lock_irqsave(ap->lock, flags);
	dev->flags &= ~ATA_DFLAG_INIT_MASK;
	dev->horkage = 0;
	spin_unlock_irqrestore(ap->lock, flags);

	memset((void *)dev + ATA_DEVICE_CLEAR_BEGIN, 0,
	       ATA_DEVICE_CLEAR_END - ATA_DEVICE_CLEAR_BEGIN);
	dev->pio_mask = UINT_MAX;
	dev->mwdma_mask = UINT_MAX;
	dev->udma_mask = UINT_MAX;
}

/**
 *	ata_link_init - Initialize an ata_link structure
 *	@ap: ATA port link is attached to
 *	@link: Link structure to initialize
 *	@pmp: Port multiplier port number
 *
 *	Initialize @link.
 *
 *	LOCKING:
 *	Kernel thread context (may sleep)
 */
void ata_link_init(struct ata_port *ap, struct ata_link *link, int pmp)
{
	int i;

	/* clear everything except for devices */
	memset((void *)link + ATA_LINK_CLEAR_BEGIN, 0,
	       ATA_LINK_CLEAR_END - ATA_LINK_CLEAR_BEGIN);

	link->ap = ap;
	link->pmp = pmp;
	link->active_tag = ATA_TAG_POISON;
	link->hw_sata_spd_limit = UINT_MAX;

	/* can't use iterator, ap isn't initialized yet */
	for (i = 0; i < ATA_MAX_DEVICES; i++) {
		struct ata_device *dev = &link->device[i];

		dev->link = link;
		dev->devno = dev - link->device;
#ifdef CONFIG_ATA_ACPI
		dev->gtf_filter = ata_acpi_gtf_filter;
#endif
		ata_dev_init(dev);
	}
}

/**
 *	sata_link_init_spd - Initialize link->sata_spd_limit
 *	@link: Link to configure sata_spd_limit for
 *
 *	Initialize ``link->[hw_]sata_spd_limit`` to the currently
 *	configured value.
 *
 *	LOCKING:
 *	Kernel thread context (may sleep).
 *
 *	RETURNS:
 *	0 on success, -errno on failure.
 */
int sata_link_init_spd(struct ata_link *link)
{
	u8 spd;
	int rc;

	rc = sata_scr_read(link, SCR_CONTROL, &link->saved_scontrol);
	if (rc)
		return rc;

	spd = (link->saved_scontrol >> 4) & 0xf;
	if (spd)
		link->hw_sata_spd_limit &= (1 << spd) - 1;

	ata_force_link_limits(link);

	link->sata_spd_limit = link->hw_sata_spd_limit;

	return 0;
}

/**
 *	ata_port_alloc - allocate and initialize basic ATA port resources
 *	@host: ATA host this allocated port belongs to
 *
 *	Allocate and initialize basic ATA port resources.
 *
 *	RETURNS:
 *	Allocate ATA port on success, NULL on failure.
 *
 *	LOCKING:
 *	Inherited from calling layer (may sleep).
 */
struct ata_port *ata_port_alloc(struct ata_host *host)
{
	struct ata_port *ap;

	ap = kzalloc(sizeof(*ap), GFP_KERNEL);
	if (!ap)
		return NULL;

	ap->pflags |= ATA_PFLAG_INITIALIZING | ATA_PFLAG_FROZEN;
	ap->lock = &host->lock;
	ap->print_id = -1;
	ap->local_port_no = -1;
	ap->host = host;
	ap->dev = host->dev;

	mutex_init(&ap->scsi_scan_mutex);
	INIT_DELAYED_WORK(&ap->hotplug_task, ata_scsi_hotplug);
	INIT_WORK(&ap->scsi_rescan_task, ata_scsi_dev_rescan);
	INIT_LIST_HEAD(&ap->eh_done_q);
	init_waitqueue_head(&ap->eh_wait_q);
	init_completion(&ap->park_req_pending);
	timer_setup(&ap->fastdrain_timer, ata_eh_fastdrain_timerfn,
		    TIMER_DEFERRABLE);

	ap->cbl = ATA_CBL_NONE;

	ata_link_init(ap, &ap->link, 0);

#ifdef ATA_IRQ_TRAP
	ap->stats.unhandled_irq = 1;
	ap->stats.idle_irq = 1;
#endif
	ata_sff_port_init(ap);

	return ap;
}

static void ata_devres_release(struct device *gendev, void *res)
{
	struct ata_host *host = dev_get_drvdata(gendev);
	int i;

	for (i = 0; i < host->n_ports; i++) {
		struct ata_port *ap = host->ports[i];

		if (!ap)
			continue;

		if (ap->scsi_host)
			scsi_host_put(ap->scsi_host);

	}

	dev_set_drvdata(gendev, NULL);
	ata_host_put(host);
}

static void ata_host_release(struct kref *kref)
{
	struct ata_host *host = container_of(kref, struct ata_host, kref);
	int i;

	for (i = 0; i < host->n_ports; i++) {
		struct ata_port *ap = host->ports[i];

		kfree(ap->pmp_link);
		kfree(ap->slave_link);
		kfree(ap);
		host->ports[i] = NULL;
	}
	kfree(host);
}

void ata_host_get(struct ata_host *host)
{
	kref_get(&host->kref);
}

void ata_host_put(struct ata_host *host)
{
	kref_put(&host->kref, ata_host_release);
}
EXPORT_SYMBOL_GPL(ata_host_put);

/**
 *	ata_host_alloc - allocate and init basic ATA host resources
 *	@dev: generic device this host is associated with
 *	@max_ports: maximum number of ATA ports associated with this host
 *
 *	Allocate and initialize basic ATA host resources.  LLD calls
 *	this function to allocate a host, initializes it fully and
 *	attaches it using ata_host_register().
 *
 *	@max_ports ports are allocated and host->n_ports is
 *	initialized to @max_ports.  The caller is allowed to decrease
 *	host->n_ports before calling ata_host_register().  The unused
 *	ports will be automatically freed on registration.
 *
 *	RETURNS:
 *	Allocate ATA host on success, NULL on failure.
 *
 *	LOCKING:
 *	Inherited from calling layer (may sleep).
 */
struct ata_host *ata_host_alloc(struct device *dev, int max_ports)
{
	struct ata_host *host;
	size_t sz;
	int i;
	void *dr;

	/* alloc a container for our list of ATA ports (buses) */
	sz = sizeof(struct ata_host) + (max_ports + 1) * sizeof(void *);
	host = kzalloc(sz, GFP_KERNEL);
	if (!host)
		return NULL;

	if (!devres_open_group(dev, NULL, GFP_KERNEL))
		goto err_free;

	dr = devres_alloc(ata_devres_release, 0, GFP_KERNEL);
	if (!dr)
		goto err_out;

	devres_add(dev, dr);
	dev_set_drvdata(dev, host);

	spin_lock_init(&host->lock);
	mutex_init(&host->eh_mutex);
	host->dev = dev;
	host->n_ports = max_ports;
	kref_init(&host->kref);

	/* allocate ports bound to this host */
	for (i = 0; i < max_ports; i++) {
		struct ata_port *ap;

		ap = ata_port_alloc(host);
		if (!ap)
			goto err_out;

		ap->port_no = i;
		host->ports[i] = ap;
	}

	devres_remove_group(dev, NULL);
	return host;

 err_out:
	devres_release_group(dev, NULL);
 err_free:
	kfree(host);
	return NULL;
}
EXPORT_SYMBOL_GPL(ata_host_alloc);

/**
 *	ata_host_alloc_pinfo - alloc host and init with port_info array
 *	@dev: generic device this host is associated with
 *	@ppi: array of ATA port_info to initialize host with
 *	@n_ports: number of ATA ports attached to this host
 *
 *	Allocate ATA host and initialize with info from @ppi.  If NULL
 *	terminated, @ppi may contain fewer entries than @n_ports.  The
 *	last entry will be used for the remaining ports.
 *
 *	RETURNS:
 *	Allocate ATA host on success, NULL on failure.
 *
 *	LOCKING:
 *	Inherited from calling layer (may sleep).
 */
struct ata_host *ata_host_alloc_pinfo(struct device *dev,
				      const struct ata_port_info * const * ppi,
				      int n_ports)
{
	const struct ata_port_info *pi;
	struct ata_host *host;
	int i, j;

	host = ata_host_alloc(dev, n_ports);
	if (!host)
		return NULL;

	for (i = 0, j = 0, pi = NULL; i < host->n_ports; i++) {
		struct ata_port *ap = host->ports[i];

		if (ppi[j])
			pi = ppi[j++];

		ap->pio_mask = pi->pio_mask;
		ap->mwdma_mask = pi->mwdma_mask;
		ap->udma_mask = pi->udma_mask;
		ap->flags |= pi->flags;
		ap->link.flags |= pi->link_flags;
		ap->ops = pi->port_ops;

		if (!host->ops && (pi->port_ops != &ata_dummy_port_ops))
			host->ops = pi->port_ops;
	}

	return host;
}
EXPORT_SYMBOL_GPL(ata_host_alloc_pinfo);

static void ata_host_stop(struct device *gendev, void *res)
{
	struct ata_host *host = dev_get_drvdata(gendev);
	int i;

	WARN_ON(!(host->flags & ATA_HOST_STARTED));

	for (i = 0; i < host->n_ports; i++) {
		struct ata_port *ap = host->ports[i];

		if (ap->ops->port_stop)
			ap->ops->port_stop(ap);
	}

	if (host->ops->host_stop)
		host->ops->host_stop(host);
}

/**
 *	ata_finalize_port_ops - finalize ata_port_operations
 *	@ops: ata_port_operations to finalize
 *
 *	An ata_port_operations can inherit from another ops and that
 *	ops can again inherit from another.  This can go on as many
 *	times as necessary as long as there is no loop in the
 *	inheritance chain.
 *
 *	Ops tables are finalized when the host is started.  NULL or
 *	unspecified entries are inherited from the closet ancestor
 *	which has the method and the entry is populated with it.
 *	After finalization, the ops table directly points to all the
 *	methods and ->inherits is no longer necessary and cleared.
 *
 *	Using ATA_OP_NULL, inheriting ops can force a method to NULL.
 *
 *	LOCKING:
 *	None.
 */
static void ata_finalize_port_ops(struct ata_port_operations *ops)
{
	static DEFINE_SPINLOCK(lock);
	const struct ata_port_operations *cur;
	void **begin = (void **)ops;
	void **end = (void **)&ops->inherits;
	void **pp;

	if (!ops || !ops->inherits)
		return;

	spin_lock(&lock);

	for (cur = ops->inherits; cur; cur = cur->inherits) {
		void **inherit = (void **)cur;

		for (pp = begin; pp < end; pp++, inherit++)
			if (!*pp)
				*pp = *inherit;
	}

	for (pp = begin; pp < end; pp++)
		if (IS_ERR(*pp))
			*pp = NULL;

	ops->inherits = NULL;

	spin_unlock(&lock);
}

/**
 *	ata_host_start - start and freeze ports of an ATA host
 *	@host: ATA host to start ports for
 *
 *	Start and then freeze ports of @host.  Started status is
 *	recorded in host->flags, so this function can be called
 *	multiple times.  Ports are guaranteed to get started only
 *	once.  If host->ops isn't initialized yet, its set to the
 *	first non-dummy port ops.
 *
 *	LOCKING:
 *	Inherited from calling layer (may sleep).
 *
 *	RETURNS:
 *	0 if all ports are started successfully, -errno otherwise.
 */
int ata_host_start(struct ata_host *host)
{
	int have_stop = 0;
	void *start_dr = NULL;
	int i, rc;

	if (host->flags & ATA_HOST_STARTED)
		return 0;

	ata_finalize_port_ops(host->ops);

	for (i = 0; i < host->n_ports; i++) {
		struct ata_port *ap = host->ports[i];

		ata_finalize_port_ops(ap->ops);

		if (!host->ops && !ata_port_is_dummy(ap))
			host->ops = ap->ops;

		if (ap->ops->port_stop)
			have_stop = 1;
	}

	if (host->ops && host->ops->host_stop)
		have_stop = 1;

	if (have_stop) {
		start_dr = devres_alloc(ata_host_stop, 0, GFP_KERNEL);
		if (!start_dr)
			return -ENOMEM;
	}

	for (i = 0; i < host->n_ports; i++) {
		struct ata_port *ap = host->ports[i];

		if (ap->ops->port_start) {
			rc = ap->ops->port_start(ap);
			if (rc) {
				if (rc != -ENODEV)
					dev_err(host->dev,
						"failed to start port %d (errno=%d)\n",
						i, rc);
				goto err_out;
			}
		}
		ata_eh_freeze_port(ap);
	}

	if (start_dr)
		devres_add(host->dev, start_dr);
	host->flags |= ATA_HOST_STARTED;
	return 0;

 err_out:
	while (--i >= 0) {
		struct ata_port *ap = host->ports[i];

		if (ap->ops->port_stop)
			ap->ops->port_stop(ap);
	}
	devres_free(start_dr);
	return rc;
}
EXPORT_SYMBOL_GPL(ata_host_start);

/**
 *	ata_host_init - Initialize a host struct for sas (ipr, libsas)
 *	@host:	host to initialize
 *	@dev:	device host is attached to
 *	@ops:	port_ops
 *
 */
void ata_host_init(struct ata_host *host, struct device *dev,
		   struct ata_port_operations *ops)
{
	spin_lock_init(&host->lock);
	mutex_init(&host->eh_mutex);
	host->n_tags = ATA_MAX_QUEUE;
	host->dev = dev;
	host->ops = ops;
	kref_init(&host->kref);
}
EXPORT_SYMBOL_GPL(ata_host_init);

void __ata_port_probe(struct ata_port *ap)
{
	struct ata_eh_info *ehi = &ap->link.eh_info;
	unsigned long flags;

	/* kick EH for boot probing */
	spin_lock_irqsave(ap->lock, flags);

	ehi->probe_mask |= ATA_ALL_DEVICES;
	ehi->action |= ATA_EH_RESET;
	ehi->flags |= ATA_EHI_NO_AUTOPSY | ATA_EHI_QUIET;

	ap->pflags &= ~ATA_PFLAG_INITIALIZING;
	ap->pflags |= ATA_PFLAG_LOADING;
	ata_port_schedule_eh(ap);

	spin_unlock_irqrestore(ap->lock, flags);
}

int ata_port_probe(struct ata_port *ap)
{
	int rc = 0;

	if (ap->ops->error_handler) {
		__ata_port_probe(ap);
		ata_port_wait_eh(ap);
	} else {
		rc = ata_bus_probe(ap);
	}
	return rc;
}


static void async_port_probe(void *data, async_cookie_t cookie)
{
	struct ata_port *ap = data;

	/*
	 * If we're not allowed to scan this host in parallel,
	 * we need to wait until all previous scans have completed
	 * before going further.
	 * Jeff Garzik says this is only within a controller, so we
	 * don't need to wait for port 0, only for later ports.
	 */
	if (!(ap->host->flags & ATA_HOST_PARALLEL_SCAN) && ap->port_no != 0)
		async_synchronize_cookie(cookie);

	(void)ata_port_probe(ap);

	/* in order to keep device order, we need to synchronize at this point */
	async_synchronize_cookie(cookie);

	ata_scsi_scan_host(ap, 1);
}

/**
 *	ata_host_register - register initialized ATA host
 *	@host: ATA host to register
 *	@sht: template for SCSI host
 *
 *	Register initialized ATA host.  @host is allocated using
 *	ata_host_alloc() and fully initialized by LLD.  This function
 *	starts ports, registers @host with ATA and SCSI layers and
 *	probe registered devices.
 *
 *	LOCKING:
 *	Inherited from calling layer (may sleep).
 *
 *	RETURNS:
 *	0 on success, -errno otherwise.
 */
int ata_host_register(struct ata_host *host, struct scsi_host_template *sht)
{
	int i, rc;

	host->n_tags = clamp(sht->can_queue, 1, ATA_MAX_QUEUE);

	/* host must have been started */
	if (!(host->flags & ATA_HOST_STARTED)) {
		dev_err(host->dev, "BUG: trying to register unstarted host\n");
		WARN_ON(1);
		return -EINVAL;
	}

	/* Blow away unused ports.  This happens when LLD can't
	 * determine the exact number of ports to allocate at
	 * allocation time.
	 */
	for (i = host->n_ports; host->ports[i]; i++)
		kfree(host->ports[i]);

	/* give ports names and add SCSI hosts */
	for (i = 0; i < host->n_ports; i++) {
		host->ports[i]->print_id = atomic_inc_return(&ata_print_id);
		host->ports[i]->local_port_no = i + 1;
	}

	/* Create associated sysfs transport objects  */
	for (i = 0; i < host->n_ports; i++) {
		rc = ata_tport_add(host->dev,host->ports[i]);
		if (rc) {
			goto err_tadd;
		}
	}

	rc = ata_scsi_add_hosts(host, sht);
	if (rc)
		goto err_tadd;

	/* set cable, sata_spd_limit and report */
	for (i = 0; i < host->n_ports; i++) {
		struct ata_port *ap = host->ports[i];
		unsigned long xfer_mask;

		/* set SATA cable type if still unset */
		if (ap->cbl == ATA_CBL_NONE && (ap->flags & ATA_FLAG_SATA))
			ap->cbl = ATA_CBL_SATA;

		/* init sata_spd_limit to the current value */
		sata_link_init_spd(&ap->link);
		if (ap->slave_link)
			sata_link_init_spd(ap->slave_link);

		/* print per-port info to dmesg */
		xfer_mask = ata_pack_xfermask(ap->pio_mask, ap->mwdma_mask,
					      ap->udma_mask);

		if (!ata_port_is_dummy(ap)) {
			ata_port_info(ap, "%cATA max %s %s\n",
				      (ap->flags & ATA_FLAG_SATA) ? 'S' : 'P',
				      ata_mode_string(xfer_mask),
				      ap->link.eh_info.desc);
			ata_ehi_clear_desc(&ap->link.eh_info);
		} else
			ata_port_info(ap, "DUMMY\n");
	}

	/* perform each probe asynchronously */
	for (i = 0; i < host->n_ports; i++) {
		struct ata_port *ap = host->ports[i];
		ap->cookie = async_schedule(async_port_probe, ap);
	}

	return 0;

 err_tadd:
	while (--i >= 0) {
		ata_tport_delete(host->ports[i]);
	}
	return rc;

}
EXPORT_SYMBOL_GPL(ata_host_register);

/**
 *	ata_host_activate - start host, request IRQ and register it
 *	@host: target ATA host
 *	@irq: IRQ to request
 *	@irq_handler: irq_handler used when requesting IRQ
 *	@irq_flags: irq_flags used when requesting IRQ
 *	@sht: scsi_host_template to use when registering the host
 *
 *	After allocating an ATA host and initializing it, most libata
 *	LLDs perform three steps to activate the host - start host,
 *	request IRQ and register it.  This helper takes necessary
 *	arguments and performs the three steps in one go.
 *
 *	An invalid IRQ skips the IRQ registration and expects the host to
 *	have set polling mode on the port. In this case, @irq_handler
 *	should be NULL.
 *
 *	LOCKING:
 *	Inherited from calling layer (may sleep).
 *
 *	RETURNS:
 *	0 on success, -errno otherwise.
 */
int ata_host_activate(struct ata_host *host, int irq,
		      irq_handler_t irq_handler, unsigned long irq_flags,
		      struct scsi_host_template *sht)
{
	int i, rc;
	char *irq_desc;

	rc = ata_host_start(host);
	if (rc)
		return rc;

	/* Special case for polling mode */
	if (!irq) {
		WARN_ON(irq_handler);
		return ata_host_register(host, sht);
	}

	irq_desc = devm_kasprintf(host->dev, GFP_KERNEL, "%s[%s]",
				  dev_driver_string(host->dev),
				  dev_name(host->dev));
	if (!irq_desc)
		return -ENOMEM;

	rc = devm_request_irq(host->dev, irq, irq_handler, irq_flags,
			      irq_desc, host);
	if (rc)
		return rc;

	for (i = 0; i < host->n_ports; i++)
		ata_port_desc(host->ports[i], "irq %d", irq);

	rc = ata_host_register(host, sht);
	/* if failed, just free the IRQ and leave ports alone */
	if (rc)
		devm_free_irq(host->dev, irq, host);

	return rc;
}
EXPORT_SYMBOL_GPL(ata_host_activate);

/**
 *	ata_port_detach - Detach ATA port in preparation of device removal
 *	@ap: ATA port to be detached
 *
 *	Detach all ATA devices and the associated SCSI devices of @ap;
 *	then, remove the associated SCSI host.  @ap is guaranteed to
 *	be quiescent on return from this function.
 *
 *	LOCKING:
 *	Kernel thread context (may sleep).
 */
static void ata_port_detach(struct ata_port *ap)
{
	unsigned long flags;
	struct ata_link *link;
	struct ata_device *dev;

	if (!ap->ops->error_handler)
		goto skip_eh;

	/* tell EH we're leaving & flush EH */
	spin_lock_irqsave(ap->lock, flags);
	ap->pflags |= ATA_PFLAG_UNLOADING;
	ata_port_schedule_eh(ap);
	spin_unlock_irqrestore(ap->lock, flags);

	/* wait till EH commits suicide */
	ata_port_wait_eh(ap);

	/* it better be dead now */
	WARN_ON(!(ap->pflags & ATA_PFLAG_UNLOADED));

	cancel_delayed_work_sync(&ap->hotplug_task);

 skip_eh:
	/* clean up zpodd on port removal */
	ata_for_each_link(link, ap, HOST_FIRST) {
		ata_for_each_dev(dev, link, ALL) {
			if (zpodd_dev_enabled(dev))
				zpodd_exit(dev);
		}
	}
	if (ap->pmp_link) {
		int i;
		for (i = 0; i < SATA_PMP_MAX_PORTS; i++)
			ata_tlink_delete(&ap->pmp_link[i]);
	}
	/* remove the associated SCSI host */
	scsi_remove_host(ap->scsi_host);
	ata_tport_delete(ap);
}

/**
 *	ata_host_detach - Detach all ports of an ATA host
 *	@host: Host to detach
 *
 *	Detach all ports of @host.
 *
 *	LOCKING:
 *	Kernel thread context (may sleep).
 */
void ata_host_detach(struct ata_host *host)
{
	int i;

	for (i = 0; i < host->n_ports; i++) {
		/* Ensure ata_port probe has completed */
		async_synchronize_cookie(host->ports[i]->cookie + 1);
		ata_port_detach(host->ports[i]);
	}

	/* the host is dead now, dissociate ACPI */
	ata_acpi_dissociate(host);
}
EXPORT_SYMBOL_GPL(ata_host_detach);

#ifdef CONFIG_PCI

/**
 *	ata_pci_remove_one - PCI layer callback for device removal
 *	@pdev: PCI device that was removed
 *
 *	PCI layer indicates to libata via this hook that hot-unplug or
 *	module unload event has occurred.  Detach all ports.  Resource
 *	release is handled via devres.
 *
 *	LOCKING:
 *	Inherited from PCI layer (may sleep).
 */
void ata_pci_remove_one(struct pci_dev *pdev)
{
	struct ata_host *host = pci_get_drvdata(pdev);

	ata_host_detach(host);
}
EXPORT_SYMBOL_GPL(ata_pci_remove_one);

void ata_pci_shutdown_one(struct pci_dev *pdev)
{
	struct ata_host *host = pci_get_drvdata(pdev);
	int i;

	for (i = 0; i < host->n_ports; i++) {
		struct ata_port *ap = host->ports[i];

		ap->pflags |= ATA_PFLAG_FROZEN;

		/* Disable port interrupts */
		if (ap->ops->freeze)
			ap->ops->freeze(ap);

		/* Stop the port DMA engines */
		if (ap->ops->port_stop)
			ap->ops->port_stop(ap);
	}
}
EXPORT_SYMBOL_GPL(ata_pci_shutdown_one);

/* move to PCI subsystem */
int pci_test_config_bits(struct pci_dev *pdev, const struct pci_bits *bits)
{
	unsigned long tmp = 0;

	switch (bits->width) {
	case 1: {
		u8 tmp8 = 0;
		pci_read_config_byte(pdev, bits->reg, &tmp8);
		tmp = tmp8;
		break;
	}
	case 2: {
		u16 tmp16 = 0;
		pci_read_config_word(pdev, bits->reg, &tmp16);
		tmp = tmp16;
		break;
	}
	case 4: {
		u32 tmp32 = 0;
		pci_read_config_dword(pdev, bits->reg, &tmp32);
		tmp = tmp32;
		break;
	}

	default:
		return -EINVAL;
	}

	tmp &= bits->mask;

	return (tmp == bits->val) ? 1 : 0;
}
EXPORT_SYMBOL_GPL(pci_test_config_bits);

#ifdef CONFIG_PM
void ata_pci_device_do_suspend(struct pci_dev *pdev, pm_message_t mesg)
{
	pci_save_state(pdev);
	pci_disable_device(pdev);

	if (mesg.event & PM_EVENT_SLEEP)
		pci_set_power_state(pdev, PCI_D3hot);
}
EXPORT_SYMBOL_GPL(ata_pci_device_do_suspend);

int ata_pci_device_do_resume(struct pci_dev *pdev)
{
	int rc;

	pci_set_power_state(pdev, PCI_D0);
	pci_restore_state(pdev);

	rc = pcim_enable_device(pdev);
	if (rc) {
		dev_err(&pdev->dev,
			"failed to enable device after resume (%d)\n", rc);
		return rc;
	}

	pci_set_master(pdev);
	return 0;
}
EXPORT_SYMBOL_GPL(ata_pci_device_do_resume);

int ata_pci_device_suspend(struct pci_dev *pdev, pm_message_t mesg)
{
	struct ata_host *host = pci_get_drvdata(pdev);
	int rc = 0;

	rc = ata_host_suspend(host, mesg);
	if (rc)
		return rc;

	ata_pci_device_do_suspend(pdev, mesg);

	return 0;
}
EXPORT_SYMBOL_GPL(ata_pci_device_suspend);

int ata_pci_device_resume(struct pci_dev *pdev)
{
	struct ata_host *host = pci_get_drvdata(pdev);
	int rc;

	rc = ata_pci_device_do_resume(pdev);
	if (rc == 0)
		ata_host_resume(host);
	return rc;
}
EXPORT_SYMBOL_GPL(ata_pci_device_resume);
#endif /* CONFIG_PM */
#endif /* CONFIG_PCI */

/**
 *	ata_platform_remove_one - Platform layer callback for device removal
 *	@pdev: Platform device that was removed
 *
 *	Platform layer indicates to libata via this hook that hot-unplug or
 *	module unload event has occurred.  Detach all ports.  Resource
 *	release is handled via devres.
 *
 *	LOCKING:
 *	Inherited from platform layer (may sleep).
 */
int ata_platform_remove_one(struct platform_device *pdev)
{
	struct ata_host *host = platform_get_drvdata(pdev);

	ata_host_detach(host);

	return 0;
}
EXPORT_SYMBOL_GPL(ata_platform_remove_one);

#ifdef CONFIG_ATA_FORCE
static int __init ata_parse_force_one(char **cur,
				      struct ata_force_ent *force_ent,
				      const char **reason)
{
	static const struct ata_force_param force_tbl[] __initconst = {
		{ "40c",	.cbl		= ATA_CBL_PATA40 },
		{ "80c",	.cbl		= ATA_CBL_PATA80 },
		{ "short40c",	.cbl		= ATA_CBL_PATA40_SHORT },
		{ "unk",	.cbl		= ATA_CBL_PATA_UNK },
		{ "ign",	.cbl		= ATA_CBL_PATA_IGN },
		{ "sata",	.cbl		= ATA_CBL_SATA },
		{ "1.5Gbps",	.spd_limit	= 1 },
		{ "3.0Gbps",	.spd_limit	= 2 },
		{ "noncq",	.horkage_on	= ATA_HORKAGE_NONCQ },
		{ "ncq",	.horkage_off	= ATA_HORKAGE_NONCQ },
		{ "noncqtrim",	.horkage_on	= ATA_HORKAGE_NO_NCQ_TRIM },
		{ "ncqtrim",	.horkage_off	= ATA_HORKAGE_NO_NCQ_TRIM },
		{ "noncqati",	.horkage_on	= ATA_HORKAGE_NO_NCQ_ON_ATI },
		{ "ncqati",	.horkage_off	= ATA_HORKAGE_NO_NCQ_ON_ATI },
		{ "dump_id",	.horkage_on	= ATA_HORKAGE_DUMP_ID },
		{ "pio0",	.xfer_mask	= 1 << (ATA_SHIFT_PIO + 0) },
		{ "pio1",	.xfer_mask	= 1 << (ATA_SHIFT_PIO + 1) },
		{ "pio2",	.xfer_mask	= 1 << (ATA_SHIFT_PIO + 2) },
		{ "pio3",	.xfer_mask	= 1 << (ATA_SHIFT_PIO + 3) },
		{ "pio4",	.xfer_mask	= 1 << (ATA_SHIFT_PIO + 4) },
		{ "pio5",	.xfer_mask	= 1 << (ATA_SHIFT_PIO + 5) },
		{ "pio6",	.xfer_mask	= 1 << (ATA_SHIFT_PIO + 6) },
		{ "mwdma0",	.xfer_mask	= 1 << (ATA_SHIFT_MWDMA + 0) },
		{ "mwdma1",	.xfer_mask	= 1 << (ATA_SHIFT_MWDMA + 1) },
		{ "mwdma2",	.xfer_mask	= 1 << (ATA_SHIFT_MWDMA + 2) },
		{ "mwdma3",	.xfer_mask	= 1 << (ATA_SHIFT_MWDMA + 3) },
		{ "mwdma4",	.xfer_mask	= 1 << (ATA_SHIFT_MWDMA + 4) },
		{ "udma0",	.xfer_mask	= 1 << (ATA_SHIFT_UDMA + 0) },
		{ "udma16",	.xfer_mask	= 1 << (ATA_SHIFT_UDMA + 0) },
		{ "udma/16",	.xfer_mask	= 1 << (ATA_SHIFT_UDMA + 0) },
		{ "udma1",	.xfer_mask	= 1 << (ATA_SHIFT_UDMA + 1) },
		{ "udma25",	.xfer_mask	= 1 << (ATA_SHIFT_UDMA + 1) },
		{ "udma/25",	.xfer_mask	= 1 << (ATA_SHIFT_UDMA + 1) },
		{ "udma2",	.xfer_mask	= 1 << (ATA_SHIFT_UDMA + 2) },
		{ "udma33",	.xfer_mask	= 1 << (ATA_SHIFT_UDMA + 2) },
		{ "udma/33",	.xfer_mask	= 1 << (ATA_SHIFT_UDMA + 2) },
		{ "udma3",	.xfer_mask	= 1 << (ATA_SHIFT_UDMA + 3) },
		{ "udma44",	.xfer_mask	= 1 << (ATA_SHIFT_UDMA + 3) },
		{ "udma/44",	.xfer_mask	= 1 << (ATA_SHIFT_UDMA + 3) },
		{ "udma4",	.xfer_mask	= 1 << (ATA_SHIFT_UDMA + 4) },
		{ "udma66",	.xfer_mask	= 1 << (ATA_SHIFT_UDMA + 4) },
		{ "udma/66",	.xfer_mask	= 1 << (ATA_SHIFT_UDMA + 4) },
		{ "udma5",	.xfer_mask	= 1 << (ATA_SHIFT_UDMA + 5) },
		{ "udma100",	.xfer_mask	= 1 << (ATA_SHIFT_UDMA + 5) },
		{ "udma/100",	.xfer_mask	= 1 << (ATA_SHIFT_UDMA + 5) },
		{ "udma6",	.xfer_mask	= 1 << (ATA_SHIFT_UDMA + 6) },
		{ "udma133",	.xfer_mask	= 1 << (ATA_SHIFT_UDMA + 6) },
		{ "udma/133",	.xfer_mask	= 1 << (ATA_SHIFT_UDMA + 6) },
		{ "udma7",	.xfer_mask	= 1 << (ATA_SHIFT_UDMA + 7) },
		{ "nohrst",	.lflags		= ATA_LFLAG_NO_HRST },
		{ "nosrst",	.lflags		= ATA_LFLAG_NO_SRST },
		{ "norst",	.lflags		= ATA_LFLAG_NO_HRST | ATA_LFLAG_NO_SRST },
		{ "rstonce",	.lflags		= ATA_LFLAG_RST_ONCE },
		{ "atapi_dmadir", .horkage_on	= ATA_HORKAGE_ATAPI_DMADIR },
		{ "disable",	.horkage_on	= ATA_HORKAGE_DISABLE },
	};
	char *start = *cur, *p = *cur;
	char *id, *val, *endp;
	const struct ata_force_param *match_fp = NULL;
	int nr_matches = 0, i;

	/* find where this param ends and update *cur */
	while (*p != '\0' && *p != ',')
		p++;

	if (*p == '\0')
		*cur = p;
	else
		*cur = p + 1;

	*p = '\0';

	/* parse */
	p = strchr(start, ':');
	if (!p) {
		val = strstrip(start);
		goto parse_val;
	}
	*p = '\0';

	id = strstrip(start);
	val = strstrip(p + 1);

	/* parse id */
	p = strchr(id, '.');
	if (p) {
		*p++ = '\0';
		force_ent->device = simple_strtoul(p, &endp, 10);
		if (p == endp || *endp != '\0') {
			*reason = "invalid device";
			return -EINVAL;
		}
	}

	force_ent->port = simple_strtoul(id, &endp, 10);
	if (id == endp || *endp != '\0') {
		*reason = "invalid port/link";
		return -EINVAL;
	}

 parse_val:
	/* parse val, allow shortcuts so that both 1.5 and 1.5Gbps work */
	for (i = 0; i < ARRAY_SIZE(force_tbl); i++) {
		const struct ata_force_param *fp = &force_tbl[i];

		if (strncasecmp(val, fp->name, strlen(val)))
			continue;

		nr_matches++;
		match_fp = fp;

		if (strcasecmp(val, fp->name) == 0) {
			nr_matches = 1;
			break;
		}
	}

	if (!nr_matches) {
		*reason = "unknown value";
		return -EINVAL;
	}
	if (nr_matches > 1) {
		*reason = "ambiguous value";
		return -EINVAL;
	}

	force_ent->param = *match_fp;

	return 0;
}

static void __init ata_parse_force_param(void)
{
	int idx = 0, size = 1;
	int last_port = -1, last_device = -1;
	char *p, *cur, *next;

	/* calculate maximum number of params and allocate force_tbl */
	for (p = ata_force_param_buf; *p; p++)
		if (*p == ',')
			size++;

	ata_force_tbl = kcalloc(size, sizeof(ata_force_tbl[0]), GFP_KERNEL);
	if (!ata_force_tbl) {
		printk(KERN_WARNING "ata: failed to extend force table, "
		       "libata.force ignored\n");
		return;
	}

	/* parse and populate the table */
	for (cur = ata_force_param_buf; *cur != '\0'; cur = next) {
		const char *reason = "";
		struct ata_force_ent te = { .port = -1, .device = -1 };

		next = cur;
		if (ata_parse_force_one(&next, &te, &reason)) {
			printk(KERN_WARNING "ata: failed to parse force "
			       "parameter \"%s\" (%s)\n",
			       cur, reason);
			continue;
		}

		if (te.port == -1) {
			te.port = last_port;
			te.device = last_device;
		}

		ata_force_tbl[idx++] = te;

		last_port = te.port;
		last_device = te.device;
	}

	ata_force_tbl_size = idx;
}

static void ata_free_force_param(void)
{
	kfree(ata_force_tbl);
}
#else
static inline void ata_parse_force_param(void) { }
static inline void ata_free_force_param(void) { }
#endif

static int __init ata_init(void)
{
	int rc;

	ata_parse_force_param();

	rc = ata_sff_init();
	if (rc) {
		ata_free_force_param();
		return rc;
	}

	libata_transport_init();
	ata_scsi_transport_template = ata_attach_transport();
	if (!ata_scsi_transport_template) {
		ata_sff_exit();
		rc = -ENOMEM;
		goto err_out;
	}

	printk(KERN_DEBUG "libata version " DRV_VERSION " loaded.\n");
	return 0;

err_out:
	return rc;
}

static void __exit ata_exit(void)
{
	ata_release_transport(ata_scsi_transport_template);
	libata_transport_exit();
	ata_sff_exit();
	ata_free_force_param();
}

subsys_initcall(ata_init);
module_exit(ata_exit);

static DEFINE_RATELIMIT_STATE(ratelimit, HZ / 5, 1);

int ata_ratelimit(void)
{
	return __ratelimit(&ratelimit);
}
EXPORT_SYMBOL_GPL(ata_ratelimit);

/**
 *	ata_msleep - ATA EH owner aware msleep
 *	@ap: ATA port to attribute the sleep to
 *	@msecs: duration to sleep in milliseconds
 *
 *	Sleeps @msecs.  If the current task is owner of @ap's EH, the
 *	ownership is released before going to sleep and reacquired
 *	after the sleep is complete.  IOW, other ports sharing the
 *	@ap->host will be allowed to own the EH while this task is
 *	sleeping.
 *
 *	LOCKING:
 *	Might sleep.
 */
void ata_msleep(struct ata_port *ap, unsigned int msecs)
{
	bool owns_eh = ap && ap->host->eh_owner == current;

	if (owns_eh)
		ata_eh_release(ap);

	if (msecs < 20) {
		unsigned long usecs = msecs * USEC_PER_MSEC;
		usleep_range(usecs, usecs + 50);
	} else {
		msleep(msecs);
	}

	if (owns_eh)
		ata_eh_acquire(ap);
}
EXPORT_SYMBOL_GPL(ata_msleep);

/**
 *	ata_wait_register - wait until register value changes
 *	@ap: ATA port to wait register for, can be NULL
 *	@reg: IO-mapped register
 *	@mask: Mask to apply to read register value
 *	@val: Wait condition
 *	@interval: polling interval in milliseconds
 *	@timeout: timeout in milliseconds
 *
 *	Waiting for some bits of register to change is a common
 *	operation for ATA controllers.  This function reads 32bit LE
 *	IO-mapped register @reg and tests for the following condition.
 *
 *	(*@reg & mask) != val
 *
 *	If the condition is met, it returns; otherwise, the process is
 *	repeated after @interval_msec until timeout.
 *
 *	LOCKING:
 *	Kernel thread context (may sleep)
 *
 *	RETURNS:
 *	The final register value.
 */
u32 ata_wait_register(struct ata_port *ap, void __iomem *reg, u32 mask, u32 val,
		      unsigned long interval, unsigned long timeout)
{
	unsigned long deadline;
	u32 tmp;

	tmp = ioread32(reg);

	/* Calculate timeout _after_ the first read to make sure
	 * preceding writes reach the controller before starting to
	 * eat away the timeout.
	 */
	deadline = ata_deadline(jiffies, timeout);

	while ((tmp & mask) == val && time_before(jiffies, deadline)) {
		ata_msleep(ap, interval);
		tmp = ioread32(reg);
	}

	return tmp;
}
EXPORT_SYMBOL_GPL(ata_wait_register);

/*
 * Dummy port_ops
 */
static unsigned int ata_dummy_qc_issue(struct ata_queued_cmd *qc)
{
	return AC_ERR_SYSTEM;
}

static void ata_dummy_error_handler(struct ata_port *ap)
{
	/* truly dummy */
}

struct ata_port_operations ata_dummy_port_ops = {
	.qc_prep		= ata_noop_qc_prep,
	.qc_issue		= ata_dummy_qc_issue,
	.error_handler		= ata_dummy_error_handler,
	.sched_eh		= ata_std_sched_eh,
	.end_eh			= ata_std_end_eh,
};
EXPORT_SYMBOL_GPL(ata_dummy_port_ops);

const struct ata_port_info ata_dummy_port_info = {
	.port_ops		= &ata_dummy_port_ops,
};
EXPORT_SYMBOL_GPL(ata_dummy_port_info);

void ata_print_version(const struct device *dev, const char *version)
{
	dev_printk(KERN_DEBUG, dev, "version %s\n", version);
}
EXPORT_SYMBOL(ata_print_version);

EXPORT_TRACEPOINT_SYMBOL_GPL(ata_tf_load);
EXPORT_TRACEPOINT_SYMBOL_GPL(ata_exec_command);
EXPORT_TRACEPOINT_SYMBOL_GPL(ata_bmdma_setup);
EXPORT_TRACEPOINT_SYMBOL_GPL(ata_bmdma_start);
EXPORT_TRACEPOINT_SYMBOL_GPL(ata_bmdma_status);<|MERGE_RESOLUTION|>--- conflicted
+++ resolved
@@ -2448,16 +2448,6 @@
 	struct ata_cpr_log *cpr_log = NULL;
 	u8 *desc, *buf = NULL;
 
-<<<<<<< HEAD
-	if (!ata_identify_page_supported(dev,
-				 ATA_LOG_CONCURRENT_POSITIONING_RANGES))
-		goto out;
-
-	/*
-	 * Read IDENTIFY DEVICE data log, page 0x47
-	 * (concurrent positioning ranges). We can have at most 255 32B range
-	 * descriptors plus a 64B header.
-=======
 	if (ata_id_major_version(dev->id) < 11 ||
 	    !ata_log_supported(dev, ATA_LOG_CONCURRENT_POSITIONING_RANGES))
 		goto out;
@@ -2465,21 +2455,14 @@
 	/*
 	 * Read the concurrent positioning ranges log (0x47). We can have at
 	 * most 255 32B range descriptors plus a 64B header.
->>>>>>> 754e0b0e
 	 */
 	buf_len = (64 + 255 * 32 + 511) & ~511;
 	buf = kzalloc(buf_len, GFP_KERNEL);
 	if (!buf)
 		goto out;
 
-<<<<<<< HEAD
-	err_mask = ata_read_log_page(dev, ATA_LOG_IDENTIFY_DEVICE,
-				     ATA_LOG_CONCURRENT_POSITIONING_RANGES,
-				     buf, buf_len >> 9);
-=======
 	err_mask = ata_read_log_page(dev, ATA_LOG_CONCURRENT_POSITIONING_RANGES,
 				     0, buf, buf_len >> 9);
->>>>>>> 754e0b0e
 	if (err_mask)
 		goto out;
 
